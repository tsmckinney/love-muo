--- conflicted
+++ resolved
@@ -1,4 +1,3 @@
-<<<<<<< HEAD
 LOVE 12.0 [N/A]
 ---------------
 
@@ -139,10 +138,8 @@
 	* Removed RevoluteJoint:hasLimitsEnabled (renamed to RevoluteJoint:areLimitsEnabled).
 
 * Fixed BezierCurve:render adding collinear points in some situations.
-* Fixed line rendering when the line has duplicate points.
 * Fixed sound Decoders to cause a Lua error instead of hard-crashing when memory for the decoding buffer can't be allocated.
-* Fixed oversaturated colors on macOS when a P3-capable display is used.
-=======
+
 LOVE 11.5 [Mysterious Mysteries]
 --------------------------------
 
@@ -161,7 +158,6 @@
 * Fixed line rendering when duplicate points are used in the line.
 * Fixed line rendering with miter and bevel line join modes when antiparallel lines are formed.
 * Fixed a crash when calling Text:add with an empty string parameter.
->>>>>>> fe886c3c
 
 LOVE 11.4 [Mysterious Mysteries]
 --------------------------------
