--- conflicted
+++ resolved
@@ -36,11 +36,7 @@
 #include <sys/types.h>
 #include <unistd.h>
 
-<<<<<<< HEAD
-#include "libraries/physfs/physfs.h"
-=======
 #include "filesystem/physfs/PhysfsIo.h"
->>>>>>> e559fd5e
 
 namespace love
 {
@@ -681,12 +677,7 @@
 	AAsset *asset = AAssetManager_open(assetManager, "main.lua", AASSET_MODE_STREAMING);
 	if (asset)
 	{
-<<<<<<< HEAD
-		AAsset_close(asset);
-		io = nullptr;
-=======
 		io = aasset::AssetInfo::fromAAsset(assetManager, "game.love", asset);
->>>>>>> e559fd5e
 		return true;
 	}
 
@@ -881,6 +872,9 @@
 	return (const char *) &androidInit;
 }
 
+	return path;
+}
+
 } // android
 } // love
 
