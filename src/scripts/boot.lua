
-- Make sure love table exists.
if not love then love = {} end

-- Used for setup:
love.path = {}
love.arg = {}

-- Replace any \ with /.
function love.path.normalslashes(p)
	return string.gsub(p, "\\", "/")
end

-- Makes sure there is a slash at the end
-- of a path.
function love.path.endslash(p)
	if string.sub(p, string.len(p)-1) ~= "/" then
		return p .. "/"
	else
		return p
	end
end

-- Checks whether a path is absolute or not.
function love.path.abs(p)

	local tmp = love.path.normalslashes(p)

	-- Path is absolute if it starts with a "/".
	if string.find(tmp, "/") == 1 then
		return true
	end

	-- Path is absolute if it starts with a
	-- letter followed by a colon.
	if string.find(tmp, "%a:") == 1 then
		return true
	end

	-- Relative.
	return false

end

-- Converts any path into a full path.
function love.path.getfull(p)

	if love.path.abs(p) then
		return love.path.normalslashes(p)
	end

	local cwd = love.filesystem.getWorkingDirectory()
	cwd = love.path.normalslashes(cwd)
	cwd = love.path.endslash(cwd)

	-- Construct a full path.
	return cwd .. love.path.normalslashes(p)

end

-- Returns the leaf of a full path.
function love.path.leaf(p)
	local a = 1
	local last = p

	while a do
		a = string.find(p, "/", a+1)

		if a then
			last = string.sub(p, a+1)
		end
	end

	return last
end

-- Finds the key in the table with the lowest integral index. The lowest
-- will typically the executable, for instance "lua5.1.exe".
function love.arg.getLow(a)
	local m = math.huge
	for k,v in pairs(a) do
		if k < m then
			m = k
		end
	end
	return a[m]
end

love.arg.options = {
	console = { a = 0 },
	game = { a = 1 }
}

function love.arg.parse_option(m, i)
	m.set = true

	if m.a > 0 then
		m.arg = {}
		for j=i,i+m.a-1 do
			table.insert(m.arg, arg[j])
			i = j
		end
	end

	return i
end

function love.arg.parse_options()

	local last = 0
	local argc = #arg

	for i=1,argc do
		-- Look for options.
		local s, e, m = string.find(arg[i], "%-%-(.+)")

		if m and love.arg.options[m] then
			i = love.arg.parse_option(love.arg.options[m], i+1)
		end

		last = i
	end

	if not love.arg.options.game.set then
		love.arg.parse_option(love.arg.options.game, last)
	end
end

function love.createhandlers()

	-- Standard callback handlers.
	love.handlers = {
		kp = function (b, u)
			if love.keypressed then love.keypressed(b, u) end
		end,
		kr = function (b)
			if love.keyreleased then love.keyreleased(b) end
		end,
		mp = function (x,y,b)
			if love.mousepressed then love.mousepressed(x,y,b) end
		end,
		mr = function (x,y,b)
			if love.mousereleased then love.mousereleased(x,y,b) end
		end,
		jp = function (j,b)
			if love.joystickpressed then love.joystickpressed(j,b) end
		end,
		jr = function (j,b)
			if love.joystickreleased then love.joystickreleased(j,b) end
		end,
		q = function ()
			return
		end,
	}

end

-- This can't be overriden.
function love.boot()

	-- This is absolutely needed.
	require("love")
	require("love.filesystem")

	love.arg.parse_options()

	local o = love.arg.options

	local abs_arg0 = love.path.getfull(love.arg.getLow(arg))
	love.filesystem.init(abs_arg0)

	-- Is this one of those fancy "fused" games?
	local can_has_game = pcall(love.filesystem.setSource, abs_arg0)

	if not can_has_game and o.game.set and o.game.arg[1] then
		local full_source =  love.path.getfull(o.game.arg[1])
		local leaf = love.path.leaf(full_source)
		love.filesystem.setIdentity(leaf)
		can_has_game = pcall(love.filesystem.setSource, full_source)
	end

	if not can_has_game then
		love.filesystem = nil
		love.nogame()
	end

end

function love.init()

	-- Create default configuration settings.
	local c = {
		title = "Untitled",
		author = "Unnamed",
		version = 0,
		screen = {
			width = 800,
			height = 600,
			fullscreen = false,
			vsync = true,
			fsaa = 0,
		},
		modules = {
			event = true,
			keyboard = true,
			mouse = true,
			timer = true,
			joystick = true,
			image = true,
			graphics = true,
			audio = true,
			physics = true,
			sound = true,
		},
		console = false, -- Only relevant for windows.
	}

	-- If config file exists, load it and allow it to update config table.
	if not love.conf and love.filesystem and love.filesystem.exists("conf.lua") then
		require("conf.lua")
	end

	-- Yes, conf.lua might not exist, but there are other ways of making
	-- love.conf appear, so we should check for it anyway.
	if love.conf then
		local ok, err = pcall(love.conf, c)
		if not ok then
			print(err)
			-- continue
		end
	end

	if love.arg.options.console.set then
		c.console = true
	end

	-- Gets desired modules.
	for k,v in pairs(c.modules) do
		if v then
			require("love." .. k)
		end
	end

	if love.event then
		love.createhandlers()
	end

	-- Setup screen here.
	if c.screen and c.modules.graphics then
		if love.graphics.checkMode(c.screen.width, c.screen.height, c.screen.fullscreen) then
			assert(love.graphics.setMode(c.screen.width, c.screen.height, c.screen.fullscreen, c.screen.vsync, c.screen.fsaa), "Could not set screen mode")
		end
		love.graphics.setCaption(c.title)
	end

	if love.filesystem and love.filesystem.exists("main.lua") then require("main.lua") end

	-- Console hack
	if c.console and love._openConsole then
		love._openConsole()
	end

end

function love.run()

	if love.load then love.load() end
	
	local dt = 0

	-- Main loop time.
	while true do
		if love.timer then
			love.timer.step()
<<<<<<< HEAD
			if love.update then love.update(dt) end -- passes 0 if timer is disabled
		end
=======
			dt = love.timer.getDelta()
		end
		if love.update then love.update(dt) end -- will pass 0 if love.timer is disabled
>>>>>>> e44e9266
		if love.graphics then
			love.graphics.clear()
			if love.draw then love.draw() end
		end

		-- Process events.
		if love.event then
			for e,a,b,c in love.event.poll() do
				if e == "q" then
					if love.audio then
						love.audio.stop()
					end
					return
				end
				love.handlers[e](a,b,c)
			end
		end

		if love.timer then love.timer.sleep(1) end
		if love.graphics then love.graphics.present() end

	end

end

-----------------------------------------------------------
-- Default screen.
-----------------------------------------------------------

function love.nogame()

	love.load = function()

		love.graphics.setBackgroundColor(0x84, 0xca, 0xff)

		names = {
			"wheel_major",
			"wheel_minor",
			"wheel_revision",
			"belt_tooth",
			"belt_track",
			"turret_body",
			"turret_cannon",
			"star",
			"knoll01",
			"knoll02",
			"knoll03",
			"knoll04",
			"tree01",
			"bubble",
			"love",
		}

		local decode = function(file)
			return love.graphics.newImage(love.image.newImageData(file))
		end

		images = {}

		for i,v in pairs(names) do
			images[v] = decode(love["_"..v.."_png"])
		end

		pools = {
			{
				images.knoll01,
				images.knoll02,
			},
			{
				images.knoll03,
				images.knoll04,
			},
		}

		List = {}
		List.__index = List

		List.new = function(self)
			local o = {
				head = nil,
			}
			setmetatable(o, List)
			return o
		end

		List.update = function(self, dt)
			local n = self.head
			while n do
				n:update(dt)
				n = n.next
			end
		end

		List.draw = function(self)
			local n = self.head
			while n do
				n:draw()
				n = n.next
			end
		end

		Node = {}
		Node.__index = Node

		Node.new = function(self, object)
			local o = {
				next = nil,
			}
			setmetatable(o, List)
			return o
		end

		Node.insert = function(self, list)
			local h = list.head
			list.head = self
			self.next = h
		end

		Node.remove = function(self)
			parent.next = self.next
		end

		Object = Node:new()
		Object.__index = Object
		setmetatable(Object, Node)

		Object.new = function(self)
			local o = {
				image = nil,
				x = 0,
				y = 0,
				dx = -400,
				dy = 0,
				scale = 1,
				r = 0,
				duration = 30,
				passed = 0,
				t = 0,
				alpha = 255
			}
			setmetatable(o, Object)
			return o
		end

		Object.update = function(self, dt)
			self.passed = self.passed + dt
			while self.passed > self.duration do
				self.passed = self.passed - self.duration
			end
			self.t = self.passed/self.duration
		end

		Object.draw = function(self)
			if self.image then
				local x = self.x + self.dx*self.t
				local y = self.y + self.dy*self.t
				local r = self.r*self.t
				love.graphics.setColor(255, 255, 255, self.alpha)
				love.graphics.draw(self.image, x, y, r, self.scale)
				love.graphics.setColor(255, 255, 255, 255)
			end
		end

		Tree = Object:new()
		Tree.__index = Tree
		setmetatable(Tree, Object)

		Tree.new = function(self)
			local o = {}
			o.image = images.tree01
			o.x = 800 + math.random(0, 800)
			o.y = 300 + math.random(0, 40)
			o.xt = -200;
			o.dx = o.xt - o.x
			o.speed = 100
			o.duration = -o.dx/o.speed
			setmetatable(o, Tree)
			return o
		end

		Star = Object:new()
		Star.__index = Star
		setmetatable(Star, Object)

		Star.new = function(self, speed, scale)
			local o = {}
			o.image = images.star
			o.x = 800 + math.random(0, 800)
			o.y = -200 + math.random(0, 300)
			o.xt = -50;
			o.dy = 400
			o.dx = o.xt - o.x
			o.speed = speed
			o.scale = scale
			o.duration = -o.dx/o.speed
			o.r = math.pi * 5
			o.alpha = 100 + math.random(155)
			setmetatable(o, Star)
			return o
		end

		Knoll = Object:new()
		Knoll.__index = Knoll
		setmetatable(Knoll, Object)

		Knoll.new = function(self, pool, var, speed)
			local o = {}
			o.image = pools[pool][math.random(1, #pools[pool])]
			o.x = 800 + math.random(0, 800)
			o.y = 300 + var - math.random(0, var*2)
			o.xt = -200;
			o.dx = o.xt - o.x
			o.speed = speed
			o.duration = -o.dx/o.speed
			setmetatable(o, Star)
			return o
		end

		Belt = Object:new()
		Belt.__index = Belt
		setmetatable(Belt, Object)

		Belt.new = function(self, n)

			local o = {}

			o.r = 30
			o.d = o.r*2
			o.half_c = math.pi*o.r
			o.c = 2*o.half_c
			o.x = 200
			o.y = 300
			o.th = 1
			o.ta = 1
			o.w = o.th*o.half_c
			o.total = o.th*2+o.ta*2
			o.teeth = {}

			for i=0,n-1 do
				local b = { x = 0, y = 0, t = (o.total/n)*i }
				table.insert(o.teeth, b)
			end

			setmetatable(o, Belt)
			return o
		end

		Belt.update = function(self, dt)
			for i,b in ipairs(self.teeth) do
				b.t = b.t + dt

				if b.t < self.th then
					local t = b.t
					b.x = self.x + self.w * (t/self.th)
					b.y = self.y
				elseif b.t < self.th + self.ta then
					local t = (self.th + self.ta - b.t)
					b.x = self.x + self.w + math.cos(-math.pi*t + math.pi/2)*self.r
					b.y = self.y + self.r + math.sin(-math.pi*t + math.pi/2)*self.r
				elseif b.t < self.th*2 + self.ta then
					local t = (b.t - self.th*2 + self.ta)/self.th
					b.x = self.x + self.w * (2-t)
					b.y = self.y + self.d
				elseif b.t < self.total then
					local t = (self.th*2 + self.ta - b.t)
					b.x = self.x + math.cos(-math.pi*t + math.pi/2)*self.r
					b.y = self.y + self.r + math.sin(-math.pi*t + math.pi/2)*self.r
				else
					b.t = b.t - self.total
				end
			end
		end

		Belt.draw = function(self)
			for i,b in ipairs(self.teeth) do
				love.graphics.draw(images.belt_tooth, b.x, b.y)
			end
		end

		Tank = Object:new()
		Tank.__index = Tank
		setmetatable(Tank, Object)

		Tank.new = function(self)
			local o = {}
			o.x = 200
			o.y = 490
			o.i = 49
			o.belt = Belt:new(30)
			o.belt.x = o.x-7
			o.belt.y = o.y-37
			o.angle = 0
			setmetatable(o, Tank)
			return o
		end

		Tank.update = function(self, dt)
			self.angle = self.angle + dt * math.pi/2
			self.belt:update(dt)
		end


		Tank.draw = function(self)
			love.graphics.draw(images.turret_cannon, self.x+30, self.y-80)
			love.graphics.draw(images.turret_body, self.x-12, self.y-110)
			love.graphics.draw(images.belt_track, self.belt.x-74, self.belt.y-28)
			love.graphics.draw(images.wheel_major, self.x, self.y, self.angle, 1, 1, 32, 32)
			love.graphics.draw(images.wheel_minor, self.x+self.i, self.y, self.angle, 1, 1, 32, 32)
			love.graphics.draw(images.wheel_revision, self.x+self.i*2, self.y, self.angle, 1, 1, 32, 32)
			self.belt:draw()
		end

		Bubble = Object:new()
		Bubble.__index = Bubble
		setmetatable(Bubble, Object)

		 Bubble.new = function(self)
			local o = {}
			o.x = 240
			o.y = 190
			o.angle = 0
			setmetatable(o, Bubble)
			return o
		end

		Bubble.update = function(self, dt)
			self.angle = self.angle + dt*5
		end

		Bubble.draw = function(self)
			local yv = math.sin(self.angle)*5
			love.graphics.draw(images.bubble, self.x, self.y+yv)
			love.graphics.draw(images.love, self.x+8, self.y+yv+95)
		end

		timers = {}

		Timer = {}
		Timer.__index = Timer

		Timer.spawn = function(self, tick, f)
			local o = {
				passed = 0,
				tick = tick,
				f = f
			}
			setmetatable(o, Timer)
			table.insert(timers, o)
		end

		Timer.update = function(self, dt)
			self.passed = self.passed + dt
			while self.passed > self.tick do
				self.passed = self.passed - self.tick
				self.f()
			end
		end

		lists = {
			b = List:new(),
			f = List:new()
		}

		do
			local t = Bubble:new()
			t:insert(lists.f)
		end

		do
			local t = Tank:new()
			t:insert(lists.f)
		end

		for i=1,3 do
			local t = Tree:new(50, 300)
			t:insert(lists.b)
		end


		for i=1,2 do
			local t = Knoll:new(1, 50, 100)
			t:insert(lists.b)
		end

		for i=1,40 do
			local t = Star:new(100, 1)
			t:insert(lists.b)
		end

		for i=1,5 do
			local t = Knoll:new(2, 100, 50)
			t:insert(lists.b)
		end

		for i,v in pairs(lists) do
			v:update(10)
		end

	end



	love.update = function(dt)

		for i,v in ipairs(timers) do v:update(dt) end


		for i,v in pairs(lists) do
			v:update(dt)
		end

		love.timer.sleep(10)
	end


	love.draw = function()

		lists.b:draw()

		-- Ground
		love.graphics.setColor(146, 201, 87)
		love.graphics.rectangle("fill", 0, 530, 800, 70)
		love.graphics.setColor(205, 227, 161)
		love.graphics.rectangle("fill", 0, 520, 800, 10)
		love.graphics.setColor(255, 255, 255)

		lists.f:draw()

	end

	love.conf = function(t)
		t.title = "*Tank* you for using LOVE " .. love._version_string .. " (" .. love._version_codename .. ")"
		t.modules.audio = false
		t.modules.sound = false
		t.modules.physics = false
		t.modules.joystick = false
		t.modules.native = false
		t.modules.font = false
	end

end

-----------------------------------------------------------
-- Error screen.
-----------------------------------------------------------

function love.errhand(msg)

	if not love.graphics or not love.event or not love.graphics.isCreated() then
		return error_printer(msg)
	end

	-- Load.
	love.graphics.setScissor()
	love.graphics.setBackgroundColor(89, 157, 220)
	local font = love.graphics.newFont(love._vera_ttf, 14)
	love.graphics.setFont(font)

	love.graphics.setColor(255, 255, 255, 255)

	local trace = debug.traceback()

	love.graphics.clear()

	local err = {}

	table.insert(err, "Error\n")
	table.insert(err, msg.."\n\n")

	for l in string.gmatch(trace, "(.-)\n") do
		if not string.match(l, "boot.lua") then
			l = string.gsub(l, "stack traceback:", "Traceback\n")
			table.insert(err, l)
		end
	end

	local p = table.concat(err, "\n")

	p = string.gsub(p, "\t", "")
	p = string.gsub(p, "%[string \"(.-)\"%]", "%1")

	local function draw()
		love.graphics.clear()
		love.graphics.printf(p, 70, 70, love.graphics.getWidth() - 70)
		love.graphics.present()
	end

	draw()

	while true do
		e, a, b, c = love.event.wait()

		if e == "q" then
			return
		end
		if e == "kp" and a == "escape" then
			return
		end

		draw()

	end

end


-----------------------------------------------------------
-- The root of all calls.
-----------------------------------------------------------

function error_printer(msg)
	print("boot", msg, debug.traceback())
end

result = xpcall(love.boot, error_printer)
if not result then return end
result = xpcall(love.init, love.errhand)
if not result then return end
result = xpcall(love.run, love.errhand)
if not result then return end
<|MERGE_RESOLUTION|>--- conflicted
+++ resolved
@@ -1,802 +1,797 @@
-
--- Make sure love table exists.
-if not love then love = {} end
-
--- Used for setup:
-love.path = {}
-love.arg = {}
-
--- Replace any \ with /.
-function love.path.normalslashes(p)
-	return string.gsub(p, "\\", "/")
-end
-
--- Makes sure there is a slash at the end
--- of a path.
-function love.path.endslash(p)
-	if string.sub(p, string.len(p)-1) ~= "/" then
-		return p .. "/"
-	else
-		return p
-	end
-end
-
--- Checks whether a path is absolute or not.
-function love.path.abs(p)
-
-	local tmp = love.path.normalslashes(p)
-
-	-- Path is absolute if it starts with a "/".
-	if string.find(tmp, "/") == 1 then
-		return true
-	end
-
-	-- Path is absolute if it starts with a
-	-- letter followed by a colon.
-	if string.find(tmp, "%a:") == 1 then
-		return true
-	end
-
-	-- Relative.
-	return false
-
-end
-
--- Converts any path into a full path.
-function love.path.getfull(p)
-
-	if love.path.abs(p) then
-		return love.path.normalslashes(p)
-	end
-
-	local cwd = love.filesystem.getWorkingDirectory()
-	cwd = love.path.normalslashes(cwd)
-	cwd = love.path.endslash(cwd)
-
-	-- Construct a full path.
-	return cwd .. love.path.normalslashes(p)
-
-end
-
--- Returns the leaf of a full path.
-function love.path.leaf(p)
-	local a = 1
-	local last = p
-
-	while a do
-		a = string.find(p, "/", a+1)
-
-		if a then
-			last = string.sub(p, a+1)
-		end
-	end
-
-	return last
-end
-
--- Finds the key in the table with the lowest integral index. The lowest
--- will typically the executable, for instance "lua5.1.exe".
-function love.arg.getLow(a)
-	local m = math.huge
-	for k,v in pairs(a) do
-		if k < m then
-			m = k
-		end
-	end
-	return a[m]
-end
-
-love.arg.options = {
-	console = { a = 0 },
-	game = { a = 1 }
-}
-
-function love.arg.parse_option(m, i)
-	m.set = true
-
-	if m.a > 0 then
-		m.arg = {}
-		for j=i,i+m.a-1 do
-			table.insert(m.arg, arg[j])
-			i = j
-		end
-	end
-
-	return i
-end
-
-function love.arg.parse_options()
-
-	local last = 0
-	local argc = #arg
-
-	for i=1,argc do
-		-- Look for options.
-		local s, e, m = string.find(arg[i], "%-%-(.+)")
-
-		if m and love.arg.options[m] then
-			i = love.arg.parse_option(love.arg.options[m], i+1)
-		end
-
-		last = i
-	end
-
-	if not love.arg.options.game.set then
-		love.arg.parse_option(love.arg.options.game, last)
-	end
-end
-
-function love.createhandlers()
-
-	-- Standard callback handlers.
-	love.handlers = {
-		kp = function (b, u)
-			if love.keypressed then love.keypressed(b, u) end
-		end,
-		kr = function (b)
-			if love.keyreleased then love.keyreleased(b) end
-		end,
-		mp = function (x,y,b)
-			if love.mousepressed then love.mousepressed(x,y,b) end
-		end,
-		mr = function (x,y,b)
-			if love.mousereleased then love.mousereleased(x,y,b) end
-		end,
-		jp = function (j,b)
-			if love.joystickpressed then love.joystickpressed(j,b) end
-		end,
-		jr = function (j,b)
-			if love.joystickreleased then love.joystickreleased(j,b) end
-		end,
-		q = function ()
-			return
-		end,
-	}
-
-end
-
--- This can't be overriden.
-function love.boot()
-
-	-- This is absolutely needed.
-	require("love")
-	require("love.filesystem")
-
-	love.arg.parse_options()
-
-	local o = love.arg.options
-
-	local abs_arg0 = love.path.getfull(love.arg.getLow(arg))
-	love.filesystem.init(abs_arg0)
-
-	-- Is this one of those fancy "fused" games?
-	local can_has_game = pcall(love.filesystem.setSource, abs_arg0)
-
-	if not can_has_game and o.game.set and o.game.arg[1] then
-		local full_source =  love.path.getfull(o.game.arg[1])
-		local leaf = love.path.leaf(full_source)
-		love.filesystem.setIdentity(leaf)
-		can_has_game = pcall(love.filesystem.setSource, full_source)
-	end
-
-	if not can_has_game then
-		love.filesystem = nil
-		love.nogame()
-	end
-
-end
-
-function love.init()
-
-	-- Create default configuration settings.
-	local c = {
-		title = "Untitled",
-		author = "Unnamed",
-		version = 0,
-		screen = {
-			width = 800,
-			height = 600,
-			fullscreen = false,
-			vsync = true,
-			fsaa = 0,
-		},
-		modules = {
-			event = true,
-			keyboard = true,
-			mouse = true,
-			timer = true,
-			joystick = true,
-			image = true,
-			graphics = true,
-			audio = true,
-			physics = true,
-			sound = true,
-		},
-		console = false, -- Only relevant for windows.
-	}
-
-	-- If config file exists, load it and allow it to update config table.
-	if not love.conf and love.filesystem and love.filesystem.exists("conf.lua") then
-		require("conf.lua")
-	end
-
-	-- Yes, conf.lua might not exist, but there are other ways of making
-	-- love.conf appear, so we should check for it anyway.
-	if love.conf then
-		local ok, err = pcall(love.conf, c)
-		if not ok then
-			print(err)
-			-- continue
-		end
-	end
-
-	if love.arg.options.console.set then
-		c.console = true
-	end
-
-	-- Gets desired modules.
-	for k,v in pairs(c.modules) do
-		if v then
-			require("love." .. k)
-		end
-	end
-
-	if love.event then
-		love.createhandlers()
-	end
-
-	-- Setup screen here.
-	if c.screen and c.modules.graphics then
-		if love.graphics.checkMode(c.screen.width, c.screen.height, c.screen.fullscreen) then
-			assert(love.graphics.setMode(c.screen.width, c.screen.height, c.screen.fullscreen, c.screen.vsync, c.screen.fsaa), "Could not set screen mode")
-		end
-		love.graphics.setCaption(c.title)
-	end
-
-	if love.filesystem and love.filesystem.exists("main.lua") then require("main.lua") end
-
-	-- Console hack
-	if c.console and love._openConsole then
-		love._openConsole()
-	end
-
-end
-
-function love.run()
-
-	if love.load then love.load() end
-	
-	local dt = 0
-
-	-- Main loop time.
-	while true do
-		if love.timer then
-			love.timer.step()
-<<<<<<< HEAD
-			if love.update then love.update(dt) end -- passes 0 if timer is disabled
-		end
-=======
-			dt = love.timer.getDelta()
-		end
-		if love.update then love.update(dt) end -- will pass 0 if love.timer is disabled
->>>>>>> e44e9266
-		if love.graphics then
-			love.graphics.clear()
-			if love.draw then love.draw() end
-		end
-
-		-- Process events.
-		if love.event then
-			for e,a,b,c in love.event.poll() do
-				if e == "q" then
-					if love.audio then
-						love.audio.stop()
-					end
-					return
-				end
-				love.handlers[e](a,b,c)
-			end
-		end
-
-		if love.timer then love.timer.sleep(1) end
-		if love.graphics then love.graphics.present() end
-
-	end
-
-end
-
------------------------------------------------------------
--- Default screen.
------------------------------------------------------------
-
-function love.nogame()
-
-	love.load = function()
-
-		love.graphics.setBackgroundColor(0x84, 0xca, 0xff)
-
-		names = {
-			"wheel_major",
-			"wheel_minor",
-			"wheel_revision",
-			"belt_tooth",
-			"belt_track",
-			"turret_body",
-			"turret_cannon",
-			"star",
-			"knoll01",
-			"knoll02",
-			"knoll03",
-			"knoll04",
-			"tree01",
-			"bubble",
-			"love",
-		}
-
-		local decode = function(file)
-			return love.graphics.newImage(love.image.newImageData(file))
-		end
-
-		images = {}
-
-		for i,v in pairs(names) do
-			images[v] = decode(love["_"..v.."_png"])
-		end
-
-		pools = {
-			{
-				images.knoll01,
-				images.knoll02,
-			},
-			{
-				images.knoll03,
-				images.knoll04,
-			},
-		}
-
-		List = {}
-		List.__index = List
-
-		List.new = function(self)
-			local o = {
-				head = nil,
-			}
-			setmetatable(o, List)
-			return o
-		end
-
-		List.update = function(self, dt)
-			local n = self.head
-			while n do
-				n:update(dt)
-				n = n.next
-			end
-		end
-
-		List.draw = function(self)
-			local n = self.head
-			while n do
-				n:draw()
-				n = n.next
-			end
-		end
-
-		Node = {}
-		Node.__index = Node
-
-		Node.new = function(self, object)
-			local o = {
-				next = nil,
-			}
-			setmetatable(o, List)
-			return o
-		end
-
-		Node.insert = function(self, list)
-			local h = list.head
-			list.head = self
-			self.next = h
-		end
-
-		Node.remove = function(self)
-			parent.next = self.next
-		end
-
-		Object = Node:new()
-		Object.__index = Object
-		setmetatable(Object, Node)
-
-		Object.new = function(self)
-			local o = {
-				image = nil,
-				x = 0,
-				y = 0,
-				dx = -400,
-				dy = 0,
-				scale = 1,
-				r = 0,
-				duration = 30,
-				passed = 0,
-				t = 0,
-				alpha = 255
-			}
-			setmetatable(o, Object)
-			return o
-		end
-
-		Object.update = function(self, dt)
-			self.passed = self.passed + dt
-			while self.passed > self.duration do
-				self.passed = self.passed - self.duration
-			end
-			self.t = self.passed/self.duration
-		end
-
-		Object.draw = function(self)
-			if self.image then
-				local x = self.x + self.dx*self.t
-				local y = self.y + self.dy*self.t
-				local r = self.r*self.t
-				love.graphics.setColor(255, 255, 255, self.alpha)
-				love.graphics.draw(self.image, x, y, r, self.scale)
-				love.graphics.setColor(255, 255, 255, 255)
-			end
-		end
-
-		Tree = Object:new()
-		Tree.__index = Tree
-		setmetatable(Tree, Object)
-
-		Tree.new = function(self)
-			local o = {}
-			o.image = images.tree01
-			o.x = 800 + math.random(0, 800)
-			o.y = 300 + math.random(0, 40)
-			o.xt = -200;
-			o.dx = o.xt - o.x
-			o.speed = 100
-			o.duration = -o.dx/o.speed
-			setmetatable(o, Tree)
-			return o
-		end
-
-		Star = Object:new()
-		Star.__index = Star
-		setmetatable(Star, Object)
-
-		Star.new = function(self, speed, scale)
-			local o = {}
-			o.image = images.star
-			o.x = 800 + math.random(0, 800)
-			o.y = -200 + math.random(0, 300)
-			o.xt = -50;
-			o.dy = 400
-			o.dx = o.xt - o.x
-			o.speed = speed
-			o.scale = scale
-			o.duration = -o.dx/o.speed
-			o.r = math.pi * 5
-			o.alpha = 100 + math.random(155)
-			setmetatable(o, Star)
-			return o
-		end
-
-		Knoll = Object:new()
-		Knoll.__index = Knoll
-		setmetatable(Knoll, Object)
-
-		Knoll.new = function(self, pool, var, speed)
-			local o = {}
-			o.image = pools[pool][math.random(1, #pools[pool])]
-			o.x = 800 + math.random(0, 800)
-			o.y = 300 + var - math.random(0, var*2)
-			o.xt = -200;
-			o.dx = o.xt - o.x
-			o.speed = speed
-			o.duration = -o.dx/o.speed
-			setmetatable(o, Star)
-			return o
-		end
-
-		Belt = Object:new()
-		Belt.__index = Belt
-		setmetatable(Belt, Object)
-
-		Belt.new = function(self, n)
-
-			local o = {}
-
-			o.r = 30
-			o.d = o.r*2
-			o.half_c = math.pi*o.r
-			o.c = 2*o.half_c
-			o.x = 200
-			o.y = 300
-			o.th = 1
-			o.ta = 1
-			o.w = o.th*o.half_c
-			o.total = o.th*2+o.ta*2
-			o.teeth = {}
-
-			for i=0,n-1 do
-				local b = { x = 0, y = 0, t = (o.total/n)*i }
-				table.insert(o.teeth, b)
-			end
-
-			setmetatable(o, Belt)
-			return o
-		end
-
-		Belt.update = function(self, dt)
-			for i,b in ipairs(self.teeth) do
-				b.t = b.t + dt
-
-				if b.t < self.th then
-					local t = b.t
-					b.x = self.x + self.w * (t/self.th)
-					b.y = self.y
-				elseif b.t < self.th + self.ta then
-					local t = (self.th + self.ta - b.t)
-					b.x = self.x + self.w + math.cos(-math.pi*t + math.pi/2)*self.r
-					b.y = self.y + self.r + math.sin(-math.pi*t + math.pi/2)*self.r
-				elseif b.t < self.th*2 + self.ta then
-					local t = (b.t - self.th*2 + self.ta)/self.th
-					b.x = self.x + self.w * (2-t)
-					b.y = self.y + self.d
-				elseif b.t < self.total then
-					local t = (self.th*2 + self.ta - b.t)
-					b.x = self.x + math.cos(-math.pi*t + math.pi/2)*self.r
-					b.y = self.y + self.r + math.sin(-math.pi*t + math.pi/2)*self.r
-				else
-					b.t = b.t - self.total
-				end
-			end
-		end
-
-		Belt.draw = function(self)
-			for i,b in ipairs(self.teeth) do
-				love.graphics.draw(images.belt_tooth, b.x, b.y)
-			end
-		end
-
-		Tank = Object:new()
-		Tank.__index = Tank
-		setmetatable(Tank, Object)
-
-		Tank.new = function(self)
-			local o = {}
-			o.x = 200
-			o.y = 490
-			o.i = 49
-			o.belt = Belt:new(30)
-			o.belt.x = o.x-7
-			o.belt.y = o.y-37
-			o.angle = 0
-			setmetatable(o, Tank)
-			return o
-		end
-
-		Tank.update = function(self, dt)
-			self.angle = self.angle + dt * math.pi/2
-			self.belt:update(dt)
-		end
-
-
-		Tank.draw = function(self)
-			love.graphics.draw(images.turret_cannon, self.x+30, self.y-80)
-			love.graphics.draw(images.turret_body, self.x-12, self.y-110)
-			love.graphics.draw(images.belt_track, self.belt.x-74, self.belt.y-28)
-			love.graphics.draw(images.wheel_major, self.x, self.y, self.angle, 1, 1, 32, 32)
-			love.graphics.draw(images.wheel_minor, self.x+self.i, self.y, self.angle, 1, 1, 32, 32)
-			love.graphics.draw(images.wheel_revision, self.x+self.i*2, self.y, self.angle, 1, 1, 32, 32)
-			self.belt:draw()
-		end
-
-		Bubble = Object:new()
-		Bubble.__index = Bubble
-		setmetatable(Bubble, Object)
-
-		 Bubble.new = function(self)
-			local o = {}
-			o.x = 240
-			o.y = 190
-			o.angle = 0
-			setmetatable(o, Bubble)
-			return o
-		end
-
-		Bubble.update = function(self, dt)
-			self.angle = self.angle + dt*5
-		end
-
-		Bubble.draw = function(self)
-			local yv = math.sin(self.angle)*5
-			love.graphics.draw(images.bubble, self.x, self.y+yv)
-			love.graphics.draw(images.love, self.x+8, self.y+yv+95)
-		end
-
-		timers = {}
-
-		Timer = {}
-		Timer.__index = Timer
-
-		Timer.spawn = function(self, tick, f)
-			local o = {
-				passed = 0,
-				tick = tick,
-				f = f
-			}
-			setmetatable(o, Timer)
-			table.insert(timers, o)
-		end
-
-		Timer.update = function(self, dt)
-			self.passed = self.passed + dt
-			while self.passed > self.tick do
-				self.passed = self.passed - self.tick
-				self.f()
-			end
-		end
-
-		lists = {
-			b = List:new(),
-			f = List:new()
-		}
-
-		do
-			local t = Bubble:new()
-			t:insert(lists.f)
-		end
-
-		do
-			local t = Tank:new()
-			t:insert(lists.f)
-		end
-
-		for i=1,3 do
-			local t = Tree:new(50, 300)
-			t:insert(lists.b)
-		end
-
-
-		for i=1,2 do
-			local t = Knoll:new(1, 50, 100)
-			t:insert(lists.b)
-		end
-
-		for i=1,40 do
-			local t = Star:new(100, 1)
-			t:insert(lists.b)
-		end
-
-		for i=1,5 do
-			local t = Knoll:new(2, 100, 50)
-			t:insert(lists.b)
-		end
-
-		for i,v in pairs(lists) do
-			v:update(10)
-		end
-
-	end
-
-
-
-	love.update = function(dt)
-
-		for i,v in ipairs(timers) do v:update(dt) end
-
-
-		for i,v in pairs(lists) do
-			v:update(dt)
-		end
-
-		love.timer.sleep(10)
-	end
-
-
-	love.draw = function()
-
-		lists.b:draw()
-
-		-- Ground
-		love.graphics.setColor(146, 201, 87)
-		love.graphics.rectangle("fill", 0, 530, 800, 70)
-		love.graphics.setColor(205, 227, 161)
-		love.graphics.rectangle("fill", 0, 520, 800, 10)
-		love.graphics.setColor(255, 255, 255)
-
-		lists.f:draw()
-
-	end
-
-	love.conf = function(t)
-		t.title = "*Tank* you for using LOVE " .. love._version_string .. " (" .. love._version_codename .. ")"
-		t.modules.audio = false
-		t.modules.sound = false
-		t.modules.physics = false
-		t.modules.joystick = false
-		t.modules.native = false
-		t.modules.font = false
-	end
-
-end
-
------------------------------------------------------------
--- Error screen.
------------------------------------------------------------
-
-function love.errhand(msg)
-
-	if not love.graphics or not love.event or not love.graphics.isCreated() then
-		return error_printer(msg)
-	end
-
-	-- Load.
-	love.graphics.setScissor()
-	love.graphics.setBackgroundColor(89, 157, 220)
-	local font = love.graphics.newFont(love._vera_ttf, 14)
-	love.graphics.setFont(font)
-
-	love.graphics.setColor(255, 255, 255, 255)
-
-	local trace = debug.traceback()
-
-	love.graphics.clear()
-
-	local err = {}
-
-	table.insert(err, "Error\n")
-	table.insert(err, msg.."\n\n")
-
-	for l in string.gmatch(trace, "(.-)\n") do
-		if not string.match(l, "boot.lua") then
-			l = string.gsub(l, "stack traceback:", "Traceback\n")
-			table.insert(err, l)
-		end
-	end
-
-	local p = table.concat(err, "\n")
-
-	p = string.gsub(p, "\t", "")
-	p = string.gsub(p, "%[string \"(.-)\"%]", "%1")
-
-	local function draw()
-		love.graphics.clear()
-		love.graphics.printf(p, 70, 70, love.graphics.getWidth() - 70)
-		love.graphics.present()
-	end
-
-	draw()
-
-	while true do
-		e, a, b, c = love.event.wait()
-
-		if e == "q" then
-			return
-		end
-		if e == "kp" and a == "escape" then
-			return
-		end
-
-		draw()
-
-	end
-
-end
-
-
------------------------------------------------------------
--- The root of all calls.
------------------------------------------------------------
-
-function error_printer(msg)
-	print("boot", msg, debug.traceback())
-end
-
-result = xpcall(love.boot, error_printer)
-if not result then return end
-result = xpcall(love.init, love.errhand)
-if not result then return end
-result = xpcall(love.run, love.errhand)
-if not result then return end
+
+-- Make sure love table exists.
+if not love then love = {} end
+
+-- Used for setup:
+love.path = {}
+love.arg = {}
+
+-- Replace any \ with /.
+function love.path.normalslashes(p)
+	return string.gsub(p, "\\", "/")
+end
+
+-- Makes sure there is a slash at the end
+-- of a path.
+function love.path.endslash(p)
+	if string.sub(p, string.len(p)-1) ~= "/" then
+		return p .. "/"
+	else
+		return p
+	end
+end
+
+-- Checks whether a path is absolute or not.
+function love.path.abs(p)
+
+	local tmp = love.path.normalslashes(p)
+
+	-- Path is absolute if it starts with a "/".
+	if string.find(tmp, "/") == 1 then
+		return true
+	end
+
+	-- Path is absolute if it starts with a
+	-- letter followed by a colon.
+	if string.find(tmp, "%a:") == 1 then
+		return true
+	end
+
+	-- Relative.
+	return false
+
+end
+
+-- Converts any path into a full path.
+function love.path.getfull(p)
+
+	if love.path.abs(p) then
+		return love.path.normalslashes(p)
+	end
+
+	local cwd = love.filesystem.getWorkingDirectory()
+	cwd = love.path.normalslashes(cwd)
+	cwd = love.path.endslash(cwd)
+
+	-- Construct a full path.
+	return cwd .. love.path.normalslashes(p)
+
+end
+
+-- Returns the leaf of a full path.
+function love.path.leaf(p)
+	local a = 1
+	local last = p
+
+	while a do
+		a = string.find(p, "/", a+1)
+
+		if a then
+			last = string.sub(p, a+1)
+		end
+	end
+
+	return last
+end
+
+-- Finds the key in the table with the lowest integral index. The lowest
+-- will typically the executable, for instance "lua5.1.exe".
+function love.arg.getLow(a)
+	local m = math.huge
+	for k,v in pairs(a) do
+		if k < m then
+			m = k
+		end
+	end
+	return a[m]
+end
+
+love.arg.options = {
+	console = { a = 0 },
+	game = { a = 1 }
+}
+
+function love.arg.parse_option(m, i)
+	m.set = true
+
+	if m.a > 0 then
+		m.arg = {}
+		for j=i,i+m.a-1 do
+			table.insert(m.arg, arg[j])
+			i = j
+		end
+	end
+
+	return i
+end
+
+function love.arg.parse_options()
+
+	local last = 0
+	local argc = #arg
+
+	for i=1,argc do
+		-- Look for options.
+		local s, e, m = string.find(arg[i], "%-%-(.+)")
+
+		if m and love.arg.options[m] then
+			i = love.arg.parse_option(love.arg.options[m], i+1)
+		end
+
+		last = i
+	end
+
+	if not love.arg.options.game.set then
+		love.arg.parse_option(love.arg.options.game, last)
+	end
+end
+
+function love.createhandlers()
+
+	-- Standard callback handlers.
+	love.handlers = {
+		kp = function (b, u)
+			if love.keypressed then love.keypressed(b, u) end
+		end,
+		kr = function (b)
+			if love.keyreleased then love.keyreleased(b) end
+		end,
+		mp = function (x,y,b)
+			if love.mousepressed then love.mousepressed(x,y,b) end
+		end,
+		mr = function (x,y,b)
+			if love.mousereleased then love.mousereleased(x,y,b) end
+		end,
+		jp = function (j,b)
+			if love.joystickpressed then love.joystickpressed(j,b) end
+		end,
+		jr = function (j,b)
+			if love.joystickreleased then love.joystickreleased(j,b) end
+		end,
+		q = function ()
+			return
+		end,
+	}
+
+end
+
+-- This can't be overriden.
+function love.boot()
+
+	-- This is absolutely needed.
+	require("love")
+	require("love.filesystem")
+
+	love.arg.parse_options()
+
+	local o = love.arg.options
+
+	local abs_arg0 = love.path.getfull(love.arg.getLow(arg))
+	love.filesystem.init(abs_arg0)
+
+	-- Is this one of those fancy "fused" games?
+	local can_has_game = pcall(love.filesystem.setSource, abs_arg0)
+
+	if not can_has_game and o.game.set and o.game.arg[1] then
+		local full_source =  love.path.getfull(o.game.arg[1])
+		local leaf = love.path.leaf(full_source)
+		love.filesystem.setIdentity(leaf)
+		can_has_game = pcall(love.filesystem.setSource, full_source)
+	end
+
+	if not can_has_game then
+		love.filesystem = nil
+		love.nogame()
+	end
+
+end
+
+function love.init()
+
+	-- Create default configuration settings.
+	local c = {
+		title = "Untitled",
+		author = "Unnamed",
+		version = 0,
+		screen = {
+			width = 800,
+			height = 600,
+			fullscreen = false,
+			vsync = true,
+			fsaa = 0,
+		},
+		modules = {
+			event = true,
+			keyboard = true,
+			mouse = true,
+			timer = true,
+			joystick = true,
+			image = true,
+			graphics = true,
+			audio = true,
+			physics = true,
+			sound = true,
+		},
+		console = false, -- Only relevant for windows.
+	}
+
+	-- If config file exists, load it and allow it to update config table.
+	if not love.conf and love.filesystem and love.filesystem.exists("conf.lua") then
+		require("conf.lua")
+	end
+
+	-- Yes, conf.lua might not exist, but there are other ways of making
+	-- love.conf appear, so we should check for it anyway.
+	if love.conf then
+		local ok, err = pcall(love.conf, c)
+		if not ok then
+			print(err)
+			-- continue
+		end
+	end
+
+	if love.arg.options.console.set then
+		c.console = true
+	end
+
+	-- Gets desired modules.
+	for k,v in pairs(c.modules) do
+		if v then
+			require("love." .. k)
+		end
+	end
+
+	if love.event then
+		love.createhandlers()
+	end
+
+	-- Setup screen here.
+	if c.screen and c.modules.graphics then
+		if love.graphics.checkMode(c.screen.width, c.screen.height, c.screen.fullscreen) then
+			assert(love.graphics.setMode(c.screen.width, c.screen.height, c.screen.fullscreen, c.screen.vsync, c.screen.fsaa), "Could not set screen mode")
+		end
+		love.graphics.setCaption(c.title)
+	end
+
+	if love.filesystem and love.filesystem.exists("main.lua") then require("main.lua") end
+
+	-- Console hack
+	if c.console and love._openConsole then
+		love._openConsole()
+	end
+
+end
+
+function love.run()
+
+	if love.load then love.load() end
+	
+	local dt = 0
+
+	-- Main loop time.
+	while true do
+		if love.timer then
+			love.timer.step()
+			dt = love.timer.getDelta()
+		end
+		if love.update then love.update(dt) end -- will pass 0 if love.timer is disabled
+		if love.graphics then
+			love.graphics.clear()
+			if love.draw then love.draw() end
+		end
+
+		-- Process events.
+		if love.event then
+			for e,a,b,c in love.event.poll() do
+				if e == "q" then
+					if love.audio then
+						love.audio.stop()
+					end
+					return
+				end
+				love.handlers[e](a,b,c)
+			end
+		end
+
+		if love.timer then love.timer.sleep(1) end
+		if love.graphics then love.graphics.present() end
+
+	end
+
+end
+
+-----------------------------------------------------------
+-- Default screen.
+-----------------------------------------------------------
+
+function love.nogame()
+
+	love.load = function()
+
+		love.graphics.setBackgroundColor(0x84, 0xca, 0xff)
+
+		names = {
+			"wheel_major",
+			"wheel_minor",
+			"wheel_revision",
+			"belt_tooth",
+			"belt_track",
+			"turret_body",
+			"turret_cannon",
+			"star",
+			"knoll01",
+			"knoll02",
+			"knoll03",
+			"knoll04",
+			"tree01",
+			"bubble",
+			"love",
+		}
+
+		local decode = function(file)
+			return love.graphics.newImage(love.image.newImageData(file))
+		end
+
+		images = {}
+
+		for i,v in pairs(names) do
+			images[v] = decode(love["_"..v.."_png"])
+		end
+
+		pools = {
+			{
+				images.knoll01,
+				images.knoll02,
+			},
+			{
+				images.knoll03,
+				images.knoll04,
+			},
+		}
+
+		List = {}
+		List.__index = List
+
+		List.new = function(self)
+			local o = {
+				head = nil,
+			}
+			setmetatable(o, List)
+			return o
+		end
+
+		List.update = function(self, dt)
+			local n = self.head
+			while n do
+				n:update(dt)
+				n = n.next
+			end
+		end
+
+		List.draw = function(self)
+			local n = self.head
+			while n do
+				n:draw()
+				n = n.next
+			end
+		end
+
+		Node = {}
+		Node.__index = Node
+
+		Node.new = function(self, object)
+			local o = {
+				next = nil,
+			}
+			setmetatable(o, List)
+			return o
+		end
+
+		Node.insert = function(self, list)
+			local h = list.head
+			list.head = self
+			self.next = h
+		end
+
+		Node.remove = function(self)
+			parent.next = self.next
+		end
+
+		Object = Node:new()
+		Object.__index = Object
+		setmetatable(Object, Node)
+
+		Object.new = function(self)
+			local o = {
+				image = nil,
+				x = 0,
+				y = 0,
+				dx = -400,
+				dy = 0,
+				scale = 1,
+				r = 0,
+				duration = 30,
+				passed = 0,
+				t = 0,
+				alpha = 255
+			}
+			setmetatable(o, Object)
+			return o
+		end
+
+		Object.update = function(self, dt)
+			self.passed = self.passed + dt
+			while self.passed > self.duration do
+				self.passed = self.passed - self.duration
+			end
+			self.t = self.passed/self.duration
+		end
+
+		Object.draw = function(self)
+			if self.image then
+				local x = self.x + self.dx*self.t
+				local y = self.y + self.dy*self.t
+				local r = self.r*self.t
+				love.graphics.setColor(255, 255, 255, self.alpha)
+				love.graphics.draw(self.image, x, y, r, self.scale)
+				love.graphics.setColor(255, 255, 255, 255)
+			end
+		end
+
+		Tree = Object:new()
+		Tree.__index = Tree
+		setmetatable(Tree, Object)
+
+		Tree.new = function(self)
+			local o = {}
+			o.image = images.tree01
+			o.x = 800 + math.random(0, 800)
+			o.y = 300 + math.random(0, 40)
+			o.xt = -200;
+			o.dx = o.xt - o.x
+			o.speed = 100
+			o.duration = -o.dx/o.speed
+			setmetatable(o, Tree)
+			return o
+		end
+
+		Star = Object:new()
+		Star.__index = Star
+		setmetatable(Star, Object)
+
+		Star.new = function(self, speed, scale)
+			local o = {}
+			o.image = images.star
+			o.x = 800 + math.random(0, 800)
+			o.y = -200 + math.random(0, 300)
+			o.xt = -50;
+			o.dy = 400
+			o.dx = o.xt - o.x
+			o.speed = speed
+			o.scale = scale
+			o.duration = -o.dx/o.speed
+			o.r = math.pi * 5
+			o.alpha = 100 + math.random(155)
+			setmetatable(o, Star)
+			return o
+		end
+
+		Knoll = Object:new()
+		Knoll.__index = Knoll
+		setmetatable(Knoll, Object)
+
+		Knoll.new = function(self, pool, var, speed)
+			local o = {}
+			o.image = pools[pool][math.random(1, #pools[pool])]
+			o.x = 800 + math.random(0, 800)
+			o.y = 300 + var - math.random(0, var*2)
+			o.xt = -200;
+			o.dx = o.xt - o.x
+			o.speed = speed
+			o.duration = -o.dx/o.speed
+			setmetatable(o, Star)
+			return o
+		end
+
+		Belt = Object:new()
+		Belt.__index = Belt
+		setmetatable(Belt, Object)
+
+		Belt.new = function(self, n)
+
+			local o = {}
+
+			o.r = 30
+			o.d = o.r*2
+			o.half_c = math.pi*o.r
+			o.c = 2*o.half_c
+			o.x = 200
+			o.y = 300
+			o.th = 1
+			o.ta = 1
+			o.w = o.th*o.half_c
+			o.total = o.th*2+o.ta*2
+			o.teeth = {}
+
+			for i=0,n-1 do
+				local b = { x = 0, y = 0, t = (o.total/n)*i }
+				table.insert(o.teeth, b)
+			end
+
+			setmetatable(o, Belt)
+			return o
+		end
+
+		Belt.update = function(self, dt)
+			for i,b in ipairs(self.teeth) do
+				b.t = b.t + dt
+
+				if b.t < self.th then
+					local t = b.t
+					b.x = self.x + self.w * (t/self.th)
+					b.y = self.y
+				elseif b.t < self.th + self.ta then
+					local t = (self.th + self.ta - b.t)
+					b.x = self.x + self.w + math.cos(-math.pi*t + math.pi/2)*self.r
+					b.y = self.y + self.r + math.sin(-math.pi*t + math.pi/2)*self.r
+				elseif b.t < self.th*2 + self.ta then
+					local t = (b.t - self.th*2 + self.ta)/self.th
+					b.x = self.x + self.w * (2-t)
+					b.y = self.y + self.d
+				elseif b.t < self.total then
+					local t = (self.th*2 + self.ta - b.t)
+					b.x = self.x + math.cos(-math.pi*t + math.pi/2)*self.r
+					b.y = self.y + self.r + math.sin(-math.pi*t + math.pi/2)*self.r
+				else
+					b.t = b.t - self.total
+				end
+			end
+		end
+
+		Belt.draw = function(self)
+			for i,b in ipairs(self.teeth) do
+				love.graphics.draw(images.belt_tooth, b.x, b.y)
+			end
+		end
+
+		Tank = Object:new()
+		Tank.__index = Tank
+		setmetatable(Tank, Object)
+
+		Tank.new = function(self)
+			local o = {}
+			o.x = 200
+			o.y = 490
+			o.i = 49
+			o.belt = Belt:new(30)
+			o.belt.x = o.x-7
+			o.belt.y = o.y-37
+			o.angle = 0
+			setmetatable(o, Tank)
+			return o
+		end
+
+		Tank.update = function(self, dt)
+			self.angle = self.angle + dt * math.pi/2
+			self.belt:update(dt)
+		end
+
+
+		Tank.draw = function(self)
+			love.graphics.draw(images.turret_cannon, self.x+30, self.y-80)
+			love.graphics.draw(images.turret_body, self.x-12, self.y-110)
+			love.graphics.draw(images.belt_track, self.belt.x-74, self.belt.y-28)
+			love.graphics.draw(images.wheel_major, self.x, self.y, self.angle, 1, 1, 32, 32)
+			love.graphics.draw(images.wheel_minor, self.x+self.i, self.y, self.angle, 1, 1, 32, 32)
+			love.graphics.draw(images.wheel_revision, self.x+self.i*2, self.y, self.angle, 1, 1, 32, 32)
+			self.belt:draw()
+		end
+
+		Bubble = Object:new()
+		Bubble.__index = Bubble
+		setmetatable(Bubble, Object)
+
+		 Bubble.new = function(self)
+			local o = {}
+			o.x = 240
+			o.y = 190
+			o.angle = 0
+			setmetatable(o, Bubble)
+			return o
+		end
+
+		Bubble.update = function(self, dt)
+			self.angle = self.angle + dt*5
+		end
+
+		Bubble.draw = function(self)
+			local yv = math.sin(self.angle)*5
+			love.graphics.draw(images.bubble, self.x, self.y+yv)
+			love.graphics.draw(images.love, self.x+8, self.y+yv+95)
+		end
+
+		timers = {}
+
+		Timer = {}
+		Timer.__index = Timer
+
+		Timer.spawn = function(self, tick, f)
+			local o = {
+				passed = 0,
+				tick = tick,
+				f = f
+			}
+			setmetatable(o, Timer)
+			table.insert(timers, o)
+		end
+
+		Timer.update = function(self, dt)
+			self.passed = self.passed + dt
+			while self.passed > self.tick do
+				self.passed = self.passed - self.tick
+				self.f()
+			end
+		end
+
+		lists = {
+			b = List:new(),
+			f = List:new()
+		}
+
+		do
+			local t = Bubble:new()
+			t:insert(lists.f)
+		end
+
+		do
+			local t = Tank:new()
+			t:insert(lists.f)
+		end
+
+		for i=1,3 do
+			local t = Tree:new(50, 300)
+			t:insert(lists.b)
+		end
+
+
+		for i=1,2 do
+			local t = Knoll:new(1, 50, 100)
+			t:insert(lists.b)
+		end
+
+		for i=1,40 do
+			local t = Star:new(100, 1)
+			t:insert(lists.b)
+		end
+
+		for i=1,5 do
+			local t = Knoll:new(2, 100, 50)
+			t:insert(lists.b)
+		end
+
+		for i,v in pairs(lists) do
+			v:update(10)
+		end
+
+	end
+
+
+
+	love.update = function(dt)
+
+		for i,v in ipairs(timers) do v:update(dt) end
+
+
+		for i,v in pairs(lists) do
+			v:update(dt)
+		end
+
+		love.timer.sleep(10)
+	end
+
+
+	love.draw = function()
+
+		lists.b:draw()
+
+		-- Ground
+		love.graphics.setColor(146, 201, 87)
+		love.graphics.rectangle("fill", 0, 530, 800, 70)
+		love.graphics.setColor(205, 227, 161)
+		love.graphics.rectangle("fill", 0, 520, 800, 10)
+		love.graphics.setColor(255, 255, 255)
+
+		lists.f:draw()
+
+	end
+
+	love.conf = function(t)
+		t.title = "*Tank* you for using LOVE " .. love._version_string .. " (" .. love._version_codename .. ")"
+		t.modules.audio = false
+		t.modules.sound = false
+		t.modules.physics = false
+		t.modules.joystick = false
+		t.modules.native = false
+		t.modules.font = false
+	end
+
+end
+
+-----------------------------------------------------------
+-- Error screen.
+-----------------------------------------------------------
+
+function love.errhand(msg)
+
+	if not love.graphics or not love.event or not love.graphics.isCreated() then
+		return error_printer(msg)
+	end
+
+	-- Load.
+	love.graphics.setScissor()
+	love.graphics.setBackgroundColor(89, 157, 220)
+	local font = love.graphics.newFont(love._vera_ttf, 14)
+	love.graphics.setFont(font)
+
+	love.graphics.setColor(255, 255, 255, 255)
+
+	local trace = debug.traceback()
+
+	love.graphics.clear()
+
+	local err = {}
+
+	table.insert(err, "Error\n")
+	table.insert(err, msg.."\n\n")
+
+	for l in string.gmatch(trace, "(.-)\n") do
+		if not string.match(l, "boot.lua") then
+			l = string.gsub(l, "stack traceback:", "Traceback\n")
+			table.insert(err, l)
+		end
+	end
+
+	local p = table.concat(err, "\n")
+
+	p = string.gsub(p, "\t", "")
+	p = string.gsub(p, "%[string \"(.-)\"%]", "%1")
+
+	local function draw()
+		love.graphics.clear()
+		love.graphics.printf(p, 70, 70, love.graphics.getWidth() - 70)
+		love.graphics.present()
+	end
+
+	draw()
+
+	while true do
+		e, a, b, c = love.event.wait()
+
+		if e == "q" then
+			return
+		end
+		if e == "kp" and a == "escape" then
+			return
+		end
+
+		draw()
+
+	end
+
+end
+
+
+-----------------------------------------------------------
+-- The root of all calls.
+-----------------------------------------------------------
+
+function error_printer(msg)
+	print("boot", msg, debug.traceback())
+end
+
+result = xpcall(love.boot, error_printer)
+if not result then return end
+result = xpcall(love.init, love.errhand)
+if not result then return end
+result = xpcall(love.run, love.errhand)
+if not result then return end