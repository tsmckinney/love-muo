--- conflicted
+++ resolved
@@ -472,11 +472,7 @@
 	 * @param width The viewport width.
 	 * @param height The viewport height.
 	 **/
-<<<<<<< HEAD
-	virtual bool setMode(void *context, int width, int height, int pixelwidth, int pixelheight, bool backbufferstencil, int backbufferdepth) = 0;
-=======
-	virtual bool setMode(int width, int height, int pixelwidth, int pixelheight, bool windowhasstencil, int msaa) = 0;
->>>>>>> 85ca9f51
+	virtual bool setMode(void *context, int width, int height, int pixelwidth, int pixelheight, bool windowhasstencil, int msaa) = 0;
 
 	/**
 	 * Un-sets the current graphics display mode (uninitializing objects if
