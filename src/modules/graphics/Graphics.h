--- conflicted
+++ resolved
@@ -452,7 +452,6 @@
 
 	Shader *newShader(const std::vector<std::string> &stagessource, const Shader::CompileOptions &options);
 	Shader *newComputeShader(const std::string &source, const Shader::CompileOptions &options);
-<<<<<<< HEAD
 
 	virtual Buffer *newBuffer(const Buffer::Settings &settings, const std::vector<Buffer::DataDeclaration> &format, const void *data, size_t size, size_t arraylength) = 0;
 	virtual Buffer *newBuffer(const Buffer::Settings &settings, DataFormat format, const void *data, size_t size, size_t arraylength);
@@ -460,33 +459,15 @@
 	Mesh *newMesh(const std::vector<Buffer::DataDeclaration> &vertexformat, int vertexcount, PrimitiveType drawmode, BufferDataUsage usage);
 	Mesh *newMesh(const std::vector<Buffer::DataDeclaration> &vertexformat, const void *data, size_t datasize, PrimitiveType drawmode, BufferDataUsage usage);
 	Mesh *newMesh(const std::vector<Mesh::BufferAttribute> &attributes, PrimitiveType drawmode);
-=======
-
-	virtual Buffer *newBuffer(const Buffer::Settings &settings, const std::vector<Buffer::DataDeclaration> &format, const void *data, size_t size, size_t arraylength) = 0;
-	virtual Buffer *newBuffer(const Buffer::Settings &settings, DataFormat format, const void *data, size_t size, size_t arraylength);
-
-	Mesh *newMesh(const std::vector<Buffer::DataDeclaration> &vertexformat, int vertexcount, PrimitiveType drawmode, BufferDataUsage usage);
-	Mesh *newMesh(const std::vector<Buffer::DataDeclaration> &vertexformat, const void *data, size_t datasize, PrimitiveType drawmode, BufferDataUsage usage);
-	Mesh *newMesh(const std::vector<Mesh::BufferAttribute> &attributes, PrimitiveType drawmode);
 
 	TextBatch *newTextBatch(Font *font, const std::vector<Font::ColoredString> &text = {});
 
 	data::ByteData *readbackBuffer(Buffer *buffer, size_t offset, size_t size, data::ByteData *dest, size_t destoffset);
 	GraphicsReadback *readbackBufferAsync(Buffer *buffer, size_t offset, size_t size, data::ByteData *dest, size_t destoffset);
->>>>>>> f17d3d94
 
 	image::ImageData *readbackTexture(Texture *texture, int slice, int mipmap, const Rect &rect, image::ImageData *dest, int destx, int desty);
 	GraphicsReadback *readbackTextureAsync(Texture *texture, int slice, int mipmap, const Rect &rect, image::ImageData *dest, int destx, int desty);
 
-<<<<<<< HEAD
-	data::ByteData *readbackBuffer(Buffer *buffer, size_t offset, size_t size, data::ByteData *dest, size_t destoffset);
-	GraphicsReadback *readbackBufferAsync(Buffer *buffer, size_t offset, size_t size, data::ByteData *dest, size_t destoffset);
-
-	image::ImageData *readbackTexture(Texture *texture, int slice, int mipmap, const Rect &rect, image::ImageData *dest, int destx, int desty);
-	GraphicsReadback *readbackTextureAsync(Texture *texture, int slice, int mipmap, const Rect &rect, image::ImageData *dest, int destx, int desty);
-
-=======
->>>>>>> f17d3d94
 	bool validateShader(bool gles, const std::vector<std::string> &stages, const Shader::CompileOptions &options, std::string &err);
 
 	/**
@@ -818,21 +799,12 @@
 
 	/**
 	 * Converts PIXELFORMAT_NORMAL and PIXELFORMAT_HDR into a real format.
-<<<<<<< HEAD
 	 **/
 	virtual PixelFormat getSizedFormat(PixelFormat format, bool rendertarget, bool readable) const = 0;
 
 	/**
 	 * Gets whether the specified pixel format usage is supported.
 	 **/
-=======
-	 **/
-	virtual PixelFormat getSizedFormat(PixelFormat format, bool rendertarget, bool readable) const = 0;
-
-	/**
-	 * Gets whether the specified pixel format usage is supported.
-	 **/
->>>>>>> f17d3d94
 	virtual bool isPixelFormatSupported(PixelFormat format, uint32 usage, bool sRGB = false) = 0;
 
 	/**
@@ -886,7 +858,6 @@
 	virtual void draw(const DrawCommand &cmd) = 0;
 	virtual void draw(const DrawIndexedCommand &cmd) = 0;
 	virtual void drawQuads(int start, int count, const VertexAttributes &attributes, const BufferBindings &buffers, Texture *texture) = 0;
-<<<<<<< HEAD
 
 	void flushBatchedDraws();
 	BatchedVertexData requestBatchedDraw(const BatchedDrawCommand &command);
@@ -899,20 +870,6 @@
 	Buffer *getTemporaryBuffer(size_t size, DataFormat format, uint32 usageflags, BufferDataUsage datausage);
 	void releaseTemporaryBuffer(Buffer *buffer);
 
-=======
-
-	void flushBatchedDraws();
-	BatchedVertexData requestBatchedDraw(const BatchedDrawCommand &command);
-
-	static void flushBatchedDrawsGlobal();
-
-	Texture *getTemporaryTexture(PixelFormat format, int w, int h, int samples);
-	void releaseTemporaryTexture(Texture *texture);
-
-	Buffer *getTemporaryBuffer(size_t size, DataFormat format, uint32 usageflags, BufferDataUsage datausage);
-	void releaseTemporaryBuffer(Buffer *buffer);
-
->>>>>>> f17d3d94
 	void cleanupCachedShaderStage(ShaderStageType type, const std::string &cachekey);
 
 	template <typename T>
