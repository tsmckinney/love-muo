--- conflicted
+++ resolved
@@ -180,12 +180,9 @@
 	, samplerState()
 	, graphicsMemorySize(0)
 {
-<<<<<<< HEAD
-=======
 	const auto &caps = gfx->getCapabilities();
 	int requestedMipmapCount = settings.mipmapCount;
 
->>>>>>> defe811f
 	if (slices != nullptr && slices->getMipmapCount() > 0 && slices->getSliceCount() > 0)
 	{
 		texType = slices->getTextureType();
@@ -195,10 +192,6 @@
 
 		int dataMipmaps = 1;
 		if (slices->validate() && slices->getMipmapCount() > 1)
-<<<<<<< HEAD
-			dataMipmaps = slices->getMipmapCount();
-
-=======
 		{
 			dataMipmaps = slices->getMipmapCount();
 
@@ -208,7 +201,6 @@
 				requestedMipmapCount = dataMipmaps;
 		}
 
->>>>>>> defe811f
 		love::image::ImageDataBase *slice = slices->get(0, 0);
 
 		format = slice->getFormat();
@@ -249,9 +241,6 @@
 		mipmapsMode = MIPMAPS_MANUAL;
 
 	if (mipmapsMode != MIPMAPS_NONE)
-<<<<<<< HEAD
-		mipmapCount = getTotalMipmapCount(pixelWidth, pixelHeight, depth);
-=======
 	{
 		int totalMipmapCount = getTotalMipmapCount(pixelWidth, pixelHeight, depth);
 
@@ -263,7 +252,6 @@
 		if (mipmapCount != totalMipmapCount && !caps.features[Graphics::FEATURE_MIPMAP_RANGE])
 			throw love::Exception("Custom mipmap ranges for a texture are not supported on this system (%d mipmap levels are required but only %d levels were provided.)", totalMipmapCount, mipmapCount);
 	}
->>>>>>> defe811f
 
 	const char *miperr = nullptr;
 	if (mipmapsMode == MIPMAPS_AUTO && !supportsGenerateMipmaps(miperr))
@@ -320,11 +308,7 @@
 		throw love::Exception("The %s%s pixel format is not supported%s on this system.", fstr, readablestr, rtstr);
 	}
 
-<<<<<<< HEAD
-	if (!gfx->getCapabilities().textureTypes[texType])
-=======
 	if (!caps.textureTypes[texType])
->>>>>>> defe811f
 	{
 		const char *textypestr = "unknown";
 		Texture::getConstant(texType, textypestr);
@@ -900,19 +884,8 @@
 
 	int w = firstdata->getWidth();
 	int h = firstdata->getHeight();
-<<<<<<< HEAD
-	int depth = textureType == TEXTURE_VOLUME ? slicecount : 1;
 	PixelFormat format = firstdata->getFormat();
 
-	int expectedmips = Texture::getTotalMipmapCount(w, h, depth);
-
-	if (mipcount != expectedmips && mipcount != 1)
-		throw love::Exception("Texture does not have all required mipmap levels (expected %d, got %d)", expectedmips, mipcount);
-
-=======
-	PixelFormat format = firstdata->getFormat();
-
->>>>>>> defe811f
 	if (textureType == TEXTURE_CUBE && w != h)
 		throw love::Exception("Cube textures must have equal widths and heights for each cube face.");
 
@@ -981,32 +954,6 @@
 };
 
 static StringMap<Texture::MipmapsMode, Texture::MIPMAPS_MAX_ENUM> mipmapModes(mipmapEntries, sizeof(mipmapEntries));
-<<<<<<< HEAD
-
-static StringMap<Texture::SettingType, Texture::SETTING_MAX_ENUM>::Entry settingTypeEntries[] =
-{
-	{ "width",        Texture::SETTING_WIDTH         },
-	{ "height",       Texture::SETTING_HEIGHT        },
-	{ "layers",       Texture::SETTING_LAYERS        },
-	{ "mipmaps",      Texture::SETTING_MIPMAPS       },
-	{ "format",       Texture::SETTING_FORMAT        },
-	{ "linear",       Texture::SETTING_LINEAR        },
-	{ "type",         Texture::SETTING_TYPE          },
-	{ "dpiscale",     Texture::SETTING_DPI_SCALE     },
-	{ "msaa",         Texture::SETTING_MSAA          },
-	{ "canvas",       Texture::SETTING_RENDER_TARGET },
-	{ "computewrite", Texture::SETTING_COMPUTE_WRITE },
-	{ "readable",     Texture::SETTING_READABLE      },
-};
-
-static StringMap<Texture::SettingType, Texture::SETTING_MAX_ENUM> settingTypes(settingTypeEntries, sizeof(settingTypeEntries));
-
-bool Texture::getConstant(const char *in, TextureType &out)
-{
-	return texTypes.find(in, out);
-}
-
-=======
 
 static StringMap<Texture::SettingType, Texture::SETTING_MAX_ENUM>::Entry settingTypeEntries[] =
 {
@@ -1032,7 +979,6 @@
 	return texTypes.find(in, out);
 }
 
->>>>>>> defe811f
 bool Texture::getConstant(TextureType in, const char *&out)
 {
 	return texTypes.find(in, out);
