/**
 * Copyright (c) 2006-2023 LOVE Development Team
 *
 * This software is provided 'as-is', without any express or implied
 * warranty.  In no event will the authors be held liable for any damages
 * arising from the use of this software.
 *
 * Permission is granted to anyone to use this software for any purpose,
 * including commercial applications, and to alter it and redistribute it
 * freely, subject to the following restrictions:
 *
 * 1. The origin of this software must not be misrepresented; you must not
 *    claim that you wrote the original software. If you use this software
 *    in a product, an acknowledgment in the product documentation would be
 *    appreciated but is not required.
 * 2. Altered source versions must be plainly marked as such, and must not be
 *    misrepresented as being the original software.
 * 3. This notice may not be removed or altered from any source distribution.
 **/

// LOVE
#include "common/config.h"
#include "Texture.h"
#include "Graphics.h"

// C
#include <cmath>
#include <algorithm>


namespace love
{
namespace graphics
{

uint64 SamplerState::toKey() const
{
	union { float f; uint32 i; } conv;
	conv.f = lodBias;

	const uint32 BITS_4 = 0xF;

	return (minFilter << 0) | (magFilter << 1) | (mipmapFilter << 2)
	     | (wrapU << 4) | (wrapV << 7) | (wrapW << 10)
	     | (maxAnisotropy << 13) | ((BITS_4 & minLod) << 17) | ((BITS_4 & maxLod) << 21)
	     | (depthSampleMode.hasValue << 25) | (depthSampleMode.value << 26)
	     | ((uint64)conv.i << 32);
}

SamplerState SamplerState::fromKey(uint64 key)
{
	const uint32 BITS_1 = 0x1;
	const uint32 BITS_2 = 0x3;
	const uint32 BITS_3 = 0x7;
	const uint32 BITS_4 = 0xF;

	SamplerState s;

	s.minFilter = (FilterMode) ((key >> 0) & BITS_1);
	s.magFilter = (FilterMode) ((key >> 1) & BITS_1);
	s.mipmapFilter = (MipmapFilterMode) ((key >> 2) & BITS_2);

	s.wrapU = (WrapMode) ((key >> 4 ) & BITS_3);
	s.wrapV = (WrapMode) ((key >> 7 ) & BITS_3);
	s.wrapW = (WrapMode) ((key >> 10) & BITS_3);

	s.maxAnisotropy = (key >> 13) & BITS_4;

	s.minLod = (key >> 17) & BITS_4;
	s.maxLod = (key >> 21) & BITS_4;

	s.depthSampleMode.hasValue = ((key >> 25) & BITS_1) != 0;
	s.depthSampleMode.value = (CompareMode) ((key >> 26) & BITS_4);

	union { float f; uint32 i; } conv;
	conv.i = (uint32) (key >> 32);
	s.lodBias = conv.f;

	return s;
}

bool SamplerState::isClampZeroOrOne(WrapMode w)
{
	return w == WRAP_CLAMP_ONE || w == WRAP_CLAMP_ZERO;
}

static StringMap<SamplerState::FilterMode, SamplerState::FILTER_MAX_ENUM>::Entry filterModeEntries[] =
{
	{ "linear",  SamplerState::FILTER_LINEAR  },
	{ "nearest", SamplerState::FILTER_NEAREST },
};

static StringMap<SamplerState::FilterMode, SamplerState::FILTER_MAX_ENUM> filterModes(filterModeEntries, sizeof(filterModeEntries));

static StringMap<SamplerState::MipmapFilterMode, SamplerState::MIPMAP_FILTER_MAX_ENUM>::Entry mipmapFilterModeEntries[] =
{
	{ "none",    SamplerState::MIPMAP_FILTER_NONE    },
	{ "linear",  SamplerState::MIPMAP_FILTER_LINEAR  },
	{ "nearest", SamplerState::MIPMAP_FILTER_NEAREST },
};

static StringMap<SamplerState::MipmapFilterMode, SamplerState::MIPMAP_FILTER_MAX_ENUM> mipmapFilterModes(mipmapFilterModeEntries, sizeof(mipmapFilterModeEntries));

static StringMap<SamplerState::WrapMode, SamplerState::WRAP_MAX_ENUM>::Entry wrapModeEntries[] =
{
	{ "clamp",          SamplerState::WRAP_CLAMP           },
	{ "clampzero",      SamplerState::WRAP_CLAMP_ZERO      },
	{ "clampone",       SamplerState::WRAP_CLAMP_ONE       },
	{ "repeat",         SamplerState::WRAP_REPEAT          },
	{ "mirroredrepeat", SamplerState::WRAP_MIRRORED_REPEAT },
};

static StringMap<SamplerState::WrapMode, SamplerState::WRAP_MAX_ENUM> wrapModes(wrapModeEntries, sizeof(wrapModeEntries));

bool SamplerState::getConstant(const char *in, FilterMode &out)
{
	return filterModes.find(in, out);
}

bool SamplerState::getConstant(FilterMode in, const char *&out)
{
	return filterModes.find(in, out);
}

std::vector<std::string> SamplerState::getConstants(FilterMode)
{
	return filterModes.getNames();
}

bool SamplerState::getConstant(const char *in, MipmapFilterMode &out)
{
	return mipmapFilterModes.find(in, out);
}

bool SamplerState::getConstant(MipmapFilterMode in, const char *&out)
{
	return mipmapFilterModes.find(in, out);
}

std::vector<std::string> SamplerState::getConstants(MipmapFilterMode)
{
	return mipmapFilterModes.getNames();
}

bool SamplerState::getConstant(const char *in, WrapMode &out)
{
	return wrapModes.find(in, out);
}

bool SamplerState::getConstant(WrapMode in, const char *&out)
{
	return wrapModes.find(in, out);
}

std::vector<std::string> SamplerState::getConstants(WrapMode)
{
	return wrapModes.getNames();
}

love::Type Texture::type("Texture", &Drawable::type);
int Texture::textureCount = 0;
int64 Texture::totalGraphicsMemory = 0;

Texture::Texture(Graphics *gfx, const Settings &settings, const Slices *slices)
	: texType(settings.type)
	, format(settings.format)
	, renderTarget(settings.renderTarget)
	, computeWrite(settings.computeWrite)
	, readable(true)
	, mipmapsMode(settings.mipmaps)
<<<<<<< HEAD
	, sRGB(isGammaCorrect() && !settings.linear)
=======
>>>>>>> 90fc1663
	, width(settings.width)
	, height(settings.height)
	, depth(settings.type == TEXTURE_VOLUME ? settings.layers : 1)
	, layers(settings.type == TEXTURE_2D_ARRAY ? settings.layers : 1)
	, mipmapCount(1)
	, pixelWidth(0)
	, pixelHeight(0)
	, requestedMSAA(settings.msaa > 1 ? settings.msaa : 0)
	, samplerState()
	, graphicsMemorySize(0)
{
	const auto &caps = gfx->getCapabilities();
	int requestedMipmapCount = settings.mipmapCount;

	if (slices != nullptr && slices->getMipmapCount() > 0 && slices->getSliceCount() > 0)
	{
		texType = slices->getTextureType();

		if (requestedMSAA > 1)
			throw love::Exception("MSAA textures cannot be created from image data.");

		int dataMipmaps = 1;
		if (slices->validate() && slices->getMipmapCount() > 1)
		{
			dataMipmaps = slices->getMipmapCount();

			if (requestedMipmapCount > 0)
				requestedMipmapCount = std::min(requestedMipmapCount, dataMipmaps);
			else
				requestedMipmapCount = dataMipmaps;
		}

		love::image::ImageDataBase *slice = slices->get(0, 0);

		format = slice->getFormat();
<<<<<<< HEAD
		if (sRGB)
=======
		if (isGammaCorrect() && !settings.linear)
>>>>>>> 90fc1663
			format = getSRGBPixelFormat(format);

		pixelWidth = slice->getWidth();
		pixelHeight = slice->getHeight();

		if (texType == TEXTURE_2D_ARRAY)
			layers = slices->getSliceCount();
		else if (texType == TEXTURE_VOLUME)
			depth = slices->getSliceCount();

		width  = (int) (pixelWidth / settings.dpiScale + 0.5);
		height = (int) (pixelHeight / settings.dpiScale + 0.5);

		if (isCompressed() && dataMipmaps <= 1)
			mipmapsMode = MIPMAPS_NONE;
	}
	else
	{
		if (isCompressed())
			throw love::Exception("Compressed textures must be created with initial data.");

		pixelWidth = (int) ((width * settings.dpiScale) + 0.5);
		pixelHeight = (int) ((height * settings.dpiScale) + 0.5);
	}

	if (settings.readable.hasValue)
		readable = settings.readable.value;
	else
		readable = !renderTarget || !isPixelFormatDepthStencil(format);

<<<<<<< HEAD
	format = gfx->getSizedFormat(format, renderTarget, readable);
=======
	format = gfx->getSizedFormat(format);
	if (!isGammaCorrect() || settings.linear)
		format = getLinearPixelFormat(format);
>>>>>>> 90fc1663

	if (mipmapsMode == MIPMAPS_AUTO && isCompressed())
		mipmapsMode = MIPMAPS_MANUAL;

	if (mipmapsMode != MIPMAPS_NONE)
	{
		int totalMipmapCount = getTotalMipmapCount(pixelWidth, pixelHeight, depth);

		if (requestedMipmapCount > 0)
			mipmapCount = std::min(totalMipmapCount, requestedMipmapCount);
		else
			mipmapCount = totalMipmapCount;

		if (mipmapCount != totalMipmapCount && !caps.features[Graphics::FEATURE_MIPMAP_RANGE])
			throw love::Exception("Custom mipmap ranges for a texture are not supported on this system (%d mipmap levels are required but only %d levels were provided.)", totalMipmapCount, mipmapCount);
	}

	const char *miperr = nullptr;
	if (mipmapsMode == MIPMAPS_AUTO && !supportsGenerateMipmaps(miperr))
	{
		const char *fstr = "unknown";
		love::getConstant(format, fstr);
		throw love::Exception("Automatic mipmap generation is not supported for textures with the %s pixel format.", fstr);
	}

	if (pixelWidth <= 0 || pixelHeight <= 0 || layers <= 0 || depth <= 0)
		throw love::Exception("Texture dimensions must be greater than 0.");

	if (texType != TEXTURE_2D && requestedMSAA > 1)
		throw love::Exception("MSAA is only supported for textures with the 2D texture type.");

	if (!renderTarget && requestedMSAA > 1)
		throw love::Exception("MSAA is only supported with render target textures.");

	if (readable && isPixelFormatDepthStencil(format) && settings.msaa > 1)
		throw love::Exception("Readable depth/stencil textures with MSAA are not currently supported.");

	if ((!readable || settings.msaa > 1) && mipmapsMode != MIPMAPS_NONE)
		throw love::Exception("Non-readable and MSAA textures cannot have mipmaps.");

	if (!readable && texType != TEXTURE_2D)
		throw love::Exception("Non-readable pixel formats are only supported for 2D texture types.");

	if (isCompressed() && renderTarget)
		throw love::Exception("Compressed textures cannot be render targets.");

	uint32 usage = PIXELFORMATUSAGEFLAGS_NONE;
	if (renderTarget)
		usage |= PIXELFORMATUSAGEFLAGS_RENDERTARGET;
	if (readable)
		usage |= PIXELFORMATUSAGEFLAGS_SAMPLE;
	if (computeWrite)
		usage |= PIXELFORMATUSAGEFLAGS_COMPUTEWRITE;

<<<<<<< HEAD
	if (!gfx->isPixelFormatSupported(format, (PixelFormatUsageFlags) usage, sRGB))
=======
	if (!gfx->isPixelFormatSupported(format, (PixelFormatUsageFlags) usage))
>>>>>>> 90fc1663
	{
		const char *fstr = "unknown";
		love::getConstant(format, fstr);

		const char *readablestr = "";
		if (readable != !isPixelFormatDepthStencil(format))
			readablestr = readable ? " readable" : " non-readable";

		const char *rtstr = "";
		if (computeWrite)
			rtstr = " as a compute shader-writable texture";
		else if (renderTarget)
			rtstr = " as a render target";

		throw love::Exception("The %s%s pixel format is not supported%s on this system.", fstr, readablestr, rtstr);
	}

	if (!caps.textureTypes[texType])
	{
		const char *textypestr = "unknown";
		Texture::getConstant(texType, textypestr);
		throw love::Exception("%s textures are not supported on this system.", textypestr);
	}

	validateDimensions(true);

	samplerState = gfx->getDefaultSamplerState();

	if (getMipmapCount() == 1)
		samplerState.mipmapFilter = SamplerState::MIPMAP_FILTER_NONE;

	Quad::Viewport v = {0, 0, (double) width, (double) height};
	quad.set(new Quad(v, width, height), Acquire::NORETAIN);

	++textureCount;
}

Texture::~Texture()
{
	--textureCount;
	setGraphicsMemorySize(0);
}

void Texture::setGraphicsMemorySize(int64 bytes)
{
	totalGraphicsMemory = std::max(totalGraphicsMemory - graphicsMemorySize, (int64) 0);

	bytes = std::max(bytes, (int64) 0);
	graphicsMemorySize = bytes;
	totalGraphicsMemory += bytes;
}

void Texture::draw(Graphics *gfx, const Matrix4 &m)
{
	draw(gfx, quad, m);
}

void Texture::draw(Graphics *gfx, Quad *q, const Matrix4 &localTransform)
{
	if (!readable)
		throw love::Exception("Textures with non-readable formats cannot be drawn.");

	if (renderTarget && gfx->isRenderTargetActive(this))
		throw love::Exception("Cannot render a Texture to itself.");

	if (texType == TEXTURE_2D_ARRAY)
	{
		drawLayer(gfx, q->getLayer(), q, localTransform);
		return;
	}

	const Matrix4 &tm = gfx->getTransform();
	bool is2D = tm.isAffine2DTransform();

	Graphics::BatchedDrawCommand cmd;
	cmd.formats[0] = getSinglePositionFormat(is2D);
	cmd.formats[1] = CommonFormat::STf_RGBAub;
	cmd.indexMode = TRIANGLEINDEX_QUADS;
	cmd.vertexCount = 4;
	cmd.texture = this;

	Graphics::BatchedVertexData data = gfx->requestBatchedDraw(cmd);

	Matrix4 t(tm, localTransform);

	if (is2D)
		t.transformXY((Vector2 *) data.stream[0], q->getVertexPositions(), 4);
	else
		t.transformXY0((Vector3 *) data.stream[0], q->getVertexPositions(), 4);

	const Vector2 *texcoords = q->getVertexTexCoords();
	STf_RGBAub *vertexdata = (STf_RGBAub *) data.stream[1];

	Color32 c = toColor32(gfx->getColor());

	for (int i = 0; i < 4; i++)
	{
		vertexdata[i].s = texcoords[i].x;
		vertexdata[i].t = texcoords[i].y;
		vertexdata[i].color = c;
	}
}

void Texture::drawLayer(Graphics *gfx, int layer, const Matrix4 &m)
{
	drawLayer(gfx, layer, quad, m);
}

void Texture::drawLayer(Graphics *gfx, int layer, Quad *q, const Matrix4 &m)
{
	if (!readable)
		throw love::Exception("Textures with non-readable formats cannot be drawn.");

	if (renderTarget && gfx->isRenderTargetActive(this, layer))
		throw love::Exception("Cannot render a Texture to itself.");

	if (texType != TEXTURE_2D_ARRAY)
		throw love::Exception("drawLayer can only be used with Array Textures.");

	if (layer < 0 || layer >= layers)
		throw love::Exception("Invalid layer: %d (Texture has %d layers)", layer + 1, layers);

	Color32 c = toColor32(gfx->getColor());

	const Matrix4 &tm = gfx->getTransform();
	bool is2D = tm.isAffine2DTransform();

	Matrix4 t(tm, m);

	Graphics::BatchedDrawCommand cmd;
	cmd.formats[0] = getSinglePositionFormat(is2D);
	cmd.formats[1] = CommonFormat::STPf_RGBAub;
	cmd.indexMode = TRIANGLEINDEX_QUADS;
	cmd.vertexCount = 4;
	cmd.texture = this;
	cmd.standardShaderType = Shader::STANDARD_ARRAY;

	Graphics::BatchedVertexData data = gfx->requestBatchedDraw(cmd);

	if (is2D)
		t.transformXY((Vector2 *) data.stream[0], q->getVertexPositions(), 4);
	else
		t.transformXY0((Vector3 *) data.stream[0], q->getVertexPositions(), 4);

	const Vector2 *texcoords = q->getVertexTexCoords();
	STPf_RGBAub *vertexdata = (STPf_RGBAub *) data.stream[1];

	for (int i = 0; i < 4; i++)
	{
		vertexdata[i].s = texcoords[i].x;
		vertexdata[i].t = texcoords[i].y;
		vertexdata[i].p = (float) layer;
		vertexdata[i].color = c;
	}
}

void Texture::uploadImageData(love::image::ImageDataBase *d, int level, int slice, int x, int y)
{
	love::image::ImageData *id = dynamic_cast<love::image::ImageData *>(d);

	love::thread::EmptyLock lock;
	if (id != nullptr)
		lock.setLock(id->getMutex());

	Rect rect = {x, y, d->getWidth(), d->getHeight()};
	uploadByteData(d->getFormat(), d->getData(), d->getSize(), level, slice, rect);
}

void Texture::replacePixels(love::image::ImageDataBase *d, int slice, int mipmap, int x, int y, bool reloadmipmaps)
{
	if (!isReadable())
		throw love::Exception("replacePixels can only be called on readable Textures.");

	if (getMSAA() > 1)
		throw love::Exception("replacePixels cannot be called on a MSAA Texture.");

	auto gfx = Module::getInstance<Graphics>(Module::M_GRAPHICS);
	if (gfx != nullptr && gfx->isRenderTargetActive(this))
		throw love::Exception("replacePixels cannot be called on this Texture while it's an active render target.");

	// No effect if the texture hasn't been created yet.
	if (getHandle() == 0)
		return;

	if (d->getFormat() != getPixelFormat())
		throw love::Exception("Pixel formats must match.");

	if (mipmap < 0 || mipmap >= getMipmapCount())
		throw love::Exception("Invalid texture mipmap index %d.", mipmap + 1);

	if (slice < 0 || (texType == TEXTURE_CUBE && slice >= 6)
		|| (texType == TEXTURE_VOLUME && slice >= getDepth(mipmap))
		|| (texType == TEXTURE_2D_ARRAY && slice >= getLayerCount()))
	{
		throw love::Exception("Invalid texture slice index %d.", slice + 1);
	}

	Rect rect = {x, y, d->getWidth(), d->getHeight()};

	int mipw = getPixelWidth(mipmap);
	int miph = getPixelHeight(mipmap);

	if (rect.x < 0 || rect.y < 0 || rect.w <= 0 || rect.h <= 0
		|| (rect.x + rect.w) > mipw || (rect.y + rect.h) > miph)
	{
		throw love::Exception("Invalid rectangle dimensions (x=%d, y=%d, w=%d, h=%d) for %dx%d Texture.", rect.x, rect.y, rect.w, rect.h, mipw, miph);
	}

	if (isPixelFormatCompressed(d->getFormat()) && (rect.x != 0 || rect.y != 0 || rect.w != mipw || rect.h != miph))
	{
		const PixelFormatInfo &info = getPixelFormatInfo(d->getFormat());
		int bw = (int) info.blockWidth;
		int bh = (int) info.blockHeight;
		if (rect.x % bw != 0 || rect.y % bh != 0 || rect.w % bw != 0 || rect.h % bh != 0)
		{
			const char *name = nullptr;
			love::getConstant(d->getFormat(), name);
			throw love::Exception("Compressed texture format %s only supports replacing a sub-rectangle with offset and dimensions that are a multiple of %d x %d.", name, bw, bh);
		}
	}

	Graphics::flushBatchedDrawsGlobal();

	uploadImageData(d, mipmap, slice, x, y);

	if (reloadmipmaps && mipmap == 0 && getMipmapCount() > 1)
		generateMipmaps();
}

void Texture::replacePixels(const void *data, size_t size, int slice, int mipmap, const Rect &rect, bool reloadmipmaps)
{
	if (!isReadable() || getMSAA() > 1)
		return;

	auto gfx = Module::getInstance<Graphics>(Module::M_GRAPHICS);
	if (gfx != nullptr && gfx->isRenderTargetActive(this))
		return;

	Graphics::flushBatchedDrawsGlobal();

	uploadByteData(format, data, size, mipmap, slice, rect);

	if (reloadmipmaps && mipmap == 0 && getMipmapCount() > 1)
		generateMipmaps();
}

bool Texture::supportsGenerateMipmaps(const char *&outReason) const
{
	if (getMipmapsMode() == MIPMAPS_NONE)
	{
		outReason = "generateMipmaps can only be called on a Texture which was created with mipmaps enabled.";
		return false;
	}

	if (isPixelFormatCompressed(format))
	{
		outReason = "generateMipmaps cannot be called on a compressed Texture.";
		return false;
	}

	if (isPixelFormatDepthStencil(format))
	{
		outReason = "generateMipmaps cannot be called on a depth/stencil Texture.";
		return false;
	}

	if (isPixelFormatInteger(format))
	{
		outReason = "generateMipmaps cannot be called on an integer Texture.";
		return false;
	}

	// This should be linear | rt because that's what metal needs, but the above
	// code handles textures can't be used as RTs in metal.
	auto gfx = Module::getInstance<Graphics>(Module::M_GRAPHICS);
	if (gfx != nullptr && !gfx->isPixelFormatSupported(format, PIXELFORMATUSAGEFLAGS_LINEAR))
	{
		outReason = "generateMipmaps cannot be called on textures with formats that don't support linear filtering on this system.";
		return false;
	}

	return true;
}

void Texture::generateMipmaps()
{
	const char *err = nullptr;
	if (!supportsGenerateMipmaps(err))
		throw love::Exception("%s", err);

	generateMipmapsInternal();
}

TextureType Texture::getTextureType() const
{
	return texType;
}

PixelFormat Texture::getPixelFormat() const
{
	return format;
}

Texture::MipmapsMode Texture::getMipmapsMode() const
{
	return mipmapsMode;
}

bool Texture::isRenderTarget() const
{
	return renderTarget;
}

bool Texture::isComputeWritable() const
{
	return computeWrite;
}

bool Texture::isReadable() const
{
	return readable;
}

bool Texture::isCompressed() const
{
	return isPixelFormatCompressed(format);
}

bool Texture::isFormatLinear() const
{
<<<<<<< HEAD
	return isGammaCorrect() && !sRGB && !isPixelFormatSRGB(format);
=======
	return isGammaCorrect() && !isPixelFormatSRGB(format);
>>>>>>> 90fc1663
}

bool Texture::isValidSlice(int slice, int mip) const
{
	return slice >= 0 && slice < getSliceCount(mip);
}

int Texture::getSliceCount(int mip) const
{
	if (texType == TEXTURE_2D)
		return 1;
	else if (texType == TEXTURE_CUBE)
		return 6;
	else if (texType == TEXTURE_2D_ARRAY)
		return layers;
	else if (texType == TEXTURE_VOLUME)
		return getDepth(mip);
	return 1;
}

int Texture::getWidth(int mip) const
{
	return std::max(width >> mip, 1);
}

int Texture::getHeight(int mip) const
{
	return std::max(height >> mip, 1);
}

int Texture::getDepth(int mip) const
{
	return std::max(depth >> mip, 1);
}

int Texture::getLayerCount() const
{
	return layers;
}

int Texture::getMipmapCount() const
{
	return mipmapCount;
}

int Texture::getPixelWidth(int mip) const
{
	return std::max(pixelWidth >> mip, 1);
}

int Texture::getPixelHeight(int mip) const
{
	return std::max(pixelHeight >> mip, 1);
}

float Texture::getDPIScale() const
{
	return (float) pixelHeight / (float) height;
}

int Texture::getRequestedMSAA() const
{
	return requestedMSAA;
}

void Texture::setSamplerState(const SamplerState &s)
{
	if (!readable)
		return;

	if (s.depthSampleMode.hasValue && !isPixelFormatDepth(format))
		throw love::Exception("Only depth textures can have a depth sample compare mode.");

	Graphics::flushBatchedDrawsGlobal();

	samplerState = s;

	if (samplerState.mipmapFilter != SamplerState::MIPMAP_FILTER_NONE && getMipmapCount() == 1)
		samplerState.mipmapFilter = SamplerState::MIPMAP_FILTER_NONE;

	if (texType == TEXTURE_CUBE)
		samplerState.wrapU = samplerState.wrapV = samplerState.wrapW = SamplerState::WRAP_CLAMP;
}

const SamplerState &Texture::getSamplerState() const
{
	return samplerState;
}

Quad *Texture::getQuad() const
{
	return quad;
}

int Texture::getTotalMipmapCount(int w, int h)
{
	return (int) log2(std::max(w, h)) + 1;
}

int Texture::getTotalMipmapCount(int w, int h, int d)
{
	return (int) log2(std::max(std::max(w, h), d)) + 1;
}

bool Texture::validateDimensions(bool throwException) const
{
	bool success = true;

	auto gfx = Module::getInstance<Graphics>(Module::M_GRAPHICS);
	if (gfx == nullptr)
		return false;

	const Graphics::Capabilities &caps = gfx->getCapabilities();

	int max2Dsize   = (int) caps.limits[Graphics::LIMIT_TEXTURE_SIZE];
	int max3Dsize   = (int) caps.limits[Graphics::LIMIT_VOLUME_TEXTURE_SIZE];
	int maxcubesize = (int) caps.limits[Graphics::LIMIT_CUBE_TEXTURE_SIZE];
	int maxlayers   = (int) caps.limits[Graphics::LIMIT_TEXTURE_LAYERS];

	int largestdim = 0;
	const char *largestname = nullptr;

	if ((texType == TEXTURE_2D || texType == TEXTURE_2D_ARRAY) && (pixelWidth > max2Dsize || pixelHeight > max2Dsize))
	{
		success = false;
		largestdim = std::max(pixelWidth, pixelHeight);
		largestname = pixelWidth > pixelHeight ? "pixel width" : "pixel height";
	}
	else if (texType == TEXTURE_2D_ARRAY && layers > maxlayers)
	{
		success = false;
		largestdim = layers;
		largestname = "array layer count";
	}
	else if (texType == TEXTURE_CUBE && (pixelWidth > maxcubesize || pixelWidth != pixelHeight))
	{
		success = false;
		largestdim = std::max(pixelWidth, pixelHeight);
		largestname = pixelWidth > pixelHeight ? "pixel width" : "pixel height";

		if (throwException && pixelWidth != pixelHeight)
			throw love::Exception("Cubemap textures must have equal width and height.");
	}
	else if (texType == TEXTURE_VOLUME && (pixelWidth > max3Dsize || pixelHeight > max3Dsize || depth > max3Dsize))
	{
		success = false;
		largestdim = std::max(std::max(pixelWidth, pixelHeight), depth);
		if (largestdim == pixelWidth)
			largestname = "pixel width";
		else if (largestdim == pixelHeight)
			largestname = "pixel height";
		else
			largestname = "pixel depth";
	}

	if (throwException && largestname != nullptr)
		throw love::Exception("Cannot create texture: %s of %d is too large for this system.", largestname, largestdim);

	return success;
}

Texture::Slices::Slices(TextureType textype)
	: textureType(textype)
{
}

void Texture::Slices::clear()
{
	data.clear();
}

void Texture::Slices::set(int slice, int mipmap, love::image::ImageDataBase *d)
{
	if (textureType == TEXTURE_VOLUME)
	{
		if (mipmap >= (int) data.size())
			data.resize(mipmap + 1);

		if (slice >= (int) data[mipmap].size())
			data[mipmap].resize(slice + 1);

		data[mipmap][slice].set(d);
	}
	else
	{
		if (slice >= (int) data.size())
			data.resize(slice + 1);

		if (mipmap >= (int) data[slice].size())
			data[slice].resize(mipmap + 1);

		data[slice][mipmap].set(d);
	}
}

love::image::ImageDataBase *Texture::Slices::get(int slice, int mipmap) const
{
	if (slice < 0 || slice >= getSliceCount(mipmap))
		return nullptr;

	if (mipmap < 0 || mipmap >= getMipmapCount(slice))
		return nullptr;

	if (textureType == TEXTURE_VOLUME)
		return data[mipmap][slice].get();
	else
		return data[slice][mipmap].get();
}

void Texture::Slices::add(love::image::CompressedImageData *cdata, int startslice, int startmip, bool addallslices, bool addallmips)
{
	int slicecount = addallslices ? cdata->getSliceCount() : 1;
	int mipcount = addallmips ? cdata->getMipmapCount() : 1;

	for (int mip = 0; mip < mipcount; mip++)
	{
		for (int slice = 0; slice < slicecount; slice++)
			set(startslice + slice, startmip + mip, cdata->getSlice(slice, mip));
	}
}

int Texture::Slices::getSliceCount(int mip) const
{
	if (textureType == TEXTURE_VOLUME)
	{
		if (mip < 0 || mip >= (int) data.size())
			return 0;

		return (int) data[mip].size();
	}
	else
		return (int) data.size();
}

int Texture::Slices::getMipmapCount(int slice) const
{
	if (textureType == TEXTURE_VOLUME)
		return (int) data.size();
	else
	{
		if (slice < 0 || slice >= (int) data.size())
			return 0;

		return data[slice].size();
	}
}

bool Texture::Slices::validate() const
{
	int slicecount = getSliceCount();
	int mipcount = getMipmapCount(0);

	if (slicecount == 0 || mipcount == 0)
		throw love::Exception("At least one ImageData or CompressedImageData is required.");

	if (textureType == TEXTURE_CUBE && slicecount != 6)
		throw love::Exception("Cube textures must have exactly 6 sides.");

	image::ImageDataBase *firstdata = get(0, 0);

	int w = firstdata->getWidth();
	int h = firstdata->getHeight();
	PixelFormat format = firstdata->getFormat();

	if (textureType == TEXTURE_CUBE && w != h)
		throw love::Exception("Cube textures must have equal widths and heights for each cube face.");

	int mipw = w;
	int miph = h;
	int mipslices = slicecount;

	for (int mip = 0; mip < mipcount; mip++)
	{
		if (textureType == TEXTURE_VOLUME)
		{
			slicecount = getSliceCount(mip);

			if (slicecount != mipslices)
				throw love::Exception("Invalid number of image data layers in mipmap level %d (expected %d, got %d)", mip+1, mipslices, slicecount);
		}

		for (int slice = 0; slice < slicecount; slice++)
		{
			auto slicedata = get(slice, mip);

			if (slicedata == nullptr)
				throw love::Exception("Missing image data (slice %d, mipmap level %d)", slice+1, mip+1);

			int realw = slicedata->getWidth();
			int realh = slicedata->getHeight();

			if (getMipmapCount(slice) != mipcount)
				throw love::Exception("All texture layers must have the same mipmap count.");

			if (mipw != realw)
				throw love::Exception("Width of image data (slice %d, mipmap level %d) is incorrect (expected %d, got %d)", slice+1, mip+1, mipw, realw);

			if (miph != realh)
				throw love::Exception("Height of image data (slice %d, mipmap level %d) is incorrect (expected %d, got %d)", slice+1, mip+1, miph, realh);

			if (format != slicedata->getFormat())
				throw love::Exception("All texture slices and mipmaps must have the same pixel format.");
		}

		mipw = std::max(mipw / 2, 1);
		miph = std::max(miph / 2, 1);

		if (textureType == TEXTURE_VOLUME)
			mipslices = std::max(mipslices / 2, 1);
	}

	return true;
}

static StringMap<TextureType, TEXTURE_MAX_ENUM>::Entry texTypeEntries[] =
{
	{ "2d",     TEXTURE_2D       },
	{ "volume", TEXTURE_VOLUME   },
	{ "array",  TEXTURE_2D_ARRAY },
	{ "cube",   TEXTURE_CUBE     },
};

static StringMap<TextureType, TEXTURE_MAX_ENUM> texTypes(texTypeEntries, sizeof(texTypeEntries));

static StringMap<Texture::MipmapsMode, Texture::MIPMAPS_MAX_ENUM>::Entry mipmapEntries[] =
{
	{ "none",   Texture::MIPMAPS_NONE   },
	{ "manual", Texture::MIPMAPS_MANUAL },
	{ "auto",   Texture::MIPMAPS_AUTO   },
};

static StringMap<Texture::MipmapsMode, Texture::MIPMAPS_MAX_ENUM> mipmapModes(mipmapEntries, sizeof(mipmapEntries));

static StringMap<Texture::SettingType, Texture::SETTING_MAX_ENUM>::Entry settingTypeEntries[] =
{
	{ "width",        Texture::SETTING_WIDTH         },
	{ "height",       Texture::SETTING_HEIGHT        },
	{ "layers",       Texture::SETTING_LAYERS        },
	{ "mipmaps",      Texture::SETTING_MIPMAPS       },
	{ "mipmapcount",  Texture::SETTING_MIPMAP_COUNT  },
	{ "format",       Texture::SETTING_FORMAT        },
	{ "linear",       Texture::SETTING_LINEAR        },
	{ "type",         Texture::SETTING_TYPE          },
	{ "dpiscale",     Texture::SETTING_DPI_SCALE     },
	{ "msaa",         Texture::SETTING_MSAA          },
	{ "canvas",       Texture::SETTING_RENDER_TARGET },
	{ "computewrite", Texture::SETTING_COMPUTE_WRITE },
	{ "readable",     Texture::SETTING_READABLE      },
};

static StringMap<Texture::SettingType, Texture::SETTING_MAX_ENUM> settingTypes(settingTypeEntries, sizeof(settingTypeEntries));

bool Texture::getConstant(const char *in, TextureType &out)
{
	return texTypes.find(in, out);
}

bool Texture::getConstant(TextureType in, const char *&out)
{
	return texTypes.find(in, out);
}

std::vector<std::string> Texture::getConstants(TextureType)
{
	return texTypes.getNames();
}

bool Texture::getConstant(const char *in, MipmapsMode &out)
{
	return mipmapModes.find(in, out);
}

bool Texture::getConstant(MipmapsMode in, const char *&out)
{
	return mipmapModes.find(in, out);
}

std::vector<std::string> Texture::getConstants(MipmapsMode)
{
	return mipmapModes.getNames();
}

bool Texture::getConstant(const char *in, SettingType &out)
{
	return settingTypes.find(in, out);
}

bool Texture::getConstant(SettingType in, const char *&out)
{
	return settingTypes.find(in, out);
}

const char *Texture::getConstant(SettingType in)
{
	const char *name = nullptr;
	getConstant(in, name);
	return name;
}

std::vector<std::string> Texture::getConstants(SettingType)
{
	return settingTypes.getNames();
}

} // graphics
} // love<|MERGE_RESOLUTION|>--- conflicted
+++ resolved
@@ -168,10 +168,6 @@
 	, computeWrite(settings.computeWrite)
 	, readable(true)
 	, mipmapsMode(settings.mipmaps)
-<<<<<<< HEAD
-	, sRGB(isGammaCorrect() && !settings.linear)
-=======
->>>>>>> 90fc1663
 	, width(settings.width)
 	, height(settings.height)
 	, depth(settings.type == TEXTURE_VOLUME ? settings.layers : 1)
@@ -207,11 +203,7 @@
 		love::image::ImageDataBase *slice = slices->get(0, 0);
 
 		format = slice->getFormat();
-<<<<<<< HEAD
-		if (sRGB)
-=======
 		if (isGammaCorrect() && !settings.linear)
->>>>>>> 90fc1663
 			format = getSRGBPixelFormat(format);
 
 		pixelWidth = slice->getWidth();
@@ -242,13 +234,9 @@
 	else
 		readable = !renderTarget || !isPixelFormatDepthStencil(format);
 
-<<<<<<< HEAD
-	format = gfx->getSizedFormat(format, renderTarget, readable);
-=======
 	format = gfx->getSizedFormat(format);
 	if (!isGammaCorrect() || settings.linear)
 		format = getLinearPixelFormat(format);
->>>>>>> 90fc1663
 
 	if (mipmapsMode == MIPMAPS_AUTO && isCompressed())
 		mipmapsMode = MIPMAPS_MANUAL;
@@ -303,11 +291,7 @@
 	if (computeWrite)
 		usage |= PIXELFORMATUSAGEFLAGS_COMPUTEWRITE;
 
-<<<<<<< HEAD
-	if (!gfx->isPixelFormatSupported(format, (PixelFormatUsageFlags) usage, sRGB))
-=======
 	if (!gfx->isPixelFormatSupported(format, (PixelFormatUsageFlags) usage))
->>>>>>> 90fc1663
 	{
 		const char *fstr = "unknown";
 		love::getConstant(format, fstr);
@@ -638,11 +622,7 @@
 
 bool Texture::isFormatLinear() const
 {
-<<<<<<< HEAD
-	return isGammaCorrect() && !sRGB && !isPixelFormatSRGB(format);
-=======
 	return isGammaCorrect() && !isPixelFormatSRGB(format);
->>>>>>> 90fc1663
 }
 
 bool Texture::isValidSlice(int slice, int mip) const
