--- conflicted
+++ resolved
@@ -2532,10 +2532,7 @@
 	{ "copybuffertotexture",      Graphics::FEATURE_COPY_BUFFER_TO_TEXTURE },
 	{ "copytexturetobuffer",      Graphics::FEATURE_COPY_TEXTURE_TO_BUFFER },
 	{ "copyrendertargettobuffer", Graphics::FEATURE_COPY_RENDER_TARGET_TO_BUFFER },
-<<<<<<< HEAD
-=======
 	{ "mipmaprange",              Graphics::FEATURE_MIPMAP_RANGE         },
->>>>>>> defe811f
 }
 STRINGMAP_CLASS_END(Graphics, Graphics::Feature, Graphics::FEATURE_MAX_ENUM, feature)
 
