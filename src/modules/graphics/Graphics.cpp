--- conflicted
+++ resolved
@@ -350,11 +350,7 @@
 	return s;
 }
 
-<<<<<<< HEAD
-Shader *Graphics::newShader(const std::vector<std::string> &stagessource, bool vulkan)
-=======
 Shader *Graphics::newShader(const std::vector<std::string> &stagessource, const Shader::CompileOptions &options)
->>>>>>> 5dd79021
 {
 	StrongRef<ShaderStage> stages[SHADERSTAGE_MAX_ENUM] = {};
 
@@ -365,7 +361,7 @@
 	for (const std::string &source : stagessource)
 	{
 		Shader::SourceInfo info = Shader::getSourceInfo(source);
-		info.vulkan = vulkan;
+		info.vulkan = options.defines.find("vulkan") != options.defines.end();
 		bool isanystage = false;
 
 		for (int i = 0; i < SHADERSTAGE_MAX_ENUM; i++)
