/**
 * Copyright (c) 2006-2022 LOVE Development Team
 *
 * This software is provided 'as-is', without any express or implied
 * warranty.  In no event will the authors be held liable for any damages
 * arising from the use of this software.
 *
 * Permission is granted to anyone to use this software for any purpose,
 * including commercial applications, and to alter it and redistribute it
 * freely, subject to the following restrictions:
 *
 * 1. The origin of this software must not be misrepresented; you must not
*    claim that you wrote the original software. If you use this software
*    in a product, an acknowledgment in the product documentation would be
*    appreciated but is not required.
* 2. Altered source versions must be plainly marked as such, and must not be
*    misrepresented as being the original software.
* 3. This notice may not be removed or altered from any source distribution.
**/

// LOVE
#include "Shader.h"
#include "Graphics.h"
#include "math/MathModule.h"

// glslang
#include "libraries/glslang/glslang/Public/ShaderLang.h"

// Needed for reflection information.
#include "libraries/glslang/glslang/Include/Types.h"
#include "libraries/glslang/glslang/MachineIndependent/localintermediate.h"

// C++
#include <string>
#include <regex>
#include <sstream>

namespace love
{
namespace graphics
{

namespace glsl
{

static const char global_syntax[] = R"(
#if !defined(GL_ES) && __VERSION__ < 140
	#define lowp
	#define mediump
	#define highp
#endif
#if defined(VERTEX) || __VERSION__ > 100 || defined(GL_FRAGMENT_PRECISION_HIGH)
	#define LOVE_HIGHP_OR_MEDIUMP highp
#else
	#define LOVE_HIGHP_OR_MEDIUMP mediump
#endif
#if __VERSION__ >= 300
#define LOVE_IO_LOCATION(x) layout (location = x)
#else
#define LOVE_IO_LOCATION(x)
#endif
#define number float
#define Image sampler2D
#define ArrayImage sampler2DArray
#define CubeImage samplerCube
#define VolumeImage sampler3D
#if __VERSION__ >= 300 && !defined(LOVE_GLSL1_ON_GLSL3)
	#define DepthImage sampler2DShadow
	#define DepthArrayImage sampler2DArrayShadow
	#define DepthCubeImage samplerCubeShadow
#endif
#define extern uniform
#if defined(GL_EXT_texture_array) && (!defined(GL_ES) || __VERSION__ > 100 || defined(GL_OES_gpu_shader5))
// Only used when !GLSLES1 to work around Ouya driver bug. But we still want it
// enabled for glslang validation when glsl 1-on-3 is used, so also enable it if
// OES_gpu_shader5 exists.
#define LOVE_EXT_TEXTURE_ARRAY_ENABLED
#extension GL_EXT_texture_array : enable
#endif
#ifdef GL_OES_texture_3D
#extension GL_OES_texture_3D : enable
#endif
#ifdef GL_OES_standard_derivatives
#extension GL_OES_standard_derivatives : enable
#endif
#ifdef USE_VULKAN
	#define VULKAN_LOCATION(x) layout(location=x)
	#define VULKAN_BINDING(x) layout(binding=x)
#else
	#define VULKAN_LOCATION(x)
	#define VULKAN_BINDING(x)
#endif
)";

static const char render_uniforms[] = R"(
#ifdef USE_VULKAN
	VULKAN_BINDING(0) uniform LoveUniformsPerDraw {
		vec4 uniformsPerDraw[13];
	} udp;
	#define love_UniformsPerDraw udp.uniformsPerDraw
#else
	// According to the GLSL ES 1.0 spec, uniform precision must match between stages,
	// but we can't guarantee that highp is always supported in fragment shaders...
	// We *really* don't want to use mediump for these in vertex shaders though.
	uniform LOVE_HIGHP_OR_MEDIUMP vec4 love_UniformsPerDraw[13];
#endif

// These are initialized in love_initializeBuiltinUniforms below. GLSL ES can't
// do it as an initializer.
LOVE_HIGHP_OR_MEDIUMP mat4 TransformMatrix;
LOVE_HIGHP_OR_MEDIUMP mat4 ProjectionMatrix;
LOVE_HIGHP_OR_MEDIUMP mat3 NormalMatrix;

LOVE_HIGHP_OR_MEDIUMP vec4 love_ScreenSize;
LOVE_HIGHP_OR_MEDIUMP vec4 ConstantColor;

LOVE_HIGHP_OR_MEDIUMP float CurrentDPIScale;

LOVE_HIGHP_OR_MEDIUMP float ConstantPointSize;

#define TransformProjectionMatrix (ProjectionMatrix * TransformMatrix)

// Alternate names
#define ViewSpaceFromLocal TransformMatrix
#define ClipSpaceFromView ProjectionMatrix
#define ClipSpaceFromLocal TransformProjectionMatrix
#define ViewNormalFromLocal NormalMatrix

void love_initializeBuiltinUniforms() {
	TransformMatrix = mat4(
	   love_UniformsPerDraw[0],
	   love_UniformsPerDraw[1],
	   love_UniformsPerDraw[2],
	   love_UniformsPerDraw[3]
	);

	ProjectionMatrix = mat4(
	   love_UniformsPerDraw[4],
	   love_UniformsPerDraw[5],
	   love_UniformsPerDraw[6],
	   love_UniformsPerDraw[7]
	);

	NormalMatrix = mat3(
	   love_UniformsPerDraw[8].xyz,
	   love_UniformsPerDraw[9].xyz,
	   love_UniformsPerDraw[10].xyz
	);

	CurrentDPIScale = love_UniformsPerDraw[8].w;
	ConstantPointSize = love_UniformsPerDraw[9].w;
	love_ScreenSize = love_UniformsPerDraw[11];
	ConstantColor = love_UniformsPerDraw[12];
}
)";

static const char global_functions[] = R"(
#ifdef GL_ES
	#if __VERSION__ >= 300 || defined(LOVE_EXT_TEXTURE_ARRAY_ENABLED)
		precision lowp sampler2DArray;
	#endif
	#if __VERSION__ >= 300 || defined(GL_OES_texture_3D)
		precision lowp sampler3D;
	#endif
	#if __VERSION__ >= 300 && !defined(LOVE_GLSL1_ON_GLSL3)
		precision lowp sampler2DShadow;
		precision lowp samplerCubeShadow;
		precision lowp sampler2DArrayShadow;
	#endif
#endif

#if __VERSION__ >= 130 && !defined(LOVE_GLSL1_ON_GLSL3)
	#define Texel texture
#else
	#if __VERSION__ >= 130
		#define texture2D Texel
		#define texture3D Texel
		#define textureCube Texel
		#define texture2DArray Texel
		#define love_texture2D texture
		#define love_texture3D texture
		#define love_textureCube texture
		#define love_texture2DArray texture
	#else
		#define love_texture2D texture2D
		#define love_texture3D texture3D
		#define love_textureCube textureCube
		#define love_texture2DArray texture2DArray
	#endif
	vec4 Texel(sampler2D s, vec2 c) { return love_texture2D(s, c); }
	vec4 Texel(samplerCube s, vec3 c) { return love_textureCube(s, c); }
	#if __VERSION__ > 100 || defined(GL_OES_texture_3D)
		vec4 Texel(sampler3D s, vec3 c) { return love_texture3D(s, c); }
	#endif
	#if __VERSION__ >= 130 || defined(LOVE_EXT_TEXTURE_ARRAY_ENABLED)
		vec4 Texel(sampler2DArray s, vec3 c) { return love_texture2DArray(s, c); }
	#endif
	#ifdef PIXEL
		vec4 Texel(sampler2D s, vec2 c, float b) { return love_texture2D(s, c, b); }
		vec4 Texel(samplerCube s, vec3 c, float b) { return love_textureCube(s, c, b); }
		#if __VERSION__ > 100 || defined(GL_OES_texture_3D)
			vec4 Texel(sampler3D s, vec3 c, float b) { return love_texture3D(s, c, b); }
		#endif
		#if __VERSION__ >= 130 || defined(LOVE_EXT_TEXTURE_ARRAY_ENABLED)
			vec4 Texel(sampler2DArray s, vec3 c, float b) { return love_texture2DArray(s, c, b); }
		#endif
	#endif
	#define texture love_texture
#endif

float gammaToLinearPrecise(float c) {
	return c <= 0.04045 ? c / 12.92 : pow((c + 0.055) / 1.055, 2.4);
}
vec3 gammaToLinearPrecise(vec3 c) {
	bvec3 leq = lessThanEqual(c, vec3(0.04045));
	c.r = leq.r ? c.r / 12.92 : pow((c.r + 0.055) / 1.055, 2.4);
	c.g = leq.g ? c.g / 12.92 : pow((c.g + 0.055) / 1.055, 2.4);
	c.b = leq.b ? c.b / 12.92 : pow((c.b + 0.055) / 1.055, 2.4);
	return c;
}
vec4 gammaToLinearPrecise(vec4 c) { return vec4(gammaToLinearPrecise(c.rgb), c.a); }
float linearToGammaPrecise(float c) {
	return c < 0.0031308 ? c * 12.92 : 1.055 * pow(c, 1.0 / 2.4) - 0.055;
}
vec3 linearToGammaPrecise(vec3 c) {
	bvec3 lt = lessThanEqual(c, vec3(0.0031308));
	c.r = lt.r ? c.r * 12.92 : 1.055 * pow(c.r, 1.0 / 2.4) - 0.055;
	c.g = lt.g ? c.g * 12.92 : 1.055 * pow(c.g, 1.0 / 2.4) - 0.055;
	c.b = lt.b ? c.b * 12.92 : 1.055 * pow(c.b, 1.0 / 2.4) - 0.055;
	return c;
}
vec4 linearToGammaPrecise(vec4 c) { return vec4(linearToGammaPrecise(c.rgb), c.a); }

// http://chilliant.blogspot.com.au/2012/08/srgb-approximations-for-hlsl.html?m=1

mediump float gammaToLinearFast(mediump float c) { return c * (c * (c * 0.305306011 + 0.682171111) + 0.012522878); }
mediump vec3 gammaToLinearFast(mediump vec3 c) { return c * (c * (c * 0.305306011 + 0.682171111) + 0.012522878); }
mediump vec4 gammaToLinearFast(mediump vec4 c) { return vec4(gammaToLinearFast(c.rgb), c.a); }

mediump float linearToGammaFast(mediump float c) { return max(1.055 * pow(max(c, 0.0), 0.41666666) - 0.055, 0.0); }
mediump vec3 linearToGammaFast(mediump vec3 c) { return max(1.055 * pow(max(c, vec3(0.0)), vec3(0.41666666)) - 0.055, vec3(0.0)); }
mediump vec4 linearToGammaFast(mediump vec4 c) { return vec4(linearToGammaFast(c.rgb), c.a); }

#define gammaToLinear gammaToLinearFast
#define linearToGamma linearToGammaFast

#ifdef LOVE_GAMMA_CORRECT
	#define gammaCorrectColor gammaToLinear
	#define unGammaCorrectColor linearToGamma
	#define gammaCorrectColorPrecise gammaToLinearPrecise
	#define unGammaCorrectColorPrecise linearToGammaPrecise
	#define gammaCorrectColorFast gammaToLinearFast
	#define unGammaCorrectColorFast linearToGammaFast
#else
	#define gammaCorrectColor
	#define unGammaCorrectColor
	#define gammaCorrectColorPrecise
	#define unGammaCorrectColorPrecise
	#define gammaCorrectColorFast
	#define unGammaCorrectColorFast
#endif
)";

static const char vertex_header[] = R"(
#define love_Position gl_Position
#define love_PointSize gl_PointSize

#if __VERSION__ >= 130
	#define attribute in
	#define varying out
	#ifndef LOVE_GLSL1_ON_GLSL3
		#define love_VertexID gl_VertexID
		#define love_InstanceID gl_InstanceID
	#endif
#endif
)";

static const char vertex_functions[] = R"()";

static const char vertex_main[] = R"(
VULKAN_LOCATION(0) attribute vec4 VertexPosition;
VULKAN_LOCATION(1) attribute vec4 VertexTexCoord;
VULKAN_LOCATION(2) attribute vec4 VertexColor;

VULKAN_LOCATION(0) varying vec4 VaryingTexCoord;
VULKAN_LOCATION(1) varying vec4 VaryingColor;

vec4 position(mat4 clipSpaceFromLocal, vec4 localPosition);

void main() {
	love_initializeBuiltinUniforms();
	VaryingTexCoord = VertexTexCoord;
	VaryingColor = gammaCorrectColor(VertexColor) * ConstantColor;
	love_Position = position(ClipSpaceFromLocal, VertexPosition);
}
)";

static const char vertex_main_raw[] = R"(
void vertexmain();

void main() {
	love_initializeBuiltinUniforms();
	vertexmain();
}
)";

static const char pixel_header[] = R"(
#ifdef GL_ES
	precision mediump float;
#endif

#define love_MaxRenderTargets gl_MaxDrawBuffers

#if __VERSION__ >= 130
	#define varying in
#endif

// Legacy
#define love_MaxCanvases love_MaxRenderTargets

// See Shader::updateScreenParams in Shader.cpp.
#define love_PixelCoord (vec2(gl_FragCoord.x, (gl_FragCoord.y * love_ScreenSize.z) + love_ScreenSize.w))
)";

static const char pixel_functions[] = R"(
VULKAN_BINDING(1) uniform sampler2D love_VideoYChannel;
VULKAN_BINDING(2) uniform sampler2D love_VideoCbChannel;
VULKAN_BINDING(3) uniform sampler2D love_VideoCrChannel;

vec4 VideoTexel(vec2 texcoords) {
	vec3 yuv;
	yuv[0] = Texel(love_VideoYChannel, texcoords).r;
	yuv[1] = Texel(love_VideoCbChannel, texcoords).r;
	yuv[2] = Texel(love_VideoCrChannel, texcoords).r;
	yuv += vec3(-0.0627451017, -0.501960814, -0.501960814);

	vec4 color;
	color.r = dot(yuv, vec3(1.164,  0.000,  1.596));
	color.g = dot(yuv, vec3(1.164, -0.391, -0.813));
	color.b = dot(yuv, vec3(1.164,  2.018,  0.000));
	color.a = 1.0;

	return gammaCorrectColor(color);
}
)";

static const char pixel_main[] = R"(
#if __VERSION__ >= 130
	LOVE_IO_LOCATION(0) out vec4 love_PixelColor;
#else
	#define love_PixelColor gl_FragColor
#endif

VULKAN_BINDING(4) uniform sampler2D MainTex;
VULKAN_LOCATION(0) varying LOVE_HIGHP_OR_MEDIUMP vec4 VaryingTexCoord;
VULKAN_LOCATION(1) varying mediump vec4 VaryingColor;

vec4 effect(vec4 vcolor, Image tex, vec2 texcoord, vec2 pixcoord);

void main() {
	love_initializeBuiltinUniforms();
	love_PixelColor = effect(VaryingColor, MainTex, VaryingTexCoord.st, love_PixelCoord);
}
)";

static const char pixel_main_custom[] = R"(
#if __VERSION__ >= 130
	// Some drivers seem to make the pixel shader do more work when multiple
	// pixel shader outputs are defined, even when only one is actually used.
	// TODO: We should use reflection or something instead of this, to determine
	// how many outputs are actually used in the shader code.
	#ifdef LOVE_MULTI_RENDER_TARGETS
		LOVE_IO_LOCATION(0) out vec4 love_RenderTargets[love_MaxRenderTargets];
		#define love_PixelColor love_RenderTargets[0]
	#else
		LOVE_IO_LOCATION(0) out vec4 love_PixelColor;
	#endif
#else
	#ifdef LOVE_MULTI_RENDER_TARGETS
		#define love_RenderTargets gl_FragData
	#endif
	#define love_PixelColor gl_FragColor
#endif

// Legacy
#define love_Canvases love_RenderTargets
#ifdef LOVE_MULTI_RENDER_TARGETS
#define LOVE_MULTI_CANVASES 1
#endif

VULKAN_LOCATION(0) varying LOVE_HIGHP_OR_MEDIUMP vec4 VaryingTexCoord;
VULKAN_LOCATION(1) varying mediump vec4 VaryingColor;

void effect();

void main() {
	love_initializeBuiltinUniforms();
	effect();
}
)";

static const char pixel_main_raw[] = R"(
void pixelmain();

void main() {
	love_initializeBuiltinUniforms();
	pixelmain();
}
)";

static const char compute_header[] = R"(
#define love_ThreadGroupCount gl_NumWorkGroups
#define love_ThreadGroupID gl_WorkGroupID
#define love_LocalThreadID gl_LocalInvocationID
#define love_GlobalThreadID gl_GlobalInvocationID
#define love_LocalThreadIndex gl_LocalInvocationIndex
#define love_ThreadGroupSize gl_WorkGroupSize
)";

static const char compute_uniforms[] = R"(
void love_initializeBuiltinUniforms() {}
)";

static const char compute_functions[] = R"()";

static const char compute_main[] = R"(
void computemain();

void main() {
	love_initializeBuiltinUniforms();
	computemain();
}
)";

static const char vulkan_vert[] = R"(
#version 450

layout(location = 0) in vec2 inPosition;

layout(location = 0) out vec4 fragColor;

layout(binding = 0) uniform LoveUniforms {
	float windowWidth;
	float windowHeight;
} loveUniforms;

void main() {
    gl_Position = vec4(
        2 * inPosition.x / loveUniforms.windowWidth - 1,
        2 * inPosition.y / loveUniforms.windowHeight - 1, 
        0.0, 1.0);
    fragColor = vec4(1, 1, 1, 1);
}
)";

static const char vulkan_pixel[] = R"(
#version 450

layout(location = 0) in vec4 fragColor;

layout(location = 0) out vec4 outColor;

void main() {
    outColor = fragColor;
}
)";

struct StageInfo
{
	const char *name;
	const char *header;
	const char *uniforms;
	const char *functions;
	const char *main;
	const char *main_custom;
	const char *main_raw;
};

static const StageInfo stageInfo[] =
{
	{ "VERTEX", vertex_header, render_uniforms, vertex_functions, vertex_main, vertex_main, vertex_main_raw },
	{ "PIXEL", pixel_header, render_uniforms, pixel_functions, pixel_main, pixel_main_custom, pixel_main_raw },
	{ "COMPUTE", compute_header, compute_uniforms, compute_functions, compute_main, compute_main, compute_main },
};

static_assert((sizeof(stageInfo) / sizeof(StageInfo)) == SHADERSTAGE_MAX_ENUM, "Stages array size must match ShaderStage enum.");

struct Version
{
	std::string glsl;
	std::string glsles;
};

// Indexed by Shader::Version
static const Version versions[] =
{
	{ "#version 120", "#version 100" },
	{ "#version 330 core", "#version 300 es" },
	{ "#version 430 core", "#version 320 es" },
};

static Shader::Language getTargetLanguage(const std::string &src)
{
	std::regex r("^\\s*#pragma language (\\w+)");
	std::smatch m;
	std::string langstr = std::regex_search(src, m, r) && m.size() > 1 ? m[1] : std::string("glsl1");
	Shader::Language lang = Shader::LANGUAGE_MAX_ENUM;
	Shader::getConstant(langstr.c_str(), lang);
	return lang;
}

static Shader::EntryPoint getVertexEntryPoint(const std::string &src)
{
	std::smatch m;

	if (std::regex_search(src, m, std::regex("void\\s+vertexmain\\s*\\(")))
		return Shader::ENTRYPOINT_RAW;

	if (std::regex_search(src, m, std::regex("vec4\\s+position\\s*\\(")))
		return Shader::ENTRYPOINT_HIGHLEVEL;

	return Shader::ENTRYPOINT_NONE;
}

static Shader::EntryPoint getPixelEntryPoint(const std::string &src, bool &mrt)
{
	mrt = false;
	std::smatch m;

	if (std::regex_search(src, m, std::regex("void\\s+pixelmain\\s*\\(")))
		return Shader::ENTRYPOINT_RAW;

	if (std::regex_search(src, m, std::regex("vec4\\s+effect\\s*\\(")))
		return Shader::ENTRYPOINT_HIGHLEVEL;

	if (std::regex_search(src, m, std::regex("void\\s+effect\\s*\\(")))
	{
		if (src.find("love_RenderTargets") != std::string::npos || src.find("love_Canvases") != std::string::npos)
			mrt = true;
		return Shader::ENTRYPOINT_CUSTOM;
	}

	return Shader::ENTRYPOINT_NONE;
}

static Shader::EntryPoint getComputeEntryPoint(const std::string &src) {
	std::smatch m;

	if (std::regex_search(src, m, std::regex("void\\s+computemain\\s*\\(")))
		return Shader::ENTRYPOINT_RAW;

	return Shader::ENTRYPOINT_NONE;
}

} // glsl

static_assert(sizeof(Shader::BuiltinUniformData) == sizeof(float) * 4 * 13, "Update the array in wrap_GraphicsShader.lua if this changes.");

love::Type Shader::type("Shader", &Object::type);

Shader *Shader::current = nullptr;
Shader *Shader::standardShaders[Shader::STANDARD_MAX_ENUM] = {nullptr};

Shader::SourceInfo Shader::getSourceInfo(const std::string &src)
{
	SourceInfo info = {};
	info.language = glsl::getTargetLanguage(src);
	info.stages[SHADERSTAGE_VERTEX] = glsl::getVertexEntryPoint(src);
	info.stages[SHADERSTAGE_PIXEL] = glsl::getPixelEntryPoint(src, info.usesMRT);
	info.stages[SHADERSTAGE_COMPUTE] = glsl::getComputeEntryPoint(src);
	if (info.stages[SHADERSTAGE_COMPUTE])
		info.language = LANGUAGE_GLSL4;
	return info;
}

std::string Shader::createShaderStageCode(Graphics *gfx, ShaderStageType stage, const std::string &code, const CompileOptions &options, const Shader::SourceInfo &info, bool gles, bool checksystemfeatures)
{
	if (info.language == Shader::LANGUAGE_MAX_ENUM)
		throw love::Exception("Invalid shader language");

	if (info.stages[stage] == ENTRYPOINT_NONE)
		throw love::Exception("Cannot find entry point for shader stage.");

	if (info.stages[stage] == ENTRYPOINT_RAW && info.language == LANGUAGE_GLSL1)
		throw love::Exception("Shaders using a raw entry point (vertexmain or pixelmain) must use GLSL 3 or greater.");

	if (stage == SHADERSTAGE_COMPUTE && info.language != LANGUAGE_GLSL4)
		throw love::Exception("Compute shaders must use GLSL 4.");

	bool glsl1on3 = info.language == LANGUAGE_GLSL1;

	if (checksystemfeatures)
	{
		const auto &features = gfx->getCapabilities().features;

		if (stage == SHADERSTAGE_COMPUTE && !features[Graphics::FEATURE_GLSL4])
			throw love::Exception("Compute shaders require GLSL 4 which is not supported on this system.");

		if (info.language == LANGUAGE_GLSL3 && !features[Graphics::FEATURE_GLSL3])
			throw love::Exception("GLSL 3 shaders are not supported on this system.");

		if (info.language == LANGUAGE_GLSL4 && !features[Graphics::FEATURE_GLSL4])
			throw love::Exception("GLSL 4 shaders are not supported on this system.");

		glsl1on3 = info.language == LANGUAGE_GLSL1 && features[Graphics::FEATURE_GLSL3];
	}

	Language lang = info.language;
	if (glsl1on3)
		lang = LANGUAGE_GLSL3;

	if (info.vulkan) {
		if (stage == SHADERSTAGE_VERTEX) {
			return love::graphics::glsl::vulkan_vert;
		}
		if (stage == SHADERSTAGE_PIXEL) {
			return love::graphics::glsl::vulkan_pixel;
		}
	}

	glsl::StageInfo stageinfo = glsl::stageInfo[stage];

	std::stringstream ss;

	ss << (gles ? glsl::versions[lang].glsles : glsl::versions[lang].glsl) << "\n";
	ss << "#define " << stageinfo.name << " " << stageinfo.name << "\n";
	if (glsl1on3)
		ss << "#define LOVE_GLSL1_ON_GLSL3 1\n";
	if (isGammaCorrect())
		ss << "#define LOVE_GAMMA_CORRECT 1\n";
	if (info.usesMRT)
		ss << "#define LOVE_MULTI_RENDER_TARGETS 1\n";
<<<<<<< HEAD
	if (info.vulkan)
		ss << "#define USE_VULKAN\n";
=======

	for (const auto &def : options.defines)
		ss << "#define " + def.first + " " + def.second + "\n";

>>>>>>> 5dd79021
	ss << glsl::global_syntax;
	ss << stageinfo.header;
	ss << stageinfo.uniforms;
	ss << glsl::global_functions;
	ss << stageinfo.functions;

	if (info.stages[stage] == ENTRYPOINT_HIGHLEVEL)
		ss << stageinfo.main;
	else if (info.stages[stage] == ENTRYPOINT_CUSTOM)
		ss << stageinfo.main_custom;
	else if (info.stages[stage] == ENTRYPOINT_RAW)
		ss << stageinfo.main_raw;
	else
		throw love::Exception("Unknown shader entry point %d", info.stages[stage]);
	ss << ((!gles && (lang == Shader::LANGUAGE_GLSL1 || glsl1on3)) ? "#line 0\n" : "#line 1\n");
	ss << code;

	return ss.str();
}

Shader::Shader(StrongRef<ShaderStage> _stages[])
	: stages()
{
	std::string err;
	if (!validateInternal(_stages, err, validationReflection))
		throw love::Exception("%s", err.c_str());

	for (int i = 0; i < SHADERSTAGE_MAX_ENUM; i++)
		stages[i] = _stages[i];
}

Shader::~Shader()
{
	for (int i = 0; i < STANDARD_MAX_ENUM; i++)
	{
		if (this == standardShaders[i])
			standardShaders[i] = nullptr;
	}

	if (current == this)
		attachDefault(STANDARD_DEFAULT);
}

bool Shader::hasStage(ShaderStageType stage)
{
	return stages[stage] != nullptr;
}

void Shader::attachDefault(StandardShader defaultType)
{
	Shader *defaultshader = standardShaders[defaultType];

	if (defaultshader == nullptr)
	{
		current = nullptr;
		return;
	}

	if (current != defaultshader)
		defaultshader->attach();
}

bool Shader::isDefaultActive()
{
	for (int i = 0; i < STANDARD_MAX_ENUM; i++)
	{
		if (current == standardShaders[i])
			return true;
	}

	return false;
}

const Shader::UniformInfo *Shader::getMainTextureInfo() const
{
	return getUniformInfo(BUILTIN_TEXTURE_MAIN);
}

DataBaseType Shader::getDataBaseType(PixelFormat format)
{
	switch (getPixelFormatInfo(format).dataType)
	{
		case PIXELFORMATTYPE_UNORM:
			return DATA_BASETYPE_UNORM;
		case PIXELFORMATTYPE_SNORM:
			return DATA_BASETYPE_SNORM;
		case PIXELFORMATTYPE_UFLOAT:
		case PIXELFORMATTYPE_SFLOAT:
			return DATA_BASETYPE_FLOAT;
		case PIXELFORMATTYPE_SINT:
			return DATA_BASETYPE_INT;
		case PIXELFORMATTYPE_UINT:
			return DATA_BASETYPE_UINT;
		default:
			return DATA_BASETYPE_FLOAT;
	}
}

bool Shader::isResourceBaseTypeCompatible(DataBaseType a, DataBaseType b)
{
	if (a == DATA_BASETYPE_FLOAT || a == DATA_BASETYPE_UNORM || a == DATA_BASETYPE_SNORM)
		return b == DATA_BASETYPE_FLOAT || b == DATA_BASETYPE_UNORM || b == DATA_BASETYPE_SNORM;

	if (a == DATA_BASETYPE_INT && b == DATA_BASETYPE_INT)
		return true;

	if (a == DATA_BASETYPE_UINT && b == DATA_BASETYPE_UINT)
		return true;

	return false;
}

void Shader::validateDrawState(PrimitiveType primtype, Texture *maintex) const
{
	if ((primtype == PRIMITIVE_POINTS) != validationReflection.usesPointSize)
	{
		if (validationReflection.usesPointSize)
			throw love::Exception("The active shader can only be used to draw points.");
		else
			throw love::Exception("The gl_PointSize variable must be set in a vertex shader when drawing points.");
	}

	if (maintex == nullptr)
		return;

	const UniformInfo *info = getUniformInfo(BUILTIN_TEXTURE_MAIN);

	if (info == nullptr)
		return;

	if (!maintex->isReadable())
		throw love::Exception("Textures with non-readable formats cannot be sampled from in a shader.");

	auto textype = maintex->getTextureType();

	if (info->textureType != TEXTURE_MAX_ENUM && info->textureType != textype)
	{
		const char *textypestr = "unknown";
		const char *shadertextypestr = "unknown";
		Texture::getConstant(textype, textypestr);
		Texture::getConstant(info->textureType, shadertextypestr);
		throw love::Exception("Texture's type (%s) must match the type of the shader's main texture type (%s).", textypestr, shadertextypestr);
	}

	if (!isResourceBaseTypeCompatible(info->dataBaseType, getDataBaseType(maintex->getPixelFormat())))
		throw love::Exception("Texture's data format base type must match the uniform variable declared in the shader (float, int, or uint).");

	if (info->isDepthSampler != maintex->getSamplerState().depthSampleMode.hasValue)
	{
		if (info->isDepthSampler)
			throw love::Exception("Depth comparison samplers in shaders can only be used with depth textures which have depth comparison set.");
		else
			throw love::Exception("Depth textures which have depth comparison set can only be used with depth/shadow samplers in shaders.");
	}
}

void Shader::getLocalThreadgroupSize(int *x, int *y, int *z)
{
	*x = validationReflection.localThreadgroupSize[0];
	*y = validationReflection.localThreadgroupSize[1];
	*z = validationReflection.localThreadgroupSize[2];
}

bool Shader::validate(StrongRef<ShaderStage> stages[], std::string& err)
{
	ValidationReflection reflection;
	return validateInternal(stages, err, reflection);
}

static PixelFormat getPixelFormat(glslang::TLayoutFormat format)
{
	using namespace glslang;

	switch (format)
	{
		case ElfNone: return PIXELFORMAT_UNKNOWN;
		case ElfRgba32f: return PIXELFORMAT_RGBA32_FLOAT;
		case ElfRgba16f: return PIXELFORMAT_RGBA16_FLOAT;
		case ElfR32f: return PIXELFORMAT_R32_FLOAT;
		case ElfRgba8: return PIXELFORMAT_RGBA8_UNORM;
		case ElfRgba8Snorm: return PIXELFORMAT_UNKNOWN; // no snorm yet
		case ElfRg32f: return PIXELFORMAT_RG32_FLOAT;
		case ElfRg16f: return PIXELFORMAT_RG16_FLOAT;
		case ElfR11fG11fB10f: return PIXELFORMAT_RG11B10_FLOAT;
		case ElfR16f: return PIXELFORMAT_R16_FLOAT;
		case ElfRgba16: return PIXELFORMAT_RGBA16_UNORM;
		case ElfRgb10A2: return PIXELFORMAT_RGB10A2_UNORM;
		case ElfRg16: return PIXELFORMAT_RG16_UNORM;
		case ElfRg8: return PIXELFORMAT_RG8_UNORM;
		case ElfR8: return PIXELFORMAT_R8_UNORM;
		case ElfRgba16Snorm: return PIXELFORMAT_UNKNOWN;
		case ElfRg16Snorm: return PIXELFORMAT_UNKNOWN;
		case ElfRg8Snorm: return PIXELFORMAT_UNKNOWN;
		case ElfR16Snorm: return PIXELFORMAT_UNKNOWN;
		case ElfR8Snorm: return PIXELFORMAT_UNKNOWN;
		case ElfRgba32i: return PIXELFORMAT_RGBA32_INT;
		case ElfRgba16i: return PIXELFORMAT_RGBA16_INT;
		case ElfRgba8i: return PIXELFORMAT_RGBA8_INT;
		case ElfR32i: return PIXELFORMAT_R32_INT;
		case ElfRg32i: return PIXELFORMAT_RG32_INT;
		case ElfRg16i: return PIXELFORMAT_RG16_INT;
		case ElfRg8i: return PIXELFORMAT_RG8_INT;
		case ElfR16i: return PIXELFORMAT_R16_INT;
		case ElfR8i: return PIXELFORMAT_R8_INT;
		case ElfRgba32ui: return PIXELFORMAT_RGBA32_UINT;
		case ElfRgba16ui: return PIXELFORMAT_RGBA16_UINT;
		case ElfRgba8ui: return PIXELFORMAT_RGBA8_UINT;
		case ElfR32ui: return PIXELFORMAT_R32_UINT;
		case ElfRg32ui: return PIXELFORMAT_RG32_UINT;
		case ElfRg16ui: return PIXELFORMAT_RG16_UINT;
		case ElfRgb10a2ui: return PIXELFORMAT_UNKNOWN;
		case ElfRg8ui: return PIXELFORMAT_RG8_UINT;
		case ElfR16ui: return PIXELFORMAT_R16_UINT;
		case ElfR8ui: return PIXELFORMAT_R8_UINT;
		default: return PIXELFORMAT_UNKNOWN;
	}
}

template <typename T>
static T convertData(const glslang::TConstUnion &data)
{
	switch (data.getType())
	{
		case glslang::EbtInt: return (T) data.getIConst();
		case glslang::EbtUint: return (T) data.getUConst();
		case glslang::EbtDouble: return (T) data.getDConst();
		case glslang::EbtInt8: return (T) data.getI8Const();
		case glslang::EbtInt16: return (T) data.getI16Const();
		case glslang::EbtInt64: return (T) data.getI64Const();
		case glslang::EbtUint8: return (T) data.getU8Const();
		case glslang::EbtUint16: return (T) data.getU16Const();
		case glslang::EbtUint64: return (T) data.getU64Const();
		default: return 0;
	}
}

bool Shader::validateInternal(StrongRef<ShaderStage> stages[], std::string &err, ValidationReflection &reflection)
{
	glslang::TProgram program;

	for (int i = 0; i < SHADERSTAGE_MAX_ENUM; i++)
	{
		if (stages[i] != nullptr)
			program.addShader(stages[i]->getGLSLangValidationShader());
	}

	if (!program.link(EShMsgDefault))
	{
		err = "Cannot compile shader:\n\n" + std::string(program.getInfoLog()) + "\n" + std::string(program.getInfoDebugLog());
		return false;
	}

	if (!program.buildReflection(EShReflectionSeparateBuffers))
	{
		err = "Cannot get reflection information for shader.";
		return false;
	}

	const auto *vertintermediate = program.getIntermediate(EShLangVertex);
	if (vertintermediate != nullptr)
	{
		// NOTE: this doesn't check whether the use affects final output...
		reflection.usesPointSize = vertintermediate->inIoAccessed("gl_PointSize");
	}

	if (stages[SHADERSTAGE_COMPUTE] != nullptr)
	{
		for (int i = 0; i < 3; i++)
		{
			reflection.localThreadgroupSize[i] = program.getLocalSize(i);

			if (reflection.localThreadgroupSize[i] <= 0)
			{
				err = "Shader validation error:\nNegative local threadgroup size.";
				return false;
			}
		}
	}

	for (int i = 0; i < program.getNumUniformVariables(); i++)
	{
		const glslang::TObjectReflection &info = program.getUniform(i);
		const glslang::TType *type = info.getType();
		if (type == nullptr)
			continue;

		const glslang::TQualifier &qualifiers = type->getQualifier();

		if (type->isImage())
		{
			if ((info.stages & EShLangComputeMask) == 0)
			{
				err = "Shader validation error:\nStorage Texture uniform variables (image2D, etc) are only allowed in compute shaders.";
				return false;
			}

			if (!qualifiers.hasFormat())
			{
				err = "Shader validation error:\nStorage Texture '" + info.name + "' must have an explicit format set in its layout declaration.";
				return false;
			}

			StorageTextureReflection texreflection = {};

			texreflection.format = getPixelFormat(qualifiers.getFormat());

			if (qualifiers.isReadOnly())
				texreflection.access = ACCESS_READ;
			else if (qualifiers.isWriteOnly())
				texreflection.access = ACCESS_WRITE;
			else
				texreflection.access = (Access)(ACCESS_READ | ACCESS_WRITE);

			reflection.storageTextures[info.name] = texreflection;
		}
		else if (!type->isOpaque())
		{
			LocalUniform u = {};
			auto &values = u.initializerValues;
			// const glslang::TConstUnionArray *constarray = info.getConstArray(); was this function deprecated in a later version?
			const glslang::TConstUnionArray* constarray = nullptr;

			// Store initializer values for local uniforms. Some love graphics
			// backends strip these out of the shader so we need to be able to
			// access them (to re-send them) by getting them here.
			switch (type->getBasicType())
			{
			case glslang::EbtFloat:
				u.dataType = DATA_BASETYPE_FLOAT;
				if (constarray != nullptr)
				{
					values.resize(constarray->size());
					for (int i = 0; i < constarray->size(); i++)
						values[i].f = convertData<float>((*constarray)[i]);
				}
				break;
			case glslang::EbtUint:
				u.dataType = DATA_BASETYPE_UINT;
				if (constarray != nullptr)
				{
					values.resize(constarray->size());
					for (int i = 0; i < constarray->size(); i++)
						values[i].u = convertData<uint32>((*constarray)[i]);
				}
				break;
			case glslang::EbtInt:
			case glslang::EbtBool:
			default:
				u.dataType = DATA_BASETYPE_INT;
				if (constarray != nullptr)
				{
					values.resize(constarray->size());
					for (int i = 0; i < constarray->size(); i++)
						values[i].i = convertData<int32>((*constarray)[i]);
				}
				break;
			}

			reflection.localUniforms[info.name] = u;
		}
	}

	for (int i = 0; i < program.getNumBufferBlocks(); i++)
	{
		const glslang::TObjectReflection &info = program.getBufferBlock(i);
		const glslang::TType *type = info.getType();
		if (type != nullptr)
		{
			const glslang::TQualifier &qualifiers = type->getQualifier();

			if ((!qualifiers.isReadOnly() || qualifiers.isWriteOnly()) && (info.stages & EShLangComputeMask) == 0)
			{
				err = "Shader validation error:\nStorage Buffer block '" + info.name + "' must be marked as readonly in vertex and pixel shaders.";
				return false;
			}

			if (qualifiers.layoutPacking != glslang::ElpStd430)
			{
				err = "Shader validation error:\nStorage Buffer block '" + info.name + "' must use the std430 packing layout.";
				return false;
			}

			const glslang::TTypeList *structure = type->getStruct();
			if (structure == nullptr || structure->size() != 1)
			{
				err = "Shader validation error:\nStorage Buffer block '" + info.name + "' must contain a single unsized array of base types or structs.";
				return false;
			}

			const glslang::TType* elementtype = (*structure)[0].type;
			if (elementtype == nullptr || !elementtype->isUnsizedArray())
			{
				err = "Shader validation error:\nStorage Buffer block '" + info.name + "' must contain a single unsized array of base types or structs.";
				return false;
			}

			BufferReflection bufferReflection = {};
			bufferReflection.stride = (size_t) info.size;
			bufferReflection.memberCount = (size_t) info.numMembers;

			if (qualifiers.isReadOnly())
				bufferReflection.access = ACCESS_READ;
			else if (qualifiers.isWriteOnly())
				bufferReflection.access = ACCESS_WRITE;
			else
				bufferReflection.access = (Access)(ACCESS_READ | ACCESS_WRITE);

			reflection.storageBuffers[info.name] = bufferReflection;
		}
		else
		{
			err = "Shader validation error:\nCannot retrieve type information for Storage Buffer Block '" + info.name + "'.";
			return false;
		}
	}

	return true;
}

bool Shader::validateTexture(const UniformInfo *info, Texture *tex, bool internalUpdate)
{
	const SamplerState &sampler = tex->getSamplerState();
	bool isstoragetex = info->baseType == UNIFORM_STORAGETEXTURE;

	if (!tex->isReadable())
	{
		if (internalUpdate)
			return false;
		else
			throw love::Exception("Textures with non-readable formats cannot be sampled from in a shader.");
	}
	else if (info->isDepthSampler != sampler.depthSampleMode.hasValue)
	{
		if (internalUpdate)
			return false;
		else if (info->isDepthSampler)
			throw love::Exception("Depth comparison samplers in shaders can only be used with depth textures which have depth comparison set.");
		else
			throw love::Exception("Depth textures which have depth comparison set can only be used with depth/shadow samplers in shaders.");
	}
	else if (tex->getTextureType() != info->textureType)
	{
		if (internalUpdate)
			return false;
		else
		{
			const char *textypestr = "unknown";
			const char *shadertextypestr = "unknown";
			Texture::getConstant(tex->getTextureType(), textypestr);
			Texture::getConstant(info->textureType, shadertextypestr);
			throw love::Exception("Texture's type (%s) must match the type of %s (%s).", textypestr, info->name.c_str(), shadertextypestr);
		}
	}
	else if (!isResourceBaseTypeCompatible(info->dataBaseType, getDataBaseType(tex->getPixelFormat())))
	{
		if (internalUpdate)
			return false;
		else
			throw love::Exception("Texture's data format base type must match the uniform variable declared in the shader (float, int, or uint).");
	}
	else if (isstoragetex && !tex->isComputeWritable())
	{
		if (internalUpdate)
			return false;
		else
			throw love::Exception("Texture must be created with the computewrite flag set to true in order to be used with a storage texture (image2D etc) shader uniform variable.");
	}
	else if (isstoragetex && info->storageTextureFormat != getLinearPixelFormat(tex->getPixelFormat()))
	{
		if (internalUpdate)
			return false;
		else
		{
			const char *texpfstr = "unknown";
			const char *shaderpfstr = "unknown";
			love::getConstant(getLinearPixelFormat(tex->getPixelFormat()), texpfstr);
			love::getConstant(info->storageTextureFormat, shaderpfstr);
			throw love::Exception("Texture's pixel format (%s) must match the shader uniform variable %s's pixel format (%s)", texpfstr, info->name.c_str(), shaderpfstr);
		}
	}

	return true;
}

bool Shader::validateBuffer(const UniformInfo *info, Buffer *buffer, bool internalUpdate)
{
	uint32 requiredtypeflags = 0;

	bool texelbinding = info->baseType == UNIFORM_TEXELBUFFER;
	bool storagebinding = info->baseType == UNIFORM_STORAGEBUFFER;

	if (texelbinding)
		requiredtypeflags = BUFFERUSAGEFLAG_TEXEL;
	else if (storagebinding)
		requiredtypeflags = BUFFERUSAGEFLAG_SHADER_STORAGE;

	if ((buffer->getUsageFlags() & requiredtypeflags) == 0)
	{
		if (internalUpdate)
			return false;
		else if (texelbinding)
			throw love::Exception("Shader uniform '%s' is a texel buffer, but the given Buffer was not created with texel buffer capabilities.", info->name.c_str());
		else if (storagebinding)
			throw love::Exception("Shader uniform '%s' is a shader storage buffer block, but the given Buffer was not created with shader storage buffer capabilities.", info->name.c_str());
		else
			throw love::Exception("Shader uniform '%s' does not match the types supported by the given Buffer.", info->name.c_str());
	}

	if (texelbinding)
	{
		DataBaseType basetype = buffer->getDataMember(0).info.baseType;
		if (!isResourceBaseTypeCompatible(basetype, info->dataBaseType))
		{
			if (internalUpdate)
				return false;
			else
				throw love::Exception("Texel buffer's data format base type must match the variable declared in the shader.");
		}
	}
	else if (storagebinding)
	{
		if (info->bufferStride != buffer->getArrayStride())
		{
			if (internalUpdate)
				return false;
			else
				throw love::Exception("Shader storage block '%s' has an array stride of %d bytes, but the given Buffer has an array stride of %d bytes.",
					info->name.c_str(), info->bufferStride, buffer->getArrayStride());
		}
		else if (info->bufferMemberCount != buffer->getDataMembers().size())
		{
			if (internalUpdate)
				return false;
			else
				throw love::Exception("Shader storage block '%s' has a struct with %d fields, but the given Buffer has a format with %d members.",
					info->name.c_str(), info->bufferMemberCount, buffer->getDataMembers().size());
		}
	}

	return true;
}

bool Shader::initialize()
{
	return glslang::InitializeProcess();
}

void Shader::deinitialize()
{
	glslang::FinalizeProcess();
}

static const std::string defaultVertex = R"(
vec4 position(mat4 clipSpaceFromLocal, vec4 localPosition)
{
	return clipSpaceFromLocal * localPosition;
}
)";

static const std::string defaultPointsVertex = R"(
vec4 position(mat4 clipSpaceFromLocal, vec4 localPosition)
{
	love_PointSize = ConstantPointSize * CurrentDPIScale;
	return clipSpaceFromLocal * localPosition;
}
)";

static const std::string defaultStandardPixel = R"(
vec4 effect(vec4 vcolor, Image tex, vec2 texcoord, vec2 pixcoord)
{
	return Texel(tex, texcoord) * vcolor;
}
)";

static const std::string defaultVideoPixel = R"(
void effect()
{
	love_PixelColor = VideoTexel(VaryingTexCoord.xy) * VaryingColor;
}
)";

static const std::string defaultArrayPixel = R"(
uniform ArrayImage MainTex;
void effect()
{
	love_PixelColor = Texel(MainTex, VaryingTexCoord.xyz) * VaryingColor;
}
)";

const std::string &Shader::getDefaultCode(StandardShader shader, ShaderStageType stage)
{
	if (stage == SHADERSTAGE_VERTEX)
	{
		if (shader == STANDARD_POINTS)
			return defaultPointsVertex;
		else
			return defaultVertex;
	}

	static std::string nocode = "";

	switch (shader)
	{
		case STANDARD_DEFAULT: return defaultStandardPixel;
		case STANDARD_VIDEO: return defaultVideoPixel;
		case STANDARD_ARRAY: return defaultArrayPixel;
		case STANDARD_POINTS: return defaultStandardPixel;
		case STANDARD_MAX_ENUM: return nocode;
	}

	return nocode;
}

static StringMap<Shader::Language, Shader::LANGUAGE_MAX_ENUM>::Entry languageEntries[] =
{
	{ "glsl1", Shader::LANGUAGE_GLSL1 },
	{ "glsl3", Shader::LANGUAGE_GLSL3 },
	{ "glsl4", Shader::LANGUAGE_GLSL4 },
};

static StringMap<Shader::Language, Shader::LANGUAGE_MAX_ENUM> languages(languageEntries, sizeof(languageEntries));

static StringMap<Shader::BuiltinUniform, Shader::BUILTIN_MAX_ENUM>::Entry builtinNameEntries[] =
{
	{ "MainTex",              Shader::BUILTIN_TEXTURE_MAIN      },
	{ "love_VideoYChannel",   Shader::BUILTIN_TEXTURE_VIDEO_Y   },
	{ "love_VideoCbChannel",  Shader::BUILTIN_TEXTURE_VIDEO_CB  },
	{ "love_VideoCrChannel",  Shader::BUILTIN_TEXTURE_VIDEO_CR  },
	{ "love_UniformsPerDraw", Shader::BUILTIN_UNIFORMS_PER_DRAW },
};

static StringMap<Shader::BuiltinUniform, Shader::BUILTIN_MAX_ENUM> builtinNames(builtinNameEntries, sizeof(builtinNameEntries));

bool Shader::getConstant(const char *in, Language &out)
{
	return languages.find(in, out);
}

bool Shader::getConstant(Language in, const char *&out)
{
	return languages.find(in, out);
}

bool Shader::getConstant(const char *in, BuiltinUniform &out)
{
	return builtinNames.find(in, out);
}

bool Shader::getConstant(BuiltinUniform in, const char *&out)
{
	return builtinNames.find(in, out);
}

} // graphics
} // love<|MERGE_RESOLUTION|>--- conflicted
+++ resolved
@@ -630,15 +630,10 @@
 		ss << "#define LOVE_GAMMA_CORRECT 1\n";
 	if (info.usesMRT)
 		ss << "#define LOVE_MULTI_RENDER_TARGETS 1\n";
-<<<<<<< HEAD
-	if (info.vulkan)
-		ss << "#define USE_VULKAN\n";
-=======
 
 	for (const auto &def : options.defines)
 		ss << "#define " + def.first + " " + def.second + "\n";
 
->>>>>>> 5dd79021
 	ss << glsl::global_syntax;
 	ss << stageinfo.header;
 	ss << stageinfo.uniforms;
