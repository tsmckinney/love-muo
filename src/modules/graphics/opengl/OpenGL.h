/**
 * Copyright (c) 2006-2023 LOVE Development Team
 *
 * This software is provided 'as-is', without any express or implied
 * warranty.  In no event will the authors be held liable for any damages
 * arising from the use of this software.
 *
 * Permission is granted to anyone to use this software for any purpose,
 * including commercial applications, and to alter it and redistribute it
 * freely, subject to the following restrictions:
 *
 * 1. The origin of this software must not be misrepresented; you must not
 *    claim that you wrote the original software. If you use this software
 *    in a product, an acknowledgment in the product documentation would be
 *    appreciated but is not required.
 * 2. Altered source versions must be plainly marked as such, and must not be
 *    misrepresented as being the original software.
 * 3. This notice may not be removed or altered from any source distribution.
 **/

#ifndef LOVE_GRAPHICS_OPENGL_OPENGL_H
#define LOVE_GRAPHICS_OPENGL_OPENGL_H

// LOVE
#include "common/config.h"
#include "common/int.h"
#include "common/math.h"
#include "common/Color.h"
#include "graphics/Texture.h"
#include "graphics/vertex.h"
#include "graphics/renderstate.h"
#include "common/Matrix.h"

// GLAD
#include "libraries/glad/gladfuncs.hpp"

// C++
#include <vector>
#include <stack>

// The last argument to AttribPointer takes a buffer offset casted to a pointer.
#define BUFFER_OFFSET(i) ((char *) NULL + (i))

namespace love
{
namespace graphics
{

class Resource;
class Buffer;

namespace opengl
{

// Awful, but the library uses the namespace in order to use the functions sanely
// with proper autocomplete in IDEs while having name mangling safety -
// no clashes with other GL libraries when linking, etc.
using namespace glad;

/**
 * Thin layer between OpenGL and the rest of the program.
 * Internally shadows some OpenGL context state for improved efficiency and
 * accuracy (compared to glGet etc.)
 * A class is more convenient and readable than plain namespaced functions, but
 * typically only one OpenGL object should be used (singleton.)
 **/
class OpenGL
{
public:

	// OpenGL GPU vendors.
	enum Vendor
	{
		VENDOR_AMD,
		VENDOR_NVIDIA,
		VENDOR_INTEL,
		VENDOR_MESA_SOFT, // Software renderer.
		VENDOR_APPLE,     // Software renderer on desktops.
		VENDOR_MICROSOFT, // Software renderer.
		VENDOR_IMGTEC,
		VENDOR_ARM,
		VENDOR_QUALCOMM,
		VENDOR_BROADCOM,
		VENDOR_VIVANTE,
		VENDOR_UNKNOWN
	};

	enum FramebufferTarget
	{
		FRAMEBUFFER_READ = (1 << 0),
		FRAMEBUFFER_DRAW = (1 << 1),
		FRAMEBUFFER_ALL  = (FRAMEBUFFER_READ | FRAMEBUFFER_DRAW),
	};

	enum EnableState
	{
		ENABLE_BLEND,
		ENABLE_DEPTH_TEST,
		ENABLE_STENCIL_TEST,
		ENABLE_SCISSOR_TEST,
		ENABLE_FACE_CULL,
		ENABLE_FRAMEBUFFER_SRGB,
		ENABLE_MAX_ENUM
	};

	struct TextureFormat
	{
		GLenum internalformat = 0;
		GLenum externalformat = 0;
		GLenum type = 0;

		// For depth/stencil formats.
		GLenum framebufferAttachments[2];

		bool swizzled = false;
		GLint swizzle[4];
	};

	class TempDebugGroup
	{
	public:

		TempDebugGroup(const char *name);
		~TempDebugGroup();
	};

	// glClear() is affected by various OpenGL state...
	class CleanClearState
	{
	public:
		CleanClearState(GLbitfield clearFlags);
		~CleanClearState();

	private:
		GLenum clearFlags;
		uint32 colorWriteMask;
		uint32 stencilWriteMask;
		bool depthWrites;
		bool scissor;
	};

	struct Stats
	{
		int shaderSwitches;
	} stats;

	struct Bugs
	{
		/**
		 * On AMD's Windows (and probably Linux) drivers,
		 * glBindFramebuffer + glClear + glBindFramebuffer + draw(fbo_tex) won't
		 * work unless there's some kind of draw or state change which causes
		 * the driver to update the texture's contents (just drawing the texture
		 * won't always do it, with this driver bug).
		 * Activating shader program 0 and then activating the actual program
		 * seems to always 'fix' it for me.
		 * Bug observed January 2016 with multiple AMD GPUs and driver versions.
		 * https://love2d.org/forums/viewtopic.php?f=4&t=81496
		 **/
		bool clearRequiresDriverTextureStateUpdate;

		/**
		 * AMD's Windows drivers don't always properly generate mipmaps unless
		 * glEnable(GL_TEXTURE_2D) is called directly before glGenerateMipmap.
		 * This only applies to legacy and Compatibility Profile contexts, of
		 * course.
		 * https://www.opengl.org/wiki/Common_Mistakes#Automatic_mipmap_generation
		 **/
		bool generateMipmapsRequiresTexture2DEnable;

		/**
		 * Report: Intel HD 4000 on Windows hangs during glClientWaitSync.
		 * I found this when googling the issue:
		 * https://github.com/mjn33/planetgen/commit/235e23873a22e219fffdd9ede706c1051aa0f107
		 **/
		bool clientWaitSyncStalls;

		/**
		 * glTexStorage on some older AMD/ATI graphics drivers on Windows seems
		 * to break subsequent sub-rectangle glTexSubImage calls after an
		 * initial full-size one (determined after some investigation with an
		 * affected user on Discord.)
		 * https://bitbucket.org/rude/love/issues/1436/bug-with-lovegraphicsprint-on-older-ati
		 * https://github.com/love2d/love/issues/1563
		 **/
		bool texStorageBreaksSubImage;

		/**
		 * An Android device with an Adreno 630 (supposedly GLES3.2-capable)
		 * fails with GL_INVALID_OPERATION in glTexImage2D if the image is
		 * GL_R8, despite the GLES 3.0 spec mandating support for that format.
		 * It's possible more Adreno GPUs / drivers are affected as well.
		 **/
		bool brokenR8PixelFormat;

		/**
		 * Intel HD Graphics drivers on Windows prior to the HD 2500/4000 have
		 * completely broken sRGB support.
		 * https://github.com/love2d/love/issues/1592
		 **/
		bool brokenSRGB;

		/**
		 * Some Android graphics drivers claim to support GLES3.0 but have bugs
		 * with certain aspects that users expect to work. For example:
		 * https://github.com/love2d/love-android/issues/204
		 **/
		bool brokenGLES3;

		/**
		 * Other bugs which have workarounds that don't use conditional code at
		 * the moment:
		 *
		 * Kepler nvidia GPUs in at least OS X 10.10 and 10.11 fail to render
		 * geometry with glDrawElements if index data comes from a Buffer Object
		 * and vertex data doesn't. One workaround is to use a CPU-side index
		 * array when there's also a CPU-side vertex array.
		 * https://love2d.org/forums/viewtopic.php?f=4&t=81401&start=10
		 *
		 * Some android drivers don't seem to initialize the sampler index
		 * values of sampler uniforms in shaders to 0 (which is required by the
		 * GLSL ES specification) when linking the shader program. One
		 * workaround is to always set the values of said sampler uniforms to 0
		 * just after linking the shader program.
		 * https://love2d.org/forums/viewtopic.php?f=4&t=81458
		 **/
	} bugs;

	OpenGL();

	/**
	 * Initializes the active OpenGL context.
	 **/
	bool initContext();

	/**
	 * Sets up some required context state based on current and default OpenGL
	 * state. Call this directly after initializing an OpenGL context!
	 **/
	void setupContext();

	/**
	 * Marks current context state as invalid and deletes OpenGL objects owned
	 * by this class instance. Call this directly before potentially deleting
	 * an OpenGL context!
	 **/
	void deInitContext();

	/**
	 * Set up necessary state (LOVE-provided shader uniforms, etc.) for drawing.
	 * This *MUST* be called directly before OpenGL drawing functions.
	 **/
	void prepareDraw(love::graphics::Graphics *gfx);

	/**
	 * State-tracked glBindBuffer.
	 * NOTE: This does not account for multiple VAOs being used! Index buffer
	 * bindings are per-VAO in OpenGL, but this doesn't know about that.
	 **/
	void bindBuffer(BufferUsage type, GLuint buffer);

	/**
	 * glDeleteBuffers which updates our shadowed state.
	 **/
	void deleteBuffer(GLuint buffer);

	/**
	 * Set all vertex attribute state.
	 **/
	void setVertexAttributes(const VertexAttributes &attributes, const BufferBindings &buffers);

	/**
	 * Wrapper for glCullFace which eliminates redundant state setting.
	 **/
	void setCullMode(CullMode mode);

	/**
	 * Wrapper for glClearDepth and glClearDepthf.
	 **/
	void clearDepth(double value);

	/**
	 * Sets the OpenGL rendering viewport to the specified rectangle.
	 * The y-coordinate starts at the top.
	 **/
	void setViewport(const Rect &v);
	Rect getViewport() const;

	/**
	 * Sets the scissor box to the specified rectangle.
	 * The y-coordinate starts at the top and is flipped internally.
	 **/
	void setScissor(const Rect &v, bool rtActive);

	/**
	 * State-tracked version of glEnable.
	 **/
	void setEnableState(EnableState state, bool enable);
	bool isStateEnabled(EnableState state) const;

	/**
	 * Binds a Framebuffer Object to the specified target.
	 **/
	void bindFramebuffer(FramebufferTarget target, GLuint framebuffer);
	GLuint getFramebuffer(FramebufferTarget target) const;
	void deleteFramebuffer(GLuint framebuffer);

	void framebufferTexture(GLenum attachment, TextureType texType, GLuint texture, int level, int layer = 0, int face = 0);

	/**
	 * Calls glDepthMask.
	 **/
	void setDepthWrites(bool enable);
	bool hasDepthWrites() const;

	void setStencilWriteMask(uint32 mask);
	uint32 getStencilWriteMask() const;

<<<<<<< HEAD
=======
	void setColorWriteMask(uint32 mask);
	uint32 getColorWriteMask() const;

>>>>>>> 90fc1663
	/**
	 * Calls glUseProgram.
	 **/
	void useProgram(GLuint program);

	/**
	 * This will usually be 0 (system drawable), but some platforms require a
	 * non-zero FBO for rendering.
	 **/
	GLuint getDefaultFBO() const;

	/**
	 * Gets the ID for love's default texture (used for "untextured" primitives.)
	 **/
	GLuint getDefaultTexture(TextureType type, DataBaseType datatype) const;

	/**
	 * Gets the texture ID for love's default texel buffer.
	 **/
	GLuint getDefaultTexelBuffer() const { return state.defaultTexelBuffer; }
	void setDefaultTexelBuffer(GLuint tex) { state.defaultTexelBuffer = tex; }

	GLuint getDefaultStorageBuffer() const { return state.defaultStorageBuffer; }
	void setDefaultStorageBuffer(GLuint buf) { state.defaultStorageBuffer = buf; }

	/**
	 * Helper for setting the active texture unit.
	 *
	 * @param textureunit Index in the range of [0, maxtextureunits-1]
	 **/
	void setTextureUnit(int textureunit);

	/**
	 * Helper for binding a texture to a specific texture unit.
	 *
	 * @param textureunit Index in the range of [0, maxtextureunits-1]
	 * @param restoreprev Restore previously bound texture unit when done.
	 * @param bindforedit If false, the active texture unit may be left alone.
	 **/
	void bindTextureToUnit(TextureType target, GLuint texture, int textureunit, bool restoreprev, bool bindforedit = true);
	void bindTextureToUnit(Texture *texture, int textureunit, bool restoreprev, bool bindforedit = true);

	void bindBufferTextureToUnit(GLuint texture, int textureunit, bool restoreprev, bool bindforedit);

	void bindIndexedBuffer(GLuint buffer, BufferUsage type, int index);

	/**
	 * Helper for deleting an OpenGL texture.
	 * Cleans up if the texture is currently bound.
	 **/
	void deleteTexture(GLuint texture);

	/**
	 * Sets sampler state parameters for the currently bound texture.
	 **/
	void setSamplerState(TextureType target, SamplerState &s);

	/**
	 * Equivalent to glTexStorage2D/3D on platforms that support it. Equivalent
	 * to glTexImage2D/3D for all levels and slices of a texture otherwise.
	 * NOTE: this does not handle compressed texture formats.
	 **/
	bool rawTexStorage(TextureType target, int levels, PixelFormat pixelformat, int width, int height, int depth = 1);

	bool isTextureTypeSupported(TextureType type) const;
	bool isBufferUsageSupported(BufferUsage usage) const;
	bool isClampZeroOneTextureWrapSupported() const;
	bool isPixelShaderHighpSupported() const;
	bool isInstancingSupported() const;
	bool isDepthCompareSampleSupported() const;
	bool isSamplerLODBiasSupported() const;
	bool isBaseVertexSupported() const;
	bool isMultiFormatMRTSupported() const;
	bool isCopyBufferSupported() const;
	bool isCopyBufferToTextureSupported() const;
	bool isCopyTextureToBufferSupported() const;
	bool isCopyRenderTargetToBufferSupported() const;

	/**
	 * Returns the maximum supported width or height of a texture.
	 **/
	int getMax2DTextureSize() const;
	int getMax3DTextureSize() const;
	int getMaxCubeTextureSize() const;
	int getMaxTextureLayers() const;

	/**
	 * Returns the maximum number of values in a texel buffer.
	 **/
	int getMaxTexelBufferSize() const;

	/**
	 * Returns the maximum number of bytes in a shader storage buffer.
	 **/
	int getMaxShaderStorageBufferSize() const;

	/**
	 * Returns the maximum number of compute work groups that can be
	 * dispatched in a given dimension.
	 */
	int getMaxComputeWorkGroupsX() const;
	int getMaxComputeWorkGroupsY() const;
	int getMaxComputeWorkGroupsZ() const;

	/**
	 * Returns the maximum supported number of simultaneous render targets.
	 **/
	int getMaxRenderTargets() const;

	/**
	 * Returns the maximum supported number of MSAA sampless.
	 **/
	int getMaxSamples() const;

	/**
	 * Returns the maximum number of accessible texture units.
	 **/
	int getMaxTextureUnits() const;

	/**
	 * Returns the maximum number of shader storage buffer bindings.
	 **/
	int getMaxShaderStorageBufferBindings() const;

	/**
	 * Returns the maximum point size.
	 **/
	float getMaxPointSize() const;

	/**
	 * Returns the maximum anisotropic filtering value that can be used for
	 * Texture filtering.
	 **/
	float getMaxAnisotropy() const;

	float getMaxLODBias() const;

	/**
	 * Gets whether the context is Core Profile OpenGL 3.2+.
	 **/
	bool isCoreProfile() const;

	/**
	 * Get the GPU vendor of this OpenGL context.
	 **/
	Vendor getVendor() const;

	static GLenum getGLPrimitiveType(PrimitiveType type);
	static GLenum getGLBufferType(BufferUsage usage);
	static GLenum getGLIndexDataType(IndexDataType type);
	static GLenum getGLVertexDataType(DataFormat format, int &components, GLboolean &normalized, bool &intformat);
	static GLenum getGLBufferDataUsage(BufferDataUsage usage);
	static GLenum getGLTextureType(TextureType type);
	static GLint getGLWrapMode(SamplerState::WrapMode wmode);
	static GLint getGLCompareMode(CompareMode mode);

	static TextureFormat convertPixelFormat(PixelFormat pixelformat, bool renderbuffer);
	static bool isTexStorageSupported();
	static uint32 getPixelFormatUsageFlags(PixelFormat pixelformat);

	static const char *errorString(GLenum errorcode);
	static const char *framebufferStatusString(GLenum status);

	// Get human-readable strings for debug info.
	static const char *debugSeverityString(GLenum severity);
	static const char *debugSourceString(GLenum source);
	static const char *debugTypeString(GLenum type);

private:

	void initVendor();
	void initOpenGLFunctions();
	void initMaxValues();
	void createDefaultTexture();

	bool contextInitialized;

	bool pixelShaderHighpSupported;
	bool baseVertexSupported;

	float maxAnisotropy;
	float maxLODBias;
	int max2DTextureSize;
	int max3DTextureSize;
	int maxCubeTextureSize;
	int maxTextureArrayLayers;
	int maxTexelBufferSize;
	int maxShaderStorageBufferSize;
	int maxComputeWorkGroupsX;
	int maxComputeWorkGroupsY;
	int maxComputeWorkGroupsZ;
	int maxRenderTargets;
	int maxSamples;
	int maxTextureUnits;
	int maxShaderStorageBufferBindings;
	float maxPointSize;

	bool coreProfile;

	Vendor vendor;

	// Tracked OpenGL state.
	struct
	{
		GLuint boundBuffers[BUFFERUSAGE_MAX_ENUM];

		// Texture unit state (currently bound texture for each texture unit.)
		std::vector<GLuint> boundTextures[TEXTURE_MAX_ENUM + 1];

		std::vector<GLuint> boundIndexedBuffers[BUFFERUSAGE_MAX_ENUM];

		bool enableState[ENABLE_MAX_ENUM];

		GLenum faceCullMode;

		int curTextureUnit;

		uint32 enabledAttribArrays;
		uint32 instancedAttribArrays;

		Rect viewport;
		Rect scissor;

		float pointSize;

		bool depthWritesEnabled = true;
		uint32 stencilWriteMask = LOVE_UINT32_MAX;
<<<<<<< HEAD
=======
		uint32 colorWriteMask = LOVE_UINT32_MAX;
>>>>>>> 90fc1663

		GLuint boundFramebuffers[2];

		GLuint defaultTexture[TEXTURE_MAX_ENUM][DATA_BASETYPE_MAX_ENUM];
		GLuint defaultTexelBuffer;
		GLuint defaultStorageBuffer;

	} state;

}; // OpenGL

// OpenGL class instance singleton.
extern OpenGL gl;

} // opengl
} // graphics
} // love

#endif // LOVE_GRAPHICS_OPENGL_OPENGL_H<|MERGE_RESOLUTION|>--- conflicted
+++ resolved
@@ -316,12 +316,9 @@
 	void setStencilWriteMask(uint32 mask);
 	uint32 getStencilWriteMask() const;
 
-<<<<<<< HEAD
-=======
 	void setColorWriteMask(uint32 mask);
 	uint32 getColorWriteMask() const;
 
->>>>>>> 90fc1663
 	/**
 	 * Calls glUseProgram.
 	 **/
@@ -549,10 +546,7 @@
 
 		bool depthWritesEnabled = true;
 		uint32 stencilWriteMask = LOVE_UINT32_MAX;
-<<<<<<< HEAD
-=======
 		uint32 colorWriteMask = LOVE_UINT32_MAX;
->>>>>>> 90fc1663
 
 		GLuint boundFramebuffers[2];
 
