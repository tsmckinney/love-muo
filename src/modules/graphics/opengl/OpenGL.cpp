--- conflicted
+++ resolved
@@ -1898,13 +1898,9 @@
 			return GLAD_VERSION_1_0 || GLAD_ES_VERSION_3_0 || GLAD_OES_rgb8_rgba8 || GLAD_ARM_rgba8;
 		else
 			return true;
-<<<<<<< HEAD
 	case PIXELFORMAT_sRGBA8_UNORM:
-=======
-	case PIXELFORMAT_sRGBA8:
 		if (gl.bugs.brokenSRGB)
 			return false;
->>>>>>> 95ab4054
 		if (rendertarget)
 		{
 			if (GLAD_VERSION_1_0)
