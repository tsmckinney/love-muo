--- conflicted
+++ resolved
@@ -618,17 +618,10 @@
 			for (int slice = 0; slice < slices; slice++)
 			{
 				GLenum gltarget = getGLTextureType(type);
-<<<<<<< HEAD
 
 				if (type == TEXTURE_CUBE)
 					gltarget = GL_TEXTURE_CUBE_MAP_POSITIVE_X + slice;
 
-=======
-
-				if (type == TEXTURE_CUBE)
-					gltarget = GL_TEXTURE_CUBE_MAP_POSITIVE_X + slice;
-
->>>>>>> defe811f
 				if (type == TEXTURE_2D || type == TEXTURE_CUBE)
 					glTexSubImage2D(gltarget, 0, 0, 0, 1, 1, fmt.externalformat, fmt.type, p);
 				else if (type == TEXTURE_2D_ARRAY || type == TEXTURE_VOLUME)
@@ -772,14 +765,6 @@
 
 	case DATAFORMAT_SNORM8_VEC4:
 		components = 4;
-<<<<<<< HEAD
-=======
-		normalized = GL_TRUE;
-		return GL_BYTE;
-
-	case DATAFORMAT_UNORM8_VEC4:
-		components = 4;
->>>>>>> defe811f
 		normalized = GL_TRUE;
 		return GL_BYTE;
 
@@ -798,19 +783,6 @@
 		intformat = true;
 		return GL_UNSIGNED_BYTE;
 
-<<<<<<< HEAD
-=======
-	case DATAFORMAT_INT8_VEC4:
-		components = 4;
-		intformat = true;
-		return GL_BYTE;
-
-	case DATAFORMAT_UINT8_VEC4:
-		components = 4;
-		intformat = true;
-		return GL_UNSIGNED_BYTE;
-
->>>>>>> defe811f
 	case DATAFORMAT_SNORM16_VEC2:
 		components = 2;
 		normalized = GL_TRUE;
@@ -1312,17 +1284,10 @@
 void OpenGL::setSamplerState(TextureType target, SamplerState &s)
 {
 	GLenum gltarget = getGLTextureType(target);
-<<<<<<< HEAD
 
 	GLint gmin = s.minFilter == SamplerState::FILTER_NEAREST ? GL_NEAREST : GL_LINEAR;
 	GLint gmag = s.magFilter == SamplerState::FILTER_NEAREST ? GL_NEAREST : GL_LINEAR;
 
-=======
-
-	GLint gmin = s.minFilter == SamplerState::FILTER_NEAREST ? GL_NEAREST : GL_LINEAR;
-	GLint gmag = s.magFilter == SamplerState::FILTER_NEAREST ? GL_NEAREST : GL_LINEAR;
-
->>>>>>> defe811f
 	if (s.mipmapFilter != SamplerState::MIPMAP_FILTER_NONE)
 	{
 		if (s.minFilter == SamplerState::FILTER_NEAREST && s.mipmapFilter == SamplerState::MIPMAP_FILTER_NEAREST)
