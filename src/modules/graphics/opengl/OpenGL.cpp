/**
 * Copyright (c) 2006-2020 LOVE Development Team
 *
 * This software is provided 'as-is', without any express or implied
 * warranty.  In no event will the authors be held liable for any damages
 * arising from the use of this software.
 *
 * Permission is granted to anyone to use this software for any purpose,
 * including commercial applications, and to alter it and redistribute it
 * freely, subject to the following restrictions:
 *
 * 1. The origin of this software must not be misrepresented; you must not
 *    claim that you wrote the original software. If you use this software
 *    in a product, an acknowledgment in the product documentation would be
 *    appreciated but is not required.
 * 2. Altered source versions must be plainly marked as such, and must not be
 *    misrepresented as being the original software.
 * 3. This notice may not be removed or altered from any source distribution.
 **/

// LOVE
#include "common/config.h"
#include "OpenGL.h"

#include "Shader.h"
#include "common/Exception.h"

#include "graphics/Graphics.h"
#include "graphics/Buffer.h"

// C++
#include <algorithm>
#include <limits>

// C
#include <cstring>
#include <cstdio>

// For SDL_GL_GetProcAddress.
#include <SDL_video.h>

#ifdef LOVE_IOS
#include <SDL_syswm.h>
#endif

#ifdef LOVE_ANDROID
#include <dlfcn.h>
#endif

namespace love
{
namespace graphics
{
namespace opengl
{

static void *LOVEGetProcAddress(const char *name)
{
#ifdef LOVE_ANDROID
	void *proc = dlsym(RTLD_DEFAULT, name);
	if (proc)
		return proc;
#endif

	return SDL_GL_GetProcAddress(name);
}

OpenGL::TempDebugGroup::TempDebugGroup(const char *name)
{
	if (isDebugEnabled())
	{
		if (GLAD_VERSION_4_3 || (GLAD_KHR_debug && !GLAD_ES_VERSION_2_0))
			glPushDebugGroup(GL_DEBUG_SOURCE_APPLICATION, 0, 0, (const GLchar *) name);
		else if (GLAD_ES_VERSION_2_0 && GLAD_KHR_debug)
			glPushDebugGroupKHR(GL_DEBUG_SOURCE_APPLICATION, 0, 0, (const GLchar *) name);
		else if (GLAD_EXT_debug_marker)
			glPushGroupMarkerEXT(0, (const GLchar *) name);
	}
}

OpenGL::TempDebugGroup::~TempDebugGroup()
{
	if (isDebugEnabled())
	{
		if (GLAD_VERSION_4_3 || (GLAD_KHR_debug && !GLAD_ES_VERSION_2_0))
			glPopDebugGroup();
		else if (GLAD_ES_VERSION_2_0 && GLAD_KHR_debug)
			glPopDebugGroupKHR();
		else if (GLAD_EXT_debug_marker)
			glPopGroupMarkerEXT();
	}
}

OpenGL::OpenGL()
	: stats()
	, contextInitialized(false)
	, pixelShaderHighpSupported(false)
	, baseVertexSupported(false)
	, maxAnisotropy(1.0f)
	, max2DTextureSize(0)
	, max3DTextureSize(0)
	, maxCubeTextureSize(0)
	, maxTextureArrayLayers(0)
	, maxTexelBufferSize(0)
	, maxShaderStorageBufferSize(0)
	, maxRenderTargets(1)
	, maxSamples(1)
	, maxTextureUnits(1)
	, maxShaderStorageBufferBindings(0)
	, maxPointSize(1)
	, coreProfile(false)
	, vendor(VENDOR_UNKNOWN)
	, state()
{
}

bool OpenGL::initContext()
{
	if (contextInitialized)
		return true;

	if (!gladLoadGLLoader(LOVEGetProcAddress))
		return false;

	if (GLAD_VERSION_3_2)
	{
		GLint profileMask = 0;
		glGetIntegerv(GL_CONTEXT_PROFILE_MASK, &profileMask);
		coreProfile = (profileMask & GL_CONTEXT_CORE_PROFILE_BIT);
	}
	else
		coreProfile = false;

	initOpenGLFunctions();
	initVendor();

	bugs = {};

#if defined(LOVE_WINDOWS) || defined(LOVE_LINUX)
	// See the comments in OpenGL.h.
	if (getVendor() == VENDOR_AMD)
	{
		bugs.clearRequiresDriverTextureStateUpdate = true;
		if (!gl.isCoreProfile())
			bugs.generateMipmapsRequiresTexture2DEnable = true;
	}
#endif

#ifdef LOVE_WINDOWS
	if (getVendor() == VENDOR_INTEL && gl.isCoreProfile())
	{
		const char *device = (const char *) glGetString(GL_RENDERER);
		if (strstr(device, "HD Graphics 4000") || strstr(device, "HD Graphics 2500"))
			bugs.clientWaitSyncStalls = true;
	}

	if (getVendor() == VENDOR_INTEL)
	{
		const char *device = (const char *) glGetString(GL_RENDERER);
		if (strstr(device, "HD Graphics 3000") || strstr(device, "HD Graphics 2000")
			|| !strcmp(device, "Intel(R) HD Graphics") || !strcmp(device, "Intel(R) HD Graphics Family"))
		{
			bugs.brokenSRGB = true;
		}
	}
#endif

#ifdef LOVE_WINDOWS
	if (getVendor() == VENDOR_AMD)
	{
		// Radeon drivers switched from "ATI Radeon" to "AMD Radeon" around
		// the 7000 series. We'll assume this bug doesn't affect those newer
		// GPUs / drivers.
		const char *device = (const char *) glGetString(GL_RENDERER);
		if (strstr(device, "ATI Radeon") || strstr(device, "ATI Mobility Radeon"))
			bugs.texStorageBreaksSubImage = true;
	}
#endif

	contextInitialized = true;

	return true;
}

void OpenGL::setupContext()
{
	if (!contextInitialized)
		return;

	initMaxValues();

	GLfloat glcolor[4] = {1.0f, 1.0f, 1.0f, 1.0f};
	glVertexAttrib4fv(ATTRIB_COLOR, glcolor);

	GLint maxvertexattribs = 1;
	glGetIntegerv(GL_MAX_VERTEX_ATTRIBS, &maxvertexattribs);

	state.enabledAttribArrays = (uint32) ((1ull << uint32(maxvertexattribs)) - 1);
	state.instancedAttribArrays = 0;

	setVertexAttributes(VertexAttributes(), BufferBindings());

	// Get the current viewport.
	glGetIntegerv(GL_VIEWPORT, (GLint *) &state.viewport.x);

	// And the current scissor - but we need to compensate for GL scissors
	// starting at the bottom left instead of top left.
	glGetIntegerv(GL_SCISSOR_BOX, (GLint *) &state.scissor.x);
	state.scissor.y = state.viewport.h - (state.scissor.y + state.scissor.h);

	if (GLAD_VERSION_1_0)
		glGetFloatv(GL_POINT_SIZE, &state.pointSize);
	else
		state.pointSize = 1.0f;

	for (int i = 0; i < 2; i++)
		state.boundFramebuffers[i] = std::numeric_limits<GLuint>::max();
	bindFramebuffer(FRAMEBUFFER_ALL, getDefaultFBO());

	setEnableState(ENABLE_BLEND, state.enableState[ENABLE_BLEND]);
	setEnableState(ENABLE_DEPTH_TEST, state.enableState[ENABLE_DEPTH_TEST]);
	setEnableState(ENABLE_STENCIL_TEST, state.enableState[ENABLE_STENCIL_TEST]);
	setEnableState(ENABLE_SCISSOR_TEST, state.enableState[ENABLE_SCISSOR_TEST]);
	setEnableState(ENABLE_FACE_CULL, state.enableState[ENABLE_FACE_CULL]);

	if (!bugs.brokenSRGB && (GLAD_VERSION_3_0 || GLAD_ARB_framebuffer_sRGB
		|| GLAD_EXT_framebuffer_sRGB || GLAD_EXT_sRGB_write_control))
	{
		setEnableState(ENABLE_FRAMEBUFFER_SRGB, state.enableState[ENABLE_FRAMEBUFFER_SRGB]);
	}
	else
		state.enableState[ENABLE_FRAMEBUFFER_SRGB] = false;

	GLint faceCull = GL_BACK;
	glGetIntegerv(GL_CULL_FACE_MODE, &faceCull);
	state.faceCullMode = faceCull;

	for (int i = 0; i < (int) BUFFERUSAGE_MAX_ENUM; i++)
	{
		state.boundBuffers[i] = 0;
		if (isBufferUsageSupported((BufferUsage) i))
			glBindBuffer(getGLBufferType((BufferUsage) i), 0);
	}

	if (isBufferUsageSupported(BUFFERUSAGE_SHADER_STORAGE))
		state.boundIndexedBuffers[BUFFERUSAGE_SHADER_STORAGE].resize(maxShaderStorageBufferBindings, 0);

	// Initialize multiple texture unit support for shaders.
	for (int i = 0; i < TEXTURE_MAX_ENUM + 1; i++)
	{
		state.boundTextures[i].clear();
		state.boundTextures[i].resize(maxTextureUnits, 0);
	}

	for (int i = 0; i < maxTextureUnits; i++)
	{
		glActiveTexture(GL_TEXTURE0 + i);

		for (int j = 0; j < TEXTURE_MAX_ENUM; j++)
		{
			TextureType textype = (TextureType) j;

			if (isTextureTypeSupported(textype))
				glBindTexture(getGLTextureType(textype), 0);
		}
	}

	glActiveTexture(GL_TEXTURE0);
	state.curTextureUnit = 0;

	setDepthWrites(state.depthWritesEnabled);

	createDefaultTexture();

	contextInitialized = true;

#ifdef LOVE_ANDROID
	// This can't be done in initContext with the rest of the bug checks because
	// isPixelFormatSupported relies on state initialized here / after init.
	auto gfx = Module::getInstance<Graphics>(Module::M_GRAPHICS);
	if (GLAD_ES_VERSION_3_0 && gfx != nullptr && !gfx->isPixelFormatSupported(PIXELFORMAT_R8_UNORM, true, true))
		bugs.brokenR8PixelFormat = true;
#endif
}

void OpenGL::deInitContext()
{
	if (!contextInitialized)
		return;

	for (int i = 0; i < TEXTURE_MAX_ENUM; i++)
	{
		if (state.defaultTexture[i] != 0)
		{
			gl.deleteTexture(state.defaultTexture[i]);
			state.defaultTexture[i] = 0;
		}
	}

	contextInitialized = false;
}

void OpenGL::initVendor()
{
	const char *vstr = (const char *) glGetString(GL_VENDOR);
	if (!vstr)
	{
		vendor = VENDOR_UNKNOWN;
		return;
	}

	// http://feedback.wildfiregames.com/report/opengl/feature/GL_VENDOR
	// http://stackoverflow.com/questions/2093594/opengl-extensions-available-on-different-android-devices
	// https://opengl.gpuinfo.org/displaycapability.php?name=GL_VENDOR
	if (strstr(vstr, "ATI Technologies") || strstr(vstr, "AMD") || strstr(vstr, "Advanced Micro Devices"))
		vendor = VENDOR_AMD;
	else if (strstr(vstr, "NVIDIA"))
		vendor = VENDOR_NVIDIA;
	else if (strstr(vstr, "Intel"))
		vendor = VENDOR_INTEL;
	else if (strstr(vstr, "Mesa"))
		vendor = VENDOR_MESA_SOFT;
	else if (strstr(vstr, "Apple Computer") || strstr(vstr, "Apple Inc."))
		vendor = VENDOR_APPLE;
	else if (strstr(vstr, "Microsoft"))
		vendor = VENDOR_MICROSOFT;
	else if (strstr(vstr, "Imagination"))
		vendor = VENDOR_IMGTEC;
	else if (strstr(vstr, "ARM"))
		vendor = VENDOR_ARM;
	else if (strstr(vstr, "Qualcomm"))
		vendor = VENDOR_QUALCOMM;
	else if (strstr(vstr, "Broadcom"))
		vendor = VENDOR_BROADCOM;
	else if (strstr(vstr, "Vivante"))
		vendor = VENDOR_VIVANTE;
	else
		vendor = VENDOR_UNKNOWN;
}

void OpenGL::initOpenGLFunctions()
{
	// Alias extension-suffixed framebuffer functions to core versions since
	// there are so many different-named extensions that do the same things...
	if (!(GLAD_ES_VERSION_3_0 || GLAD_VERSION_3_0 || GLAD_ARB_framebuffer_object))
	{
		if (GLAD_VERSION_1_0 && GLAD_EXT_framebuffer_object)
		{
			fp_glBindRenderbuffer = fp_glBindRenderbufferEXT;
			fp_glDeleteRenderbuffers = fp_glDeleteRenderbuffersEXT;
			fp_glGenRenderbuffers = fp_glGenRenderbuffersEXT;
			fp_glRenderbufferStorage = fp_glRenderbufferStorageEXT;
			fp_glGetRenderbufferParameteriv = fp_glGetRenderbufferParameterivEXT;
			fp_glBindFramebuffer = fp_glBindFramebufferEXT;
			fp_glDeleteFramebuffers = fp_glDeleteFramebuffersEXT;
			fp_glGenFramebuffers = fp_glGenFramebuffersEXT;
			fp_glCheckFramebufferStatus = fp_glCheckFramebufferStatusEXT;
			fp_glFramebufferTexture2D = fp_glFramebufferTexture2DEXT;
			fp_glFramebufferTexture3D = fp_glFramebufferTexture3DEXT;
			fp_glFramebufferRenderbuffer = fp_glFramebufferRenderbufferEXT;
			fp_glGetFramebufferAttachmentParameteriv = fp_glGetFramebufferAttachmentParameterivEXT;
			fp_glGenerateMipmap = fp_glGenerateMipmapEXT;
		}

		if (GLAD_VERSION_1_0 && GLAD_EXT_texture_array)
			fp_glFramebufferTextureLayer = fp_glFramebufferTextureLayerEXT;

		if (GLAD_EXT_framebuffer_blit)
			fp_glBlitFramebuffer = fp_glBlitFramebufferEXT;
		else if (GLAD_ANGLE_framebuffer_blit)
			fp_glBlitFramebuffer = fp_glBlitFramebufferANGLE;
		else if (GLAD_NV_framebuffer_blit)
			fp_glBlitFramebuffer = fp_glBlitFramebufferNV;

		if (GLAD_EXT_framebuffer_multisample)
			fp_glRenderbufferStorageMultisample = fp_glRenderbufferStorageMultisampleEXT;
		else if (GLAD_APPLE_framebuffer_multisample)
			fp_glRenderbufferStorageMultisample = fp_glRenderbufferStorageMultisampleAPPLE;
		else if (GLAD_ANGLE_framebuffer_multisample)
			fp_glRenderbufferStorageMultisample = fp_glRenderbufferStorageMultisampleANGLE;
		else if (GLAD_NV_framebuffer_multisample)
			fp_glRenderbufferStorageMultisample = fp_glRenderbufferStorageMultisampleNV;
	}

	if (isInstancingSupported() && !(GLAD_VERSION_3_3 || GLAD_ES_VERSION_3_0))
	{
		if (GLAD_ARB_instanced_arrays)
		{
			fp_glDrawArraysInstanced = fp_glDrawArraysInstancedARB;
			fp_glDrawElementsInstanced = fp_glDrawElementsInstancedARB;
			fp_glVertexAttribDivisor = fp_glVertexAttribDivisorARB;
		}
		else if (GLAD_EXT_instanced_arrays)
		{
			fp_glDrawArraysInstanced = fp_glDrawArraysInstancedEXT;
			fp_glDrawElementsInstanced = fp_glDrawElementsInstancedEXT;
			fp_glVertexAttribDivisor = fp_glVertexAttribDivisorEXT;
		}
		else if (GLAD_ANGLE_instanced_arrays)
		{
			fp_glDrawArraysInstanced = fp_glDrawArraysInstancedANGLE;
			fp_glDrawElementsInstanced = fp_glDrawElementsInstancedANGLE;
			fp_glVertexAttribDivisor = fp_glVertexAttribDivisorANGLE;
		}
	}

	if (GLAD_ES_VERSION_2_0 && !GLAD_ES_VERSION_3_0)
	{
		// The Nvidia Tegra 3 driver (used by Ouya) claims to support GL_EXT_texture_array but
		// segfaults if you actually try to use it. OpenGL ES 2.0 devices should use OES_texture_3D.
		// GL_EXT_texture_array is for desktops.
		GLAD_EXT_texture_array = false;

		if (GLAD_OES_texture_3D)
		{
			// Function signatures don't match, we'll have to conditionally call it
			//fp_glTexImage3D = fp_glTexImage3DOES;
			fp_glTexSubImage3D = fp_glTexSubImage3DOES;
			fp_glCopyTexSubImage3D = fp_glCopyTexSubImage3DOES;
			fp_glCompressedTexImage3D = fp_glCompressedTexImage3DOES;
			fp_glCompressedTexSubImage3D = fp_glCompressedTexSubImage3DOES;
			fp_glFramebufferTexture3D = fp_glFramebufferTexture3DOES;
		}
	}

	if (!GLAD_VERSION_3_2 && !GLAD_ES_VERSION_3_2 && !GLAD_ARB_draw_elements_base_vertex)
	{
		if (GLAD_OES_draw_elements_base_vertex)
		{
			fp_glDrawElementsBaseVertex = fp_glDrawElementsBaseVertexOES;

			if (GLAD_ES_VERSION_3_0)
			{
				fp_glDrawRangeElementsBaseVertex = fp_glDrawRangeElementsBaseVertexOES;
				fp_glDrawElementsInstancedBaseVertex = fp_glDrawElementsInstancedBaseVertexOES;
			}

		}
		else if (GLAD_EXT_draw_elements_base_vertex)
		{
			fp_glDrawElementsBaseVertex = fp_glDrawElementsBaseVertexEXT;

			if (GLAD_ES_VERSION_3_0)
			{
				fp_glDrawRangeElementsBaseVertex = fp_glDrawRangeElementsBaseVertexEXT;
				fp_glDrawElementsInstancedBaseVertex = fp_glDrawElementsInstancedBaseVertexEXT;
			}

		}
	}
}

void OpenGL::initMaxValues()
{
	if (GLAD_ES_VERSION_2_0 && !GLAD_ES_VERSION_3_0)
	{
		GLint range = 0;
		GLint precision = 0;
		glGetShaderPrecisionFormat(GL_FRAGMENT_SHADER, GL_HIGH_FLOAT, &range, &precision);
		pixelShaderHighpSupported = range > 0;
	}
	else
		pixelShaderHighpSupported = true;

	baseVertexSupported = GLAD_VERSION_3_2 || GLAD_ES_VERSION_3_2 || GLAD_ARB_draw_elements_base_vertex
		|| GLAD_OES_draw_elements_base_vertex || GLAD_EXT_draw_elements_base_vertex;

	// We'll need this value to clamp anisotropy.
	if (GLAD_EXT_texture_filter_anisotropic)
		glGetFloatv(GL_MAX_TEXTURE_MAX_ANISOTROPY_EXT, &maxAnisotropy);
	else
		maxAnisotropy = 1.0f;

	glGetIntegerv(GL_MAX_TEXTURE_SIZE, &max2DTextureSize);
	glGetIntegerv(GL_MAX_CUBE_MAP_TEXTURE_SIZE, &maxCubeTextureSize);

	if (isTextureTypeSupported(TEXTURE_VOLUME))
		glGetIntegerv(GL_MAX_3D_TEXTURE_SIZE, &max3DTextureSize);
	else
		max3DTextureSize = 0;

	if (isTextureTypeSupported(TEXTURE_2D_ARRAY))
		glGetIntegerv(GL_MAX_ARRAY_TEXTURE_LAYERS, &maxTextureArrayLayers);
	else
		maxTextureArrayLayers = 0;

	if (isBufferUsageSupported(BUFFERUSAGE_TEXEL))
		glGetIntegerv(GL_MAX_TEXTURE_BUFFER_SIZE, &maxTexelBufferSize);
	else
		maxTexelBufferSize = 0;

	if (isBufferUsageSupported(BUFFERUSAGE_SHADER_STORAGE))
	{
		glGetIntegerv(GL_MAX_SHADER_STORAGE_BLOCK_SIZE, &maxShaderStorageBufferSize);
		glGetIntegerv(GL_MAX_SHADER_STORAGE_BUFFER_BINDINGS, &maxShaderStorageBufferBindings);
	}
	else
	{
		maxShaderStorageBufferSize = 0;
		maxShaderStorageBufferBindings = 0;
	}

	int maxattachments = 1;
	int maxdrawbuffers = 1;

	if (GLAD_ES_VERSION_3_0 || GLAD_VERSION_2_0)
	{
		glGetIntegerv(GL_MAX_COLOR_ATTACHMENTS, &maxattachments);
		glGetIntegerv(GL_MAX_DRAW_BUFFERS, &maxdrawbuffers);
	}

	maxRenderTargets = std::max(std::min(maxattachments, maxdrawbuffers), 1);

	if (GLAD_ES_VERSION_3_0 || GLAD_VERSION_3_0 || GLAD_ARB_framebuffer_object
		|| GLAD_EXT_framebuffer_multisample || GLAD_APPLE_framebuffer_multisample
		|| GLAD_ANGLE_framebuffer_multisample)
	{
		glGetIntegerv(GL_MAX_SAMPLES, &maxSamples);
	}
	else
		maxSamples = 1;

	glGetIntegerv(GL_MAX_COMBINED_TEXTURE_IMAGE_UNITS, &maxTextureUnits);

	GLfloat limits[2];
	if (GLAD_VERSION_3_0)
		glGetFloatv(GL_POINT_SIZE_RANGE, limits);
	else
		glGetFloatv(GL_ALIASED_POINT_SIZE_RANGE, limits);
	maxPointSize = limits[1];

	if (isSamplerLODBiasSupported())
		glGetFloatv(GL_MAX_TEXTURE_LOD_BIAS, &maxLODBias);
	else
		maxLODBias = 0.0f;
}

void OpenGL::createDefaultTexture()
{
	// Set the 'default' texture as a repeating white pixel. Otherwise, texture
	// calls inside a shader would return black when drawing graphics primitives
	// which would create the need to use different "passthrough" shaders for
	// untextured primitives vs images.
	const GLubyte pix[] = {255, 255, 255, 255};

	SamplerState s;
	s.minFilter = s.magFilter = SamplerState::FILTER_NEAREST;
	s.wrapU = s.wrapV = s.wrapW = SamplerState::WRAP_CLAMP;

	for (int i = 0; i < TEXTURE_MAX_ENUM; i++)
	{
		state.defaultTexture[i] = 0;

		TextureType type = (TextureType) i;

		if (!isTextureTypeSupported(type))
			continue;

		GLuint curtexture = state.boundTextures[type][0];

		glGenTextures(1, &state.defaultTexture[type]);
		bindTextureToUnit(type, state.defaultTexture[type], 0, false);

		setSamplerState(type, s);

		bool isSRGB = false;
		rawTexStorage(type, 1, PIXELFORMAT_RGBA8_UNORM, isSRGB, 1, 1);

		TextureFormat fmt = convertPixelFormat(PIXELFORMAT_RGBA8_UNORM, false, isSRGB);

		int slices = type == TEXTURE_CUBE ? 6 : 1;

		for (int slice = 0; slice < slices; slice++)
		{
			GLenum gltarget = getGLTextureType(type);

			if (type == TEXTURE_CUBE)
				gltarget = GL_TEXTURE_CUBE_MAP_POSITIVE_X + slice;

			if (type == TEXTURE_2D || type == TEXTURE_CUBE)
				glTexSubImage2D(gltarget, 0, 0, 0, 1, 1, fmt.externalformat, fmt.type, pix);
			else if (type == TEXTURE_2D_ARRAY || type == TEXTURE_VOLUME)
				glTexSubImage3D(gltarget, 0, 0, 0, slice, 1, 1, 1, fmt.externalformat, fmt.type, pix);
		}

		bindTextureToUnit(type, curtexture, 0, false);
	}
}

void OpenGL::prepareDraw(love::graphics::Graphics *gfx)
{
	TempDebugGroup debuggroup("Prepare OpenGL draw");

	// Make sure the active shader's love-provided uniforms are up to date.
	if (Shader::current != nullptr)
	{
		Rect viewport = getViewport();
		((Shader *)Shader::current)->updateBuiltinUniforms(gfx, viewport.w, viewport.h);
	}
}

GLenum OpenGL::getGLPrimitiveType(PrimitiveType type)
{
	switch (type)
	{
		case PRIMITIVE_TRIANGLES: return GL_TRIANGLES;
		case PRIMITIVE_TRIANGLE_STRIP: return GL_TRIANGLE_STRIP;
		case PRIMITIVE_TRIANGLE_FAN: return GL_TRIANGLE_FAN;
		case PRIMITIVE_POINTS: return GL_POINTS;
		case PRIMITIVE_MAX_ENUM: return GL_ZERO;
	}

	return GL_ZERO;
}

GLenum OpenGL::getGLBufferType(BufferUsage usage)
{
	switch (usage)
	{
<<<<<<< HEAD
		case BUFFERTYPE_VERTEX: return GL_ARRAY_BUFFER;
		case BUFFERTYPE_INDEX: return GL_ELEMENT_ARRAY_BUFFER;
		case BUFFERTYPE_TEXEL: return GL_TEXTURE_BUFFER;
		case BUFFERTYPE_UNIFORM: return GL_UNIFORM_BUFFER;
		case BUFFERTYPE_SHADER_STORAGE: return GL_SHADER_STORAGE_BUFFER;
		case BUFFERTYPE_MAX_ENUM: return GL_ZERO;
=======
		case BUFFERUSAGE_VERTEX: return GL_ARRAY_BUFFER;
		case BUFFERUSAGE_INDEX: return GL_ELEMENT_ARRAY_BUFFER;
		case BUFFERUSAGE_TEXEL: return GL_TEXTURE_BUFFER;
		case BUFFERUSAGE_SHADER_STORAGE: return GL_SHADER_STORAGE_BUFFER;
		case BUFFERUSAGE_COPY_SOURCE: return GL_COPY_READ_BUFFER;
		case BUFFERUSAGE_COPY_DEST: return GL_COPY_WRITE_BUFFER;
		case BUFFERUSAGE_MAX_ENUM: return GL_ZERO;
>>>>>>> b1b70a83
	}

	return GL_ZERO;
}

GLenum OpenGL::getGLTextureType(TextureType type)
{
	switch (type)
	{
		case TEXTURE_2D: return GL_TEXTURE_2D;
		case TEXTURE_VOLUME: return GL_TEXTURE_3D;
		case TEXTURE_2D_ARRAY: return GL_TEXTURE_2D_ARRAY;
		case TEXTURE_CUBE: return GL_TEXTURE_CUBE_MAP;
		case TEXTURE_MAX_ENUM: return GL_TEXTURE_BUFFER; // Hack
	}

	return GL_ZERO;
}

GLenum OpenGL::getGLIndexDataType(IndexDataType type)
{
	switch (type)
	{
		case INDEX_UINT16: return GL_UNSIGNED_SHORT;
		case INDEX_UINT32: return GL_UNSIGNED_INT;
		default: return GL_ZERO;
	}
}

GLenum OpenGL::getGLVertexDataType(DataFormat format, int &components, GLboolean &normalized, bool &intformat)
{
	normalized = GL_FALSE;
	intformat = false;
	components = 1;

	switch (format)
	{
	case DATAFORMAT_FLOAT:
		components = 1;
		return GL_FLOAT;
	case DATAFORMAT_FLOAT_VEC2:
		components = 2;
		return GL_FLOAT;
	case DATAFORMAT_FLOAT_VEC3:
		components = 3;
		return GL_FLOAT;
	case DATAFORMAT_FLOAT_VEC4:
		components = 4;
		return GL_FLOAT;

	case DATAFORMAT_FLOAT_MAT2X2:
	case DATAFORMAT_FLOAT_MAT2X3:
	case DATAFORMAT_FLOAT_MAT2X4:
	case DATAFORMAT_FLOAT_MAT3X2:
	case DATAFORMAT_FLOAT_MAT3X3:
	case DATAFORMAT_FLOAT_MAT3X4:
	case DATAFORMAT_FLOAT_MAT4X2:
	case DATAFORMAT_FLOAT_MAT4X3:
	case DATAFORMAT_FLOAT_MAT4X4:
		return GL_ZERO;

	case DATAFORMAT_INT32:
		components = 1;
		intformat = true;
		return GL_INT;
	case DATAFORMAT_INT32_VEC2:
		components = 2;
		intformat = true;
		return GL_INT;
	case DATAFORMAT_INT32_VEC3:
		components = 3;
		intformat = true;
		return GL_INT;
	case DATAFORMAT_INT32_VEC4:
		components = 4;
		intformat = true;
		return GL_INT;

	case DATAFORMAT_UINT32:
		components = 1;
		intformat = true;
		return GL_UNSIGNED_INT;
	case DATAFORMAT_UINT32_VEC2:
		components = 2;
		intformat = true;
		return GL_UNSIGNED_INT;
	case DATAFORMAT_UINT32_VEC3:
		components = 3;
		intformat = true;
		return GL_UNSIGNED_INT;
	case DATAFORMAT_UINT32_VEC4:
		components = 4;
		intformat = true;
		return GL_UNSIGNED_INT;

	case DATAFORMAT_SNORM8_VEC4:
		components = 4;
		normalized = GL_TRUE;
		return GL_BYTE;

	case DATAFORMAT_UNORM8_VEC4:
		components = 4;
		normalized = GL_TRUE;
		return GL_UNSIGNED_BYTE;

	case DATAFORMAT_INT8_VEC4:
		components = 4;
		intformat = true;
		return GL_BYTE;

	case DATAFORMAT_UINT8_VEC4:
		components = 4;
		intformat = true;
		return GL_UNSIGNED_BYTE;

	case DATAFORMAT_SNORM16_VEC2:
		components = 2;
		normalized = GL_TRUE;
		return GL_BYTE;
	case DATAFORMAT_SNORM16_VEC4:
		components = 4;
		normalized = GL_TRUE;
		return GL_BYTE;

	case DATAFORMAT_UNORM16_VEC2:
		components = 2;
		normalized = GL_TRUE;
		return GL_UNSIGNED_SHORT;
	case DATAFORMAT_UNORM16_VEC4:
		components = 4;
		normalized = GL_TRUE;
		return GL_UNSIGNED_SHORT;

	case DATAFORMAT_INT16_VEC2:
		components = 2;
		intformat = true;
		return GL_SHORT;
	case DATAFORMAT_INT16_VEC4:
		components = 4;
		intformat = true;
		return GL_SHORT;

	case DATAFORMAT_UINT16:
		components = 1;
		intformat = true;
		return GL_UNSIGNED_SHORT;
	case DATAFORMAT_UINT16_VEC2:
		components = 2;
		intformat = true;
		return GL_UNSIGNED_SHORT;
	case DATAFORMAT_UINT16_VEC4:
		components = 4;
		intformat = true;
		return GL_UNSIGNED_SHORT;

	case DATAFORMAT_BOOL:
	case DATAFORMAT_BOOL_VEC2:
	case DATAFORMAT_BOOL_VEC3:
	case DATAFORMAT_BOOL_VEC4:
		return GL_ZERO;

	case DATAFORMAT_MAX_ENUM:
		return GL_ZERO;
	}

	return GL_ZERO;
}

GLenum OpenGL::getGLBufferDataUsage(BufferDataUsage usage)
{
	switch (usage)
	{
		case BUFFERDATAUSAGE_STREAM: return GL_STREAM_DRAW;
		case BUFFERDATAUSAGE_DYNAMIC: return GL_DYNAMIC_DRAW;
		case BUFFERDATAUSAGE_STATIC: return GL_STATIC_DRAW;
		default: return 0;
	}
}

void OpenGL::bindBuffer(BufferUsage type, GLuint buffer)
{
	if (state.boundBuffers[type] != buffer)
	{
		glBindBuffer(getGLBufferType(type), buffer);
		state.boundBuffers[type] = buffer;
	}
}

void OpenGL::deleteBuffer(GLuint buffer)
{
	glDeleteBuffers(1, &buffer);

	for (int i = 0; i < (int) BUFFERUSAGE_MAX_ENUM; i++)
	{
		if (state.boundBuffers[i] == buffer)
			state.boundBuffers[i] = 0;

		for (GLuint &bufferid : state.boundIndexedBuffers[i])
		{
			if (bufferid == buffer)
				bufferid = 0;
		}
	}
}

void OpenGL::setVertexAttributes(const VertexAttributes &attributes, const BufferBindings &buffers)
{
	uint32 enablediff = attributes.enableBits ^ state.enabledAttribArrays;
	uint32 instanceattribbits = 0;
	uint32 allbits = attributes.enableBits | state.enabledAttribArrays;

	uint32 i = 0;
	while (allbits)
	{
		uint32 bit = 1u << i;

		if (enablediff & bit)
		{
			if (attributes.enableBits & bit)
				glEnableVertexAttribArray(i);
			else
				glDisableVertexAttribArray(i);
		}

		if (attributes.enableBits & bit)
		{
			const auto &attrib = attributes.attribs[i];
			const auto &layout = attributes.bufferLayouts[attrib.bufferIndex];
			const auto &bufferinfo = buffers.info[attrib.bufferIndex];

			uint32 bufferbit = 1u << attrib.bufferIndex;
			uint32 divisor = (attributes.instanceBits & bufferbit) != 0 ? 1 : 0;
			uint32 divisorbit = divisor << i;
			instanceattribbits |= divisorbit;

			if ((state.instancedAttribArrays & bit) ^ divisorbit)
				glVertexAttribDivisor(i, divisor);

			int components = 0;
			GLboolean normalized = GL_FALSE;
			bool intformat = false;
			GLenum gltype = getGLVertexDataType(attrib.format, components, normalized, intformat);

			const void *offsetpointer = reinterpret_cast<void*>(bufferinfo.offset + attrib.offsetFromVertex);

			bindBuffer(BUFFERUSAGE_VERTEX, (GLuint) bufferinfo.buffer->getHandle());

			if (intformat)
				glVertexAttribIPointer(i, components, gltype, layout.stride, offsetpointer);
			else
				glVertexAttribPointer(i, components, gltype, normalized, layout.stride, offsetpointer);
		}

		i++;
		allbits >>= 1;
	}

	state.enabledAttribArrays = attributes.enableBits;
	state.instancedAttribArrays = instanceattribbits | (state.instancedAttribArrays & (~attributes.enableBits));

	// glDisableVertexAttribArray will make the constant value for a vertex
	// attribute undefined. We rely on the per-vertex color attribute being
	// white when no per-vertex color is used, so we set it here.
	// FIXME: Is there a better place to do this?
	if ((enablediff & ATTRIBFLAG_COLOR) && !(attributes.enableBits & ATTRIBFLAG_COLOR))
		glVertexAttrib4f(ATTRIB_COLOR, 1.0f, 1.0f, 1.0f, 1.0f);
}

void OpenGL::setCullMode(CullMode mode)
{
	bool enabled = mode != CULL_NONE;

	if (enabled != isStateEnabled(ENABLE_FACE_CULL))
		setEnableState(ENABLE_FACE_CULL, enabled);

	if (enabled)
	{
		GLenum glmode = mode == CULL_BACK ? GL_BACK : GL_FRONT;
		if (glmode != state.faceCullMode)
		{
			glCullFace(glmode);
			state.faceCullMode = glmode;
		}
	}
}

void OpenGL::clearDepth(double value)
{
	if (GLAD_ES_VERSION_2_0)
		glClearDepthf((GLfloat) value);
	else
		glClearDepth(value);
}

void OpenGL::setViewport(const Rect &v)
{
	glViewport(v.x, v.y, v.w, v.h);
	state.viewport = v;
}

Rect OpenGL::getViewport() const
{
	return state.viewport;
}

void OpenGL::setScissor(const Rect &v, bool rtActive)
{
	if (rtActive)
		glScissor(v.x, v.y, v.w, v.h);
	else
	{
		// With no RT active, we need to compensate for glScissor starting
		// from the lower left of the viewport instead of the top left.
		glScissor(v.x, state.viewport.h - (v.y + v.h), v.w, v.h);
	}

	state.scissor = v;
}

void OpenGL::setEnableState(EnableState enablestate, bool enable)
{
	GLenum glstate = GL_NONE;

	switch (enablestate)
	{
	case ENABLE_BLEND:
		glstate = GL_BLEND;
		break;
	case ENABLE_DEPTH_TEST:
		glstate = GL_DEPTH_TEST;
		break;
	case ENABLE_STENCIL_TEST:
		glstate = GL_STENCIL_TEST;
		break;
	case ENABLE_SCISSOR_TEST:
		glstate = GL_SCISSOR_TEST;
		break;
	case ENABLE_FACE_CULL:
		glstate = GL_CULL_FACE;
		break;
	case ENABLE_FRAMEBUFFER_SRGB:
		glstate = GL_FRAMEBUFFER_SRGB;
		break;
	case ENABLE_MAX_ENUM:
		break;
	}

	if (enable)
		glEnable(glstate);
	else
		glDisable(glstate);

	state.enableState[enablestate] = enable;
}

bool OpenGL::isStateEnabled(EnableState enablestate) const
{
	return state.enableState[enablestate];
}

void OpenGL::bindFramebuffer(FramebufferTarget target, GLuint framebuffer)
{
	bool bindingmodified = false;

	if ((target & FRAMEBUFFER_DRAW) && state.boundFramebuffers[0] != framebuffer)
	{
		bindingmodified = true;
		state.boundFramebuffers[0] = framebuffer;
	}

	if ((target & FRAMEBUFFER_READ) && state.boundFramebuffers[1] != framebuffer)
	{
		bindingmodified = true;
		state.boundFramebuffers[1] = framebuffer;
	}

	if (bindingmodified)
	{
		GLenum gltarget = GL_FRAMEBUFFER;
		if (target == FRAMEBUFFER_DRAW)
			gltarget = GL_DRAW_FRAMEBUFFER;
		else if (target == FRAMEBUFFER_READ)
			gltarget = GL_READ_FRAMEBUFFER;

		glBindFramebuffer(gltarget, framebuffer);
	}
}

GLenum OpenGL::getFramebuffer(FramebufferTarget target) const
{
	if (target & FRAMEBUFFER_DRAW)
		return state.boundFramebuffers[0];
	else if (target & FRAMEBUFFER_READ)
		return state.boundFramebuffers[1];
	else
		return 0;
}

void OpenGL::deleteFramebuffer(GLuint framebuffer)
{
	glDeleteFramebuffers(1, &framebuffer);

	for (int i = 0; i < 2; i++)
	{
		if (state.boundFramebuffers[i] == framebuffer)
			state.boundFramebuffers[i] = 0;
	}
}

void OpenGL::framebufferTexture(GLenum attachment, TextureType texType, GLuint texture, int level, int layer, int face)
{
	GLenum textarget = getGLTextureType(texType);

	switch (texType)
	{
	case TEXTURE_2D:
		glFramebufferTexture2D(GL_FRAMEBUFFER, attachment, textarget, texture, level);
		break;
	case TEXTURE_VOLUME:
		glFramebufferTexture3D(GL_FRAMEBUFFER, attachment, textarget, texture, level, layer);
		break;
	case TEXTURE_2D_ARRAY:
		glFramebufferTextureLayer(GL_FRAMEBUFFER, attachment, texture, level, layer);
		break;
	case TEXTURE_CUBE:
		glFramebufferTexture2D(GL_FRAMEBUFFER, attachment, GL_TEXTURE_CUBE_MAP_POSITIVE_X + face, texture, level);
		break;
	default:
		break;
	}
}

void OpenGL::setDepthWrites(bool enable)
{
	glDepthMask(enable ? GL_TRUE : GL_FALSE);
	state.depthWritesEnabled = enable;
}

bool OpenGL::hasDepthWrites() const
{
	return state.depthWritesEnabled;
}

void OpenGL::useProgram(GLuint program)
{
	glUseProgram(program);
	++stats.shaderSwitches;
}

GLuint OpenGL::getDefaultFBO() const
{
#ifdef LOVE_IOS
	// Hack: iOS uses a custom FBO.
	SDL_SysWMinfo info = {};
	SDL_VERSION(&info.version);
	SDL_GetWindowWMInfo(SDL_GL_GetCurrentWindow(), &info);
	return info.info.uikit.framebuffer;
#else
	return 0;
#endif
}

GLuint OpenGL::getDefaultTexture(TextureType type) const
{
	return state.defaultTexture[type];
}

void OpenGL::setTextureUnit(int textureunit)
{
	if (textureunit != state.curTextureUnit)
		glActiveTexture(GL_TEXTURE0 + textureunit);

	state.curTextureUnit = textureunit;
}

void OpenGL::bindTextureToUnit(TextureType target, GLuint texture, int textureunit, bool restoreprev, bool bindforedit)
{
	if (texture != state.boundTextures[target][textureunit])
	{
		int oldtextureunit = state.curTextureUnit;
		if (oldtextureunit != textureunit)
			glActiveTexture(GL_TEXTURE0 + textureunit);

		state.boundTextures[target][textureunit] = texture;
		glBindTexture(getGLTextureType(target), texture);

		if (restoreprev && oldtextureunit != textureunit)
			glActiveTexture(GL_TEXTURE0 + oldtextureunit);
		else
			state.curTextureUnit = textureunit;
	}
	else if (bindforedit && !restoreprev && textureunit != state.curTextureUnit)
	{
		glActiveTexture(GL_TEXTURE0 + textureunit);
		state.curTextureUnit = textureunit;
	}
}

void OpenGL::bindBufferTextureToUnit(GLuint texture, int textureunit, bool restoreprev, bool bindforedit)
{
	bindTextureToUnit(TEXTURE_MAX_ENUM, texture, textureunit, restoreprev, bindforedit);
}

void OpenGL::bindTextureToUnit(Texture *texture, int textureunit, bool restoreprev, bool bindforedit)
{
	TextureType textype = TEXTURE_2D;
	GLuint handle = 0;

	if (texture != nullptr)
	{
		textype = texture->getTextureType();
		handle = (GLuint) texture->getHandle();
	}
	else
	{
		if (textureunit == 0 && Shader::current != nullptr)
		{
			TextureType shadertex = Shader::current->getMainTextureType();
			if (shadertex != TEXTURE_MAX_ENUM)
				textype = shadertex;
		}

		handle = getDefaultTexture(textype);
	}

	bindTextureToUnit(textype, handle, textureunit, restoreprev, bindforedit);
}

void OpenGL::bindIndexedBuffer(GLuint buffer, BufferUsage type, int index)
{
	auto &bindings = state.boundIndexedBuffers[type];
	if (bindings.size() > (size_t) index && buffer != bindings[index])
	{
		bindings[index] = buffer;
		glBindBufferBase(getGLBufferType(type), index, buffer);

		// glBindBufferBase affects glBindBuffer as well... for some reason.
		state.boundBuffers[type] = buffer;
	}
}

void OpenGL::deleteTexture(GLuint texture)
{
	// glDeleteTextures binds texture 0 to all texture units the deleted texture
	// was bound to before deletion.
	for (int i = 0; i < TEXTURE_MAX_ENUM + 1; i++)
	{
		for (GLuint &texid : state.boundTextures[i])
		{
			if (texid == texture)
				texid = 0;
		}
	}

	glDeleteTextures(1, &texture);
}

GLint OpenGL::getGLWrapMode(SamplerState::WrapMode wmode)
{
	switch (wmode)
	{
	case SamplerState::WRAP_CLAMP:
	default:
		return GL_CLAMP_TO_EDGE;
	case SamplerState::WRAP_CLAMP_ZERO:
	case SamplerState::WRAP_CLAMP_ONE:
		return GL_CLAMP_TO_BORDER;
	case SamplerState::WRAP_REPEAT:
		return GL_REPEAT;
	case SamplerState::WRAP_MIRRORED_REPEAT:
		return GL_MIRRORED_REPEAT;
	}
}

GLint OpenGL::getGLCompareMode(CompareMode mode)
{
	switch (mode)
	{
		case COMPARE_LESS: return GL_LESS;
		case COMPARE_LEQUAL: return GL_LEQUAL;
		case COMPARE_EQUAL: return GL_EQUAL;
		case COMPARE_GEQUAL: return GL_GEQUAL;
		case COMPARE_GREATER: return GL_GREATER;
		case COMPARE_NOTEQUAL: return GL_NOTEQUAL;
		case COMPARE_ALWAYS: return GL_ALWAYS;
		case COMPARE_NEVER: return GL_NEVER;
		default: return GL_NEVER;
	}
}

static bool isClampOne(SamplerState::WrapMode mode)
{
	return mode == SamplerState::WRAP_CLAMP_ONE;
}

void OpenGL::setSamplerState(TextureType target, SamplerState &s)
{
	GLenum gltarget = getGLTextureType(target);

	GLint gmin = s.minFilter == SamplerState::FILTER_NEAREST ? GL_NEAREST : GL_LINEAR;
	GLint gmag = s.magFilter == SamplerState::FILTER_NEAREST ? GL_NEAREST : GL_LINEAR;

	if (s.mipmapFilter != SamplerState::MIPMAP_FILTER_NONE)
	{
		if (s.minFilter == SamplerState::FILTER_NEAREST && s.mipmapFilter == SamplerState::MIPMAP_FILTER_NEAREST)
			gmin = GL_NEAREST_MIPMAP_NEAREST;
		else if (s.minFilter == SamplerState::FILTER_NEAREST && s.mipmapFilter == SamplerState::MIPMAP_FILTER_LINEAR)
			gmin = GL_NEAREST_MIPMAP_LINEAR;
		else if (s.minFilter == SamplerState::FILTER_LINEAR && s.mipmapFilter == SamplerState::MIPMAP_FILTER_NEAREST)
			gmin = GL_LINEAR_MIPMAP_NEAREST;
		else if (s.minFilter == SamplerState::FILTER_LINEAR && s.mipmapFilter == SamplerState::MIPMAP_FILTER_LINEAR)
			gmin = GL_LINEAR_MIPMAP_LINEAR;
	}

	glTexParameteri(gltarget, GL_TEXTURE_MIN_FILTER, gmin);
	glTexParameteri(gltarget, GL_TEXTURE_MAG_FILTER, gmag);

	if (!isClampZeroOneTextureWrapSupported())
	{
		if (SamplerState::isClampZeroOrOne(s.wrapU)) s.wrapU = SamplerState::WRAP_CLAMP;
		if (SamplerState::isClampZeroOrOne(s.wrapV)) s.wrapV = SamplerState::WRAP_CLAMP;
		if (SamplerState::isClampZeroOrOne(s.wrapW)) s.wrapW = SamplerState::WRAP_CLAMP;
	}

	if (SamplerState::isClampZeroOrOne(s.wrapU) || SamplerState::isClampZeroOrOne(s.wrapV) || SamplerState::isClampZeroOrOne(s.wrapW))
	{
		GLfloat c[] = {0.0f, 0.0f, 0.0f, 0.0f};
		if (isClampOne(s.wrapU) || isClampOne(s.wrapU) || isClampOne(s.wrapV))
			c[0] = c[1] = c[2] = c[3] = 1.0f;

		glTexParameterfv(gltarget, GL_TEXTURE_BORDER_COLOR, c);
	}

	glTexParameteri(gltarget, GL_TEXTURE_WRAP_S, getGLWrapMode(s.wrapU));
	glTexParameteri(gltarget, GL_TEXTURE_WRAP_T, getGLWrapMode(s.wrapV));

	if (target == TEXTURE_VOLUME)
		glTexParameteri(gltarget, GL_TEXTURE_WRAP_R, getGLWrapMode(s.wrapW));

	if (isSamplerLODBiasSupported())
	{
		float maxbias = getMaxLODBias();
		if (maxbias > 0.01f)
			maxbias -= 0.01f;

		s.lodBias = std::min(std::max(s.lodBias, -maxbias), maxbias);

		glTexParameterf(gltarget, GL_TEXTURE_LOD_BIAS, s.lodBias);
	}
	else
	{
		s.lodBias = 0.0f;
	}

	if (GLAD_EXT_texture_filter_anisotropic)
	{
		uint8 maxAniso = (uint8) std::min(maxAnisotropy, (float)LOVE_UINT8_MAX);
		s.maxAnisotropy = std::min(std::max(s.maxAnisotropy, (uint8)1), maxAniso);
		glTexParameteri(gltarget, GL_TEXTURE_MAX_ANISOTROPY_EXT, s.maxAnisotropy);
	}
	else
	{
		s.maxAnisotropy = 1;
	}

	if (GLAD_ES_VERSION_3_0 || GLAD_VERSION_1_0)
	{
		glTexParameterf(gltarget, GL_TEXTURE_MIN_LOD, (float)s.minLod);
		glTexParameterf(gltarget, GL_TEXTURE_MAX_LOD, (float)s.maxLod);
	}
	else
	{
		s.minLod = 0;
		s.maxLod = LOVE_UINT8_MAX;
	}

	if (isDepthCompareSampleSupported())
	{
		if (s.depthSampleMode.hasValue)
		{
			// See the comment in renderstate.h
			GLenum glmode = getGLCompareMode(getReversedCompareMode(s.depthSampleMode.value));

			glTexParameteri(gltarget, GL_TEXTURE_COMPARE_MODE, GL_COMPARE_REF_TO_TEXTURE);
			glTexParameteri(gltarget, GL_TEXTURE_COMPARE_FUNC, glmode);
		}
		else
		{
			glTexParameteri(gltarget, GL_TEXTURE_COMPARE_MODE, GL_NONE);
		}
	}
	else
	{
		s.depthSampleMode.hasValue = false;
	}
}

bool OpenGL::rawTexStorage(TextureType target, int levels, PixelFormat pixelformat, bool &isSRGB, int width, int height, int depth)
{
	GLenum gltarget = getGLTextureType(target);
	TextureFormat fmt = convertPixelFormat(pixelformat, false, isSRGB);

	if (fmt.swizzled)
	{
		glTexParameteri(gltarget, GL_TEXTURE_SWIZZLE_R, fmt.swizzle[0]);
		glTexParameteri(gltarget, GL_TEXTURE_SWIZZLE_G, fmt.swizzle[1]);
		glTexParameteri(gltarget, GL_TEXTURE_SWIZZLE_B, fmt.swizzle[2]);
		glTexParameteri(gltarget, GL_TEXTURE_SWIZZLE_A, fmt.swizzle[3]);
	}

	if (isTexStorageSupported())
	{
		if (target == TEXTURE_2D || target == TEXTURE_CUBE)
			glTexStorage2D(gltarget, levels, fmt.internalformat, width, height);
		else if (target == TEXTURE_VOLUME || target == TEXTURE_2D_ARRAY)
			glTexStorage3D(gltarget, levels, fmt.internalformat, width, height, depth);
	}
	else
	{
		int w = width;
		int h = height;
		int d = depth;

		for (int level = 0; level < levels; level++)
		{
			if (target == TEXTURE_2D || target == TEXTURE_CUBE)
			{
				int faces = target == TEXTURE_CUBE ? 6 : 1;
				for (int face = 0; face < faces; face++)
				{
					if (target == TEXTURE_CUBE)
						gltarget = GL_TEXTURE_CUBE_MAP_POSITIVE_X + face;

					glTexImage2D(gltarget, level, fmt.internalformat, w, h, 0,
					             fmt.externalformat, fmt.type, nullptr);
				}
			}
			else if (target == TEXTURE_2D_ARRAY || target == TEXTURE_VOLUME)
			{
				if (target == TEXTURE_VOLUME && GLAD_ES_VERSION_2_0 && GLAD_OES_texture_3D && !GLAD_ES_VERSION_3_0)
				{
					glTexImage3DOES(gltarget, level, fmt.internalformat, w, h,
					                d, 0, fmt.externalformat, fmt.type, nullptr);
				}
				else
				{
					glTexImage3D(gltarget, level, fmt.internalformat, w, h, d,
					             0, fmt.externalformat, fmt.type, nullptr);
				}
			}

			w = std::max(w / 2, 1);
			h = std::max(h / 2, 1);

			if (target == TEXTURE_VOLUME)
				d = std::max(d / 2, 1);
		}
	}

	return gltarget != GL_ZERO;
}

bool OpenGL::isTexStorageSupported()
{
	bool supportsTexStorage = GLAD_VERSION_4_2 || GLAD_ARB_texture_storage;

	// Apparently there are bugs with glTexStorage on some Android drivers. I'd
	// rather not find out the hard way, so we'll avoid it for now...
#ifndef LOVE_ANDROID
	if (GLAD_ES_VERSION_3_0)
		supportsTexStorage = true;
#endif

	if (gl.bugs.texStorageBreaksSubImage)
		supportsTexStorage = false;

	return supportsTexStorage;
}

bool OpenGL::isTextureTypeSupported(TextureType type) const
{
	switch (type)
	{
	case TEXTURE_2D:
		return true;
	case TEXTURE_VOLUME:
		return GLAD_VERSION_1_1 || GLAD_ES_VERSION_3_0 || GLAD_OES_texture_3D;
	case TEXTURE_2D_ARRAY:
		return GLAD_VERSION_3_0 || GLAD_ES_VERSION_3_0 || GLAD_EXT_texture_array;
	case TEXTURE_CUBE:
		return GLAD_VERSION_1_3 || GLAD_ES_VERSION_2_0;
	case TEXTURE_MAX_ENUM:
		return false;
	}
	return false;
}

bool OpenGL::isBufferUsageSupported(BufferUsage usage) const
{
	switch (usage)
	{
	case BUFFERUSAGE_VERTEX:
	case BUFFERUSAGE_INDEX:
		return true;
	case BUFFERUSAGE_TEXEL:
		// Not supported in ES until 3.2, which we don't support shaders for...
		return GLAD_VERSION_3_1;
	case BUFFERUSAGE_SHADER_STORAGE:
		return (GLAD_VERSION_4_3 && isCoreProfile()) || GLAD_ES_VERSION_3_1;
	case BUFFERUSAGE_COPY_SOURCE:
	case BUFFERUSAGE_COPY_DEST:
		return GLAD_VERSION_3_1 || GLAD_ES_VERSION_3_0;
	case BUFFERUSAGE_MAX_ENUM:
		return false;
	}
	return false;
}

bool OpenGL::isClampZeroOneTextureWrapSupported() const
{
	return GLAD_VERSION_1_3 || GLAD_EXT_texture_border_clamp || GLAD_NV_texture_border_clamp;
}

bool OpenGL::isPixelShaderHighpSupported() const
{
	return pixelShaderHighpSupported;
}

bool OpenGL::isInstancingSupported() const
{
	return GLAD_ES_VERSION_3_0 || GLAD_VERSION_3_3
		|| GLAD_ARB_instanced_arrays || GLAD_EXT_instanced_arrays || GLAD_ANGLE_instanced_arrays;
}

bool OpenGL::isDepthCompareSampleSupported() const
{
	// Our official API only supports this in GLSL3 shaders, but unofficially
	// the requirements are more lax.
	return GLAD_VERSION_2_0 || GLAD_ES_VERSION_3_0 || GLAD_EXT_shadow_samplers;
}

bool OpenGL::isSamplerLODBiasSupported() const
{
	return GLAD_VERSION_1_4;
}

bool OpenGL::isBaseVertexSupported() const
{
	return baseVertexSupported;
}

bool OpenGL::isMultiFormatMRTSupported() const
{
	return getMaxRenderTargets() > 1 && (GLAD_ES_VERSION_3_0 || GLAD_VERSION_3_0 || GLAD_ARB_framebuffer_object);
}

int OpenGL::getMax2DTextureSize() const
{
	return std::max(max2DTextureSize, 1);
}

int OpenGL::getMax3DTextureSize() const
{
	return std::max(max3DTextureSize, 1);
}

int OpenGL::getMaxCubeTextureSize() const
{
	return std::max(maxCubeTextureSize, 1);
}

int OpenGL::getMaxTextureLayers() const
{
	return std::max(maxTextureArrayLayers, 1);
}

int OpenGL::getMaxTexelBufferSize() const
{
	return maxTexelBufferSize;
}

int OpenGL::getMaxShaderStorageBufferSize() const
{
	return maxShaderStorageBufferSize;
}

int OpenGL::getMaxRenderTargets() const
{
	return std::min(maxRenderTargets, MAX_COLOR_RENDER_TARGETS);
}

int OpenGL::getMaxSamples() const
{
	return maxSamples;
}

int OpenGL::getMaxTextureUnits() const
{
	return maxTextureUnits;
}

int OpenGL::getMaxShaderStorageBufferBindings() const
{
	return maxShaderStorageBufferBindings;
}

float OpenGL::getMaxPointSize() const
{
	return maxPointSize;
}

float OpenGL::getMaxAnisotropy() const
{
	return maxAnisotropy;
}

float OpenGL::getMaxLODBias() const
{
	return maxLODBias;
}

bool OpenGL::isCoreProfile() const
{
	return coreProfile;
}

OpenGL::Vendor OpenGL::getVendor() const
{
	return vendor;
}

OpenGL::TextureFormat OpenGL::convertPixelFormat(PixelFormat pixelformat, bool renderbuffer, bool &isSRGB)
{
	TextureFormat f;

	f.framebufferAttachments[0] = GL_COLOR_ATTACHMENT0;
	f.framebufferAttachments[1] = GL_NONE;

	if (isSRGB)
		pixelformat = getSRGBPixelFormat(pixelformat);
	else if (pixelformat == PIXELFORMAT_ETC1_UNORM)
	{
		// The ETC2 format can load ETC1 textures.
		if (GLAD_ES_VERSION_3_0 || GLAD_VERSION_4_3 || GLAD_ARB_ES3_compatibility)
			pixelformat = PIXELFORMAT_ETC2_RGB_UNORM;
	}

	switch (pixelformat)
	{
	case PIXELFORMAT_R8_UNORM:
		if ((GLAD_VERSION_3_0 || GLAD_ES_VERSION_3_0 || GLAD_ARB_texture_rg || GLAD_EXT_texture_rg)
			&& !gl.bugs.brokenR8PixelFormat)
		{
			f.internalformat = GL_R8;
			f.externalformat = GL_RED;
		}
		else
		{
			f.internalformat = GL_LUMINANCE8;
			f.externalformat = GL_LUMINANCE;
		}
		f.type = GL_UNSIGNED_BYTE;
		break;
	case PIXELFORMAT_RG8_UNORM:
		f.internalformat = GL_RG8;
		f.externalformat = GL_RG;
		f.type = GL_UNSIGNED_BYTE;
		break;
	case PIXELFORMAT_RGBA8_UNORM:
		f.internalformat = GL_RGBA8;
		f.externalformat = GL_RGBA;
		f.type = GL_UNSIGNED_BYTE;
		break;
	case PIXELFORMAT_RGBA8_UNORM_sRGB:
		f.internalformat = GL_SRGB8_ALPHA8;
		f.type = GL_UNSIGNED_BYTE;
		if (GLAD_ES_VERSION_2_0 && !GLAD_ES_VERSION_3_0)
			f.externalformat = GL_SRGB_ALPHA;
		else
			f.externalformat = GL_RGBA;
		break;
	case PIXELFORMAT_R16_UNORM:
		f.internalformat = GL_R16;
		f.externalformat = GL_RED;
		f.type = GL_UNSIGNED_SHORT;
		break;
	case PIXELFORMAT_RG16_UNORM:
		f.internalformat = GL_RG16;
		f.externalformat = GL_RG;
		f.type = GL_UNSIGNED_SHORT;
		break;
	case PIXELFORMAT_RGBA16_UNORM:
		f.internalformat = GL_RGBA16;
		f.externalformat = GL_RGBA;
		f.type = GL_UNSIGNED_SHORT;
		break;
	case PIXELFORMAT_R16_FLOAT:
		f.internalformat = GL_R16F;
		f.externalformat = GL_RED;
		if (GLAD_OES_texture_half_float)
			f.type = GL_HALF_FLOAT_OES;
		else
			f.type = GL_HALF_FLOAT;
		break;
	case PIXELFORMAT_RG16_FLOAT:
		f.internalformat = GL_RG16F;
		f.externalformat = GL_RG;
		if (GLAD_OES_texture_half_float)
			f.type = GL_HALF_FLOAT_OES;
		else
			f.type = GL_HALF_FLOAT;
		break;
	case PIXELFORMAT_RGBA16_FLOAT:
		f.internalformat = GL_RGBA16F;
		f.externalformat = GL_RGBA;
		if (GLAD_OES_texture_half_float)
			f.type = GL_HALF_FLOAT_OES;
		else
			f.type = GL_HALF_FLOAT;
		break;
	case PIXELFORMAT_R32_FLOAT:
		f.internalformat = GL_R32F;
		f.externalformat = GL_RED;
		f.type = GL_FLOAT;
		break;
	case PIXELFORMAT_RG32_FLOAT:
		f.internalformat = GL_RG32F;
		f.externalformat = GL_RG;
		f.type = GL_FLOAT;
		break;
	case PIXELFORMAT_RGBA32_FLOAT:
		f.internalformat = GL_RGBA32F;
		f.externalformat = GL_RGBA;
		f.type = GL_FLOAT;
		break;

	case PIXELFORMAT_LA8_UNORM:
		if (gl.isCoreProfile() || GLAD_ES_VERSION_3_0)
		{
			f.internalformat = GL_RG8;
			f.externalformat = GL_RG;
			f.type = GL_UNSIGNED_BYTE;
			f.swizzled = true;
			f.swizzle[0] = f.swizzle[1] = f.swizzle[2] = GL_RED;
			f.swizzle[3] = GL_GREEN;
		}
		else
		{
			f.internalformat = GL_LUMINANCE8_ALPHA8;
			f.externalformat = GL_LUMINANCE_ALPHA;
			f.type = GL_UNSIGNED_BYTE;
		}
		break;

	case PIXELFORMAT_RGBA4_UNORM:
		f.internalformat = GL_RGBA4;
		f.externalformat = GL_RGBA;
		f.type = GL_UNSIGNED_SHORT_4_4_4_4;
		break;
	case PIXELFORMAT_RGB5A1_UNORM:
		f.internalformat = GL_RGB5_A1;
		f.externalformat = GL_RGBA;
		f.type = GL_UNSIGNED_SHORT_5_5_5_1;
		break;
	case PIXELFORMAT_RGB565_UNORM:
		f.internalformat = GL_RGB565;
		f.externalformat = GL_RGB;
		f.type = GL_UNSIGNED_SHORT_5_6_5;
		break;
	case PIXELFORMAT_RGB10A2_UNORM:
		f.internalformat = GL_RGB10_A2;
		f.externalformat = GL_RGBA;
		f.type = GL_UNSIGNED_INT_2_10_10_10_REV;
		break;
	case PIXELFORMAT_RG11B10_FLOAT:
		f.internalformat = GL_R11F_G11F_B10F;
		f.externalformat = GL_RGB;
		f.type = GL_UNSIGNED_INT_10F_11F_11F_REV;
		break;

	case PIXELFORMAT_STENCIL8:
		// Prefer a combined depth/stencil buffer due to driver issues.
		if (GLAD_ES_VERSION_3_0 || GLAD_VERSION_3_0 || GLAD_ARB_framebuffer_object)
		{
			f.internalformat = GL_DEPTH24_STENCIL8;
			f.externalformat = GL_DEPTH_STENCIL;
			f.type = GL_UNSIGNED_INT_24_8;
			f.framebufferAttachments[0] = GL_DEPTH_STENCIL_ATTACHMENT;
		}
		else if (GLAD_EXT_packed_depth_stencil || GLAD_OES_packed_depth_stencil)
		{
			f.internalformat = GL_DEPTH24_STENCIL8;
			f.externalformat = GL_DEPTH_STENCIL;
			f.type = GL_UNSIGNED_INT_24_8;
			f.framebufferAttachments[0] = GL_DEPTH_ATTACHMENT;
			f.framebufferAttachments[1] = GL_STENCIL_ATTACHMENT;
		}
		else
		{
			f.internalformat = GL_STENCIL_INDEX8;
			f.externalformat = GL_STENCIL;
			f.type = GL_UNSIGNED_BYTE;
			f.framebufferAttachments[0] = GL_STENCIL_ATTACHMENT;
		}
		break;

	case PIXELFORMAT_DEPTH16_UNORM:
		f.internalformat = GL_DEPTH_COMPONENT16;
		f.externalformat = GL_DEPTH_COMPONENT;
		f.type = GL_UNSIGNED_SHORT;
		f.framebufferAttachments[0] = GL_DEPTH_ATTACHMENT;
		break;

	case PIXELFORMAT_DEPTH24_UNORM:
		if (GLAD_ES_VERSION_2_0 && !GLAD_ES_VERSION_3_0 && !GLAD_OES_depth24 && GLAD_OES_packed_depth_stencil)
		{
			f.internalformat = GL_DEPTH24_STENCIL8;
			f.externalformat = GL_DEPTH_STENCIL;
			f.type = GL_UNSIGNED_INT_24_8;
			f.framebufferAttachments[0] = GL_DEPTH_ATTACHMENT;
			f.framebufferAttachments[1] = GL_STENCIL_ATTACHMENT;
		}
		else
		{
			f.internalformat = GL_DEPTH_COMPONENT24;
			f.externalformat = GL_DEPTH_COMPONENT;
			f.type = GL_UNSIGNED_INT;
			f.framebufferAttachments[0] = GL_DEPTH_ATTACHMENT;
		}
		break;

	case PIXELFORMAT_DEPTH32_FLOAT:
		f.internalformat = GL_DEPTH_COMPONENT32F;
		f.externalformat = GL_DEPTH_COMPONENT;
		f.type = GL_FLOAT;
		f.framebufferAttachments[0] = GL_DEPTH_ATTACHMENT;
		break;

	case PIXELFORMAT_DEPTH24_UNORM_STENCIL8:
		f.internalformat = GL_DEPTH24_STENCIL8;
		f.externalformat = GL_DEPTH_STENCIL;
		f.type = GL_UNSIGNED_INT_24_8;
		if (GLAD_ES_VERSION_3_0 || GLAD_VERSION_3_0 || GLAD_ARB_framebuffer_object)
		{
			f.framebufferAttachments[0] = GL_DEPTH_STENCIL_ATTACHMENT;
		}
		else if (GLAD_EXT_packed_depth_stencil || GLAD_OES_packed_depth_stencil)
		{
			f.framebufferAttachments[0] = GL_DEPTH_ATTACHMENT;
			f.framebufferAttachments[1] = GL_STENCIL_ATTACHMENT;
		}
		break;

	case PIXELFORMAT_DEPTH32_FLOAT_STENCIL8:
		f.internalformat = GL_DEPTH32F_STENCIL8;
		f.externalformat = GL_DEPTH_STENCIL;
		f.type = GL_FLOAT_32_UNSIGNED_INT_24_8_REV;
		f.framebufferAttachments[0] = GL_DEPTH_STENCIL_ATTACHMENT;
		break;

	case PIXELFORMAT_DXT1_UNORM:
		f.internalformat = isSRGB ? GL_COMPRESSED_SRGB_S3TC_DXT1_EXT : GL_COMPRESSED_RGB_S3TC_DXT1_EXT;
		break;
	case PIXELFORMAT_DXT3_UNORM:
		f.internalformat = isSRGB ? GL_COMPRESSED_SRGB_ALPHA_S3TC_DXT3_EXT : GL_COMPRESSED_RGBA_S3TC_DXT3_EXT;
		break;
	case PIXELFORMAT_DXT5_UNORM:
		f.internalformat = isSRGB ? GL_COMPRESSED_SRGB_ALPHA_S3TC_DXT5_EXT : GL_COMPRESSED_RGBA_S3TC_DXT5_EXT;
		break;
	case PIXELFORMAT_BC4_UNORM:
		isSRGB = false;
		f.internalformat = GL_COMPRESSED_RED_RGTC1;
		break;
	case PIXELFORMAT_BC4_SNORM:
		isSRGB = false;
		f.internalformat = GL_COMPRESSED_SIGNED_RED_RGTC1;
		break;
	case PIXELFORMAT_BC5_UNORM:
		isSRGB = false;
		f.internalformat = GL_COMPRESSED_RG_RGTC2;
		break;
	case PIXELFORMAT_BC5_SNORM:
		isSRGB = false;
		f.internalformat = GL_COMPRESSED_SIGNED_RG_RGTC2;
		break;
	case PIXELFORMAT_BC6H_UFLOAT:
		isSRGB = false;
		f.internalformat = GL_COMPRESSED_RGB_BPTC_UNSIGNED_FLOAT;
		break;
	case PIXELFORMAT_BC6H_FLOAT:
		isSRGB = false;
		f.internalformat = GL_COMPRESSED_RGB_BPTC_SIGNED_FLOAT;
		break;
	case PIXELFORMAT_BC7_UNORM:
		f.internalformat = isSRGB ? GL_COMPRESSED_SRGB_ALPHA_BPTC_UNORM : GL_COMPRESSED_RGBA_BPTC_UNORM;
		break;
	case PIXELFORMAT_PVR1_RGB2_UNORM:
		f.internalformat = isSRGB ? GL_COMPRESSED_SRGB_PVRTC_2BPPV1_EXT : GL_COMPRESSED_RGB_PVRTC_2BPPV1_IMG;
		break;
	case PIXELFORMAT_PVR1_RGB4_UNORM:
		f.internalformat = isSRGB ? GL_COMPRESSED_SRGB_PVRTC_4BPPV1_EXT : GL_COMPRESSED_RGB_PVRTC_4BPPV1_IMG;
		break;
	case PIXELFORMAT_PVR1_RGBA2_UNORM:
		f.internalformat = isSRGB ? GL_COMPRESSED_SRGB_ALPHA_PVRTC_2BPPV1_EXT : GL_COMPRESSED_RGBA_PVRTC_2BPPV1_IMG;
		break;
	case PIXELFORMAT_PVR1_RGBA4_UNORM:
		f.internalformat = isSRGB ? GL_COMPRESSED_SRGB_ALPHA_PVRTC_4BPPV1_EXT : GL_COMPRESSED_RGBA_PVRTC_4BPPV1_IMG;
		break;
	case PIXELFORMAT_ETC1_UNORM:
		isSRGB = false;
		f.internalformat = GL_ETC1_RGB8_OES;
		break;
	case PIXELFORMAT_ETC2_RGB_UNORM:
		f.internalformat = isSRGB ? GL_COMPRESSED_SRGB8_ETC2 : GL_COMPRESSED_RGB8_ETC2;
		break;
	case PIXELFORMAT_ETC2_RGBA_UNORM:
		f.internalformat = isSRGB ? GL_COMPRESSED_SRGB8_ALPHA8_ETC2_EAC : GL_COMPRESSED_RGBA8_ETC2_EAC;
		break;
	case PIXELFORMAT_ETC2_RGBA1_UNORM:
		f.internalformat = isSRGB ? GL_COMPRESSED_SRGB8_PUNCHTHROUGH_ALPHA1_ETC2 : GL_COMPRESSED_RGB8_PUNCHTHROUGH_ALPHA1_ETC2;
		break;
	case PIXELFORMAT_EAC_R_UNORM:
		isSRGB = false;
		f.internalformat = GL_COMPRESSED_R11_EAC;
		break;
	case PIXELFORMAT_EAC_R_SNORM:
		isSRGB = false;
		f.internalformat = GL_COMPRESSED_SIGNED_R11_EAC;
		break;
	case PIXELFORMAT_EAC_RG_UNORM:
		isSRGB = false;
		f.internalformat = GL_COMPRESSED_RG11_EAC;
		break;
	case PIXELFORMAT_EAC_RG_SNORM:
		isSRGB = false;
		f.internalformat = GL_COMPRESSED_SIGNED_RG11_EAC;
		break;
	case PIXELFORMAT_ASTC_4x4:
		f.internalformat = isSRGB ? GL_COMPRESSED_SRGB8_ALPHA8_ASTC_4x4_KHR : GL_COMPRESSED_RGBA_ASTC_4x4_KHR;
		break;
	case PIXELFORMAT_ASTC_5x4:
		f.internalformat = isSRGB ? GL_COMPRESSED_SRGB8_ALPHA8_ASTC_5x4_KHR : GL_COMPRESSED_RGBA_ASTC_5x4_KHR;
		break;
	case PIXELFORMAT_ASTC_5x5:
		f.internalformat = isSRGB ? GL_COMPRESSED_SRGB8_ALPHA8_ASTC_5x5_KHR : GL_COMPRESSED_RGBA_ASTC_5x5_KHR;
		break;
	case PIXELFORMAT_ASTC_6x5:
		f.internalformat = isSRGB ? GL_COMPRESSED_SRGB8_ALPHA8_ASTC_6x5_KHR : GL_COMPRESSED_RGBA_ASTC_6x5_KHR;
		break;
	case PIXELFORMAT_ASTC_6x6:
		f.internalformat = isSRGB ? GL_COMPRESSED_SRGB8_ALPHA8_ASTC_6x6_KHR : GL_COMPRESSED_RGBA_ASTC_6x6_KHR;
		break;
	case PIXELFORMAT_ASTC_8x5:
		f.internalformat = isSRGB ? GL_COMPRESSED_SRGB8_ALPHA8_ASTC_8x5_KHR : GL_COMPRESSED_RGBA_ASTC_8x5_KHR;
		break;
	case PIXELFORMAT_ASTC_8x6:
		f.internalformat = isSRGB ? GL_COMPRESSED_SRGB8_ALPHA8_ASTC_8x6_KHR : GL_COMPRESSED_RGBA_ASTC_8x6_KHR;
		break;
	case PIXELFORMAT_ASTC_8x8:
		f.internalformat = isSRGB ? GL_COMPRESSED_SRGB8_ALPHA8_ASTC_8x8_KHR : GL_COMPRESSED_RGBA_ASTC_8x8_KHR;
		break;
	case PIXELFORMAT_ASTC_10x5:
		f.internalformat = isSRGB ? GL_COMPRESSED_SRGB8_ALPHA8_ASTC_10x5_KHR : GL_COMPRESSED_RGBA_ASTC_10x5_KHR;
		break;
	case PIXELFORMAT_ASTC_10x6:
		f.internalformat = isSRGB ? GL_COMPRESSED_SRGB8_ALPHA8_ASTC_10x6_KHR : GL_COMPRESSED_RGBA_ASTC_10x6_KHR;
		break;
	case PIXELFORMAT_ASTC_10x8:
		f.internalformat = isSRGB ? GL_COMPRESSED_SRGB8_ALPHA8_ASTC_10x8_KHR : GL_COMPRESSED_RGBA_ASTC_10x8_KHR;
		break;
	case PIXELFORMAT_ASTC_10x10:
		f.internalformat = isSRGB ? GL_COMPRESSED_SRGB8_ALPHA8_ASTC_10x10_KHR : GL_COMPRESSED_RGBA_ASTC_10x10_KHR;
		break;
	case PIXELFORMAT_ASTC_12x10:
		f.internalformat = isSRGB ? GL_COMPRESSED_SRGB8_ALPHA8_ASTC_12x10_KHR : GL_COMPRESSED_RGBA_ASTC_12x10_KHR;
		break;
	case PIXELFORMAT_ASTC_12x12:
		f.internalformat = isSRGB ? GL_COMPRESSED_SRGB8_ALPHA8_ASTC_12x12_KHR : GL_COMPRESSED_RGBA_ASTC_12x12_KHR;
		break;

	default:
		printf("Unhandled pixel format %d when converting to OpenGL enums!", pixelformat);
		break;
	}

	if (!isPixelFormatCompressed(pixelformat))
	{
		if (GLAD_ES_VERSION_2_0 && !(GLAD_ES_VERSION_3_0 && pixelformat == PIXELFORMAT_LA8_UNORM)
			&& !renderbuffer && !isTexStorageSupported())
		{
			f.internalformat = f.externalformat;
		}

		if (!isPixelFormatSRGB(pixelformat))
			isSRGB = false;
	}

	return f;
}

uint32 OpenGL::getPixelFormatUsageFlags(PixelFormat pixelformat)
{
	const uint32 commonsample = PIXELFORMATUSAGEFLAGS_SAMPLE | PIXELFORMATUSAGEFLAGS_LINEAR;
	const uint32 commonrender = PIXELFORMATUSAGEFLAGS_RENDERTARGET | PIXELFORMATUSAGEFLAGS_BLEND | PIXELFORMATUSAGEFLAGS_MSAA;

<<<<<<< HEAD
	if (isSRGB)
		pixelformat = getSRGBPixelFormat(pixelformat);
=======
	uint32 flags = PIXELFORMATUSAGEFLAGS_NONE;
>>>>>>> b1b70a83

	switch (pixelformat)
	{
	case PIXELFORMAT_R8_UNORM:
	case PIXELFORMAT_RG8_UNORM:
		if (GLAD_VERSION_3_0 || GLAD_ES_VERSION_3_0 || GLAD_ARB_texture_rg || GLAD_EXT_texture_rg)
			flags |= commonsample | commonrender;
		else if (pixelformat == PIXELFORMAT_R8_UNORM && (GLAD_ES_VERSION_2_0 || GLAD_VERSION_1_1))
			flags |= commonsample; // We'll use OpenGL's luminance format internally.
		break;
	case PIXELFORMAT_RGBA8_UNORM:
<<<<<<< HEAD
		if (rendertarget)
			return GLAD_VERSION_1_0 || GLAD_ES_VERSION_3_0 || GLAD_OES_rgb8_rgba8 || GLAD_ARM_rgba8;
		else
			return true;
	case PIXELFORMAT_RGBA8_UNORM_sRGB:
=======
		flags |= commonsample;
		if (GLAD_VERSION_1_0 || GLAD_ES_VERSION_3_0 || GLAD_OES_rgb8_rgba8 || GLAD_ARM_rgba8)
			flags |= commonrender;
		break;
	case PIXELFORMAT_sRGBA8_UNORM:
>>>>>>> b1b70a83
		if (gl.bugs.brokenSRGB)
			break;
		if (GLAD_ES_VERSION_3_0 || GLAD_VERSION_2_1 || GLAD_EXT_texture_sRGB)
			flags |= commonsample;
		if (GLAD_ES_VERSION_3_0 || GLAD_VERSION_3_0
			|| ((GLAD_ARB_framebuffer_sRGB || GLAD_EXT_framebuffer_sRGB) && (GLAD_VERSION_2_1 || GLAD_EXT_texture_sRGB)))
			flags |= commonrender;
		break;
	case PIXELFORMAT_R16_UNORM:
	case PIXELFORMAT_RG16_UNORM:
		if (GLAD_VERSION_3_0
			|| (GLAD_VERSION_1_1 && GLAD_ARB_texture_rg)
			|| (GLAD_EXT_texture_norm16 && (GLAD_ES_VERSION_3_0 || GLAD_EXT_texture_rg)))
			flags |= commonsample | commonrender;
		break;
	case PIXELFORMAT_RGBA16_UNORM:
		if (GLAD_VERSION_1_1 || GLAD_EXT_texture_norm16)
			flags |= commonsample | commonrender;
		break;
	case PIXELFORMAT_R16_FLOAT:
	case PIXELFORMAT_RG16_FLOAT:
		if (GLAD_VERSION_1_0 && (GLAD_VERSION_3_0 || (GLAD_ARB_texture_float && GLAD_ARB_half_float_pixel && GLAD_ARB_texture_rg)))
			flags |= commonsample | commonrender;
		if (GLAD_ES_VERSION_3_0 || (GLAD_OES_texture_half_float && GLAD_EXT_texture_rg))
			flags |= commonsample;
		if (GLAD_EXT_color_buffer_half_float && (GLAD_ES_VERSION_3_0 || GLAD_EXT_texture_rg))
			flags |= commonrender;
		if (!(GLAD_VERSION_1_1 || GLAD_ES_VERSION_3_0 || GLAD_OES_texture_half_float_linear))
			flags &= ~PIXELFORMATUSAGEFLAGS_LINEAR;
		break;
	case PIXELFORMAT_RGBA16_FLOAT:
		if (GLAD_VERSION_3_0 || (GLAD_VERSION_1_0 && GLAD_ARB_texture_float && GLAD_ARB_half_float_pixel))
			flags |= commonsample | commonrender;
		if (GLAD_ES_VERSION_3_0 || GLAD_OES_texture_half_float)
			flags |= commonsample;
		if (GLAD_EXT_color_buffer_half_float)
			flags |= commonrender;
		if (!(GLAD_VERSION_1_1 || GLAD_ES_VERSION_3_0 || GLAD_OES_texture_half_float_linear))
			flags &= ~PIXELFORMATUSAGEFLAGS_LINEAR;
		break;
	case PIXELFORMAT_R32_FLOAT:
	case PIXELFORMAT_RG32_FLOAT:
		if (GLAD_VERSION_3_0 || (GLAD_VERSION_1_0 && GLAD_ARB_texture_float && GLAD_ARB_texture_rg))
			flags |= commonsample | commonrender;
		if (GLAD_ES_VERSION_3_0 || (GLAD_OES_texture_float && GLAD_EXT_texture_rg))
			flags |= commonsample;
		if (!(GLAD_VERSION_1_1 || GLAD_ES_VERSION_3_0 || GLAD_OES_texture_half_float_linear))
			flags &= ~PIXELFORMATUSAGEFLAGS_LINEAR;
		break;
	case PIXELFORMAT_RGBA32_FLOAT:
		if (GLAD_VERSION_3_0 || (GLAD_VERSION_1_0 && GLAD_ARB_texture_float))
			flags |= commonsample | commonrender;
		if (GLAD_ES_VERSION_3_0 || GLAD_OES_texture_float)
			flags |= commonsample;
		if (!(GLAD_VERSION_1_1 || GLAD_OES_texture_float_linear))
			flags &= ~PIXELFORMATUSAGEFLAGS_LINEAR;
		break;

	case PIXELFORMAT_LA8_UNORM:
		flags |= commonsample;
		break;

	case PIXELFORMAT_RGBA4_UNORM:
	case PIXELFORMAT_RGB5A1_UNORM:
		flags |= commonsample | commonrender;
		break;
	case PIXELFORMAT_RGB565_UNORM:
		if (GLAD_ES_VERSION_2_0 || GLAD_VERSION_4_2 || GLAD_ARB_ES2_compatibility)
			flags |= commonsample | commonrender;
		break;
	case PIXELFORMAT_RGB10A2_UNORM:
		if (GLAD_ES_VERSION_3_0 || GLAD_VERSION_1_0)
			flags |= commonsample | commonrender;
		break;
	case PIXELFORMAT_RG11B10_FLOAT:
		if (GLAD_VERSION_3_0 || GLAD_EXT_packed_float || GLAD_APPLE_texture_packed_float)
			flags |= commonsample;
		if (GLAD_VERSION_3_0 || GLAD_EXT_packed_float || GLAD_APPLE_color_buffer_packed_float)
			flags |= commonrender;
		break;

	case PIXELFORMAT_STENCIL8:
		flags |= PIXELFORMATUSAGEFLAGS_RENDERTARGET | PIXELFORMATUSAGEFLAGS_MSAA;
		break;

	case PIXELFORMAT_DEPTH16_UNORM:
		flags |= PIXELFORMATUSAGEFLAGS_RENDERTARGET | PIXELFORMATUSAGEFLAGS_MSAA;
		if (GLAD_VERSION_2_0 || GLAD_ES_VERSION_3_0 || GLAD_OES_depth_texture)
			flags |= commonsample;
		break;

	case PIXELFORMAT_DEPTH24_UNORM:
		if (GLAD_VERSION_2_0 || GLAD_ES_VERSION_3_0 || GLAD_OES_depth24 || GLAD_OES_depth_texture)
			flags |= PIXELFORMATUSAGEFLAGS_RENDERTARGET | PIXELFORMATUSAGEFLAGS_MSAA;

		if (GLAD_VERSION_2_0 || GLAD_ES_VERSION_3_0 || (GLAD_OES_depth_texture && (GLAD_OES_depth24 || GLAD_OES_depth_texture)))
			flags |= commonsample;
		break;

	case PIXELFORMAT_DEPTH24_UNORM_STENCIL8:
		if (GLAD_VERSION_3_0 || GLAD_ES_VERSION_3_0 || GLAD_EXT_packed_depth_stencil || GLAD_OES_packed_depth_stencil)
			flags |= PIXELFORMATUSAGEFLAGS_RENDERTARGET | PIXELFORMATUSAGEFLAGS_MSAA;

		if (GLAD_VERSION_3_0 || GLAD_ES_VERSION_3_0 || GLAD_EXT_packed_depth_stencil || (GLAD_OES_depth_texture && GLAD_OES_packed_depth_stencil))
			flags |= commonsample;
		break;

	case PIXELFORMAT_DEPTH32_FLOAT:
	case PIXELFORMAT_DEPTH32_FLOAT_STENCIL8:
		if (GLAD_VERSION_3_0 || GLAD_ES_VERSION_3_0 || GLAD_ARB_depth_buffer_float)
			flags |= commonsample | PIXELFORMATUSAGEFLAGS_RENDERTARGET | PIXELFORMATUSAGEFLAGS_MSAA;
		break;

	case PIXELFORMAT_DXT1_UNORM:
		if (GLAD_EXT_texture_compression_s3tc || GLAD_EXT_texture_compression_dxt1)
			flags |= commonsample;
		break;
	case PIXELFORMAT_DXT3_UNORM:
		if (GLAD_EXT_texture_compression_s3tc || GLAD_ANGLE_texture_compression_dxt3)
			flags |= commonsample;
		break;
	case PIXELFORMAT_DXT5_UNORM:
		if (GLAD_EXT_texture_compression_s3tc || GLAD_ANGLE_texture_compression_dxt5)
			flags |= commonsample;
		break;
	case PIXELFORMAT_BC4_UNORM:
	case PIXELFORMAT_BC4_SNORM:
	case PIXELFORMAT_BC5_UNORM:
	case PIXELFORMAT_BC5_SNORM:
		if (GLAD_VERSION_3_0 || GLAD_ARB_texture_compression_rgtc || GLAD_EXT_texture_compression_rgtc)
			flags |= commonsample;
		break;
	case PIXELFORMAT_BC6H_UFLOAT:
	case PIXELFORMAT_BC6H_FLOAT:
	case PIXELFORMAT_BC7_UNORM:
		if (GLAD_VERSION_4_2 || GLAD_ARB_texture_compression_bptc)
			flags |= commonsample;
		break;
	case PIXELFORMAT_PVR1_RGB2_UNORM:
	case PIXELFORMAT_PVR1_RGB4_UNORM:
	case PIXELFORMAT_PVR1_RGBA2_UNORM:
	case PIXELFORMAT_PVR1_RGBA4_UNORM:
		if (GLAD_IMG_texture_compression_pvrtc)
			flags |= commonsample;
		break;
	case PIXELFORMAT_ETC1_UNORM:
		// ETC2 support guarantees ETC1 support as well.
		if (GLAD_ES_VERSION_3_0 || GLAD_VERSION_4_3 || GLAD_ARB_ES3_compatibility || GLAD_OES_compressed_ETC1_RGB8_texture)
			flags |= commonsample;
		break;
	case PIXELFORMAT_ETC2_RGB_UNORM:
	case PIXELFORMAT_ETC2_RGBA_UNORM:
	case PIXELFORMAT_ETC2_RGBA1_UNORM:
	case PIXELFORMAT_EAC_R_UNORM:
	case PIXELFORMAT_EAC_R_SNORM:
	case PIXELFORMAT_EAC_RG_UNORM:
	case PIXELFORMAT_EAC_RG_SNORM:
		if (GLAD_ES_VERSION_3_0 || GLAD_VERSION_4_3 || GLAD_ARB_ES3_compatibility)
			flags |= commonsample;
		break;
	case PIXELFORMAT_ASTC_4x4:
	case PIXELFORMAT_ASTC_5x4:
	case PIXELFORMAT_ASTC_5x5:
	case PIXELFORMAT_ASTC_6x5:
	case PIXELFORMAT_ASTC_6x6:
	case PIXELFORMAT_ASTC_8x5:
	case PIXELFORMAT_ASTC_8x6:
	case PIXELFORMAT_ASTC_8x8:
	case PIXELFORMAT_ASTC_10x5:
	case PIXELFORMAT_ASTC_10x6:
	case PIXELFORMAT_ASTC_10x8:
	case PIXELFORMAT_ASTC_10x10:
	case PIXELFORMAT_ASTC_12x10:
	case PIXELFORMAT_ASTC_12x12:
		if (GLAD_ES_VERSION_3_2 || GLAD_KHR_texture_compression_astc_ldr)
			flags |= commonsample;
		break;

	case PIXELFORMAT_UNKNOWN:
	case PIXELFORMAT_NORMAL:
	case PIXELFORMAT_HDR:
	case PIXELFORMAT_MAX_ENUM:
		break;
	}

	return flags;
}

const char *OpenGL::errorString(GLenum errorcode)
{
	switch (errorcode)
	{
	case GL_NO_ERROR:
		return "no error";
	case GL_INVALID_ENUM:
		return "invalid enum";
	case GL_INVALID_VALUE:
		return "invalid value";
	case GL_INVALID_OPERATION:
		return "invalid operation";
	case GL_OUT_OF_MEMORY:
		return "out of memory";
	case GL_INVALID_FRAMEBUFFER_OPERATION:
		return "invalid framebuffer operation";
	case GL_CONTEXT_LOST:
		return "OpenGL context has been lost";
	default:
		break;
	}

	static char text[64] = {};

	memset(text, 0, sizeof(text));
	sprintf(text, "0x%x", errorcode);

	return text;
}

const char *OpenGL::framebufferStatusString(GLenum status)
{
	switch (status)
	{
	case GL_FRAMEBUFFER_COMPLETE:
		return "complete (success)";
	case GL_FRAMEBUFFER_INCOMPLETE_ATTACHMENT:
		return "Texture format cannot be rendered to on this system.";
	case GL_FRAMEBUFFER_INCOMPLETE_MISSING_ATTACHMENT:
		return "Error in graphics driver (missing render texture attachment)";
	case GL_FRAMEBUFFER_INCOMPLETE_DRAW_BUFFER:
		return "Error in graphics driver (incomplete draw buffer)";
	case GL_FRAMEBUFFER_INCOMPLETE_READ_BUFFER:
		return "Error in graphics driver (incomplete read buffer)";
	case GL_FRAMEBUFFER_INCOMPLETE_MULTISAMPLE:
		return "Texture with the specified MSAA count cannot be rendered to on this system.";
	case GL_FRAMEBUFFER_UNSUPPORTED:
		return "Renderable textures are unsupported";
	default:
		break;
	}

	static char text[64] = {};

	memset(text, 0, sizeof(text));
	sprintf(text, "0x%x", status);

	return text;
}

const char *OpenGL::debugSeverityString(GLenum severity)
{
	switch (severity)
	{
	case GL_DEBUG_SEVERITY_HIGH:
		return "high";
	case GL_DEBUG_SEVERITY_MEDIUM:
		return "medium";
	case GL_DEBUG_SEVERITY_LOW:
		return "low";
	default:
		return "unknown";
	}
}

const char *OpenGL::debugSourceString(GLenum source)
{
	switch (source)
	{
	case GL_DEBUG_SOURCE_API:
		return "API";
	case GL_DEBUG_SOURCE_WINDOW_SYSTEM:
		return "window";
	case GL_DEBUG_SOURCE_SHADER_COMPILER:
		return "shader";
	case GL_DEBUG_SOURCE_THIRD_PARTY:
		return "external";
	case GL_DEBUG_SOURCE_APPLICATION:
		return "LOVE";
	case GL_DEBUG_SOURCE_OTHER:
		return "other";
	default:
		return "unknown";
	}
}

const char *OpenGL::debugTypeString(GLenum type)
{
	switch (type)
	{
	case GL_DEBUG_TYPE_ERROR:
		return "error";
	case GL_DEBUG_TYPE_DEPRECATED_BEHAVIOR:
		return "deprecated behavior";
	case GL_DEBUG_TYPE_UNDEFINED_BEHAVIOR:
		return "undefined behavior";
	case GL_DEBUG_TYPE_PERFORMANCE:
		return "performance";
	case GL_DEBUG_TYPE_PORTABILITY:
		return "portability";
	case GL_DEBUG_TYPE_OTHER:
		return "other";
	default:
		return "unknown";
	}
}


// OpenGL class instance singleton.
OpenGL gl;

} // opengl
} // graphics
} // love<|MERGE_RESOLUTION|>--- conflicted
+++ resolved
@@ -617,22 +617,14 @@
 {
 	switch (usage)
 	{
-<<<<<<< HEAD
-		case BUFFERTYPE_VERTEX: return GL_ARRAY_BUFFER;
-		case BUFFERTYPE_INDEX: return GL_ELEMENT_ARRAY_BUFFER;
-		case BUFFERTYPE_TEXEL: return GL_TEXTURE_BUFFER;
-		case BUFFERTYPE_UNIFORM: return GL_UNIFORM_BUFFER;
-		case BUFFERTYPE_SHADER_STORAGE: return GL_SHADER_STORAGE_BUFFER;
-		case BUFFERTYPE_MAX_ENUM: return GL_ZERO;
-=======
 		case BUFFERUSAGE_VERTEX: return GL_ARRAY_BUFFER;
 		case BUFFERUSAGE_INDEX: return GL_ELEMENT_ARRAY_BUFFER;
+		case BUFFERUSAGE_UNIFORM: return GL_UNIFORM_BUFFER;
 		case BUFFERUSAGE_TEXEL: return GL_TEXTURE_BUFFER;
 		case BUFFERUSAGE_SHADER_STORAGE: return GL_SHADER_STORAGE_BUFFER;
 		case BUFFERUSAGE_COPY_SOURCE: return GL_COPY_READ_BUFFER;
 		case BUFFERUSAGE_COPY_DEST: return GL_COPY_WRITE_BUFFER;
 		case BUFFERUSAGE_MAX_ENUM: return GL_ZERO;
->>>>>>> b1b70a83
 	}
 
 	return GL_ZERO;
@@ -1938,12 +1930,7 @@
 	const uint32 commonsample = PIXELFORMATUSAGEFLAGS_SAMPLE | PIXELFORMATUSAGEFLAGS_LINEAR;
 	const uint32 commonrender = PIXELFORMATUSAGEFLAGS_RENDERTARGET | PIXELFORMATUSAGEFLAGS_BLEND | PIXELFORMATUSAGEFLAGS_MSAA;
 
-<<<<<<< HEAD
-	if (isSRGB)
-		pixelformat = getSRGBPixelFormat(pixelformat);
-=======
 	uint32 flags = PIXELFORMATUSAGEFLAGS_NONE;
->>>>>>> b1b70a83
 
 	switch (pixelformat)
 	{
@@ -1955,19 +1942,11 @@
 			flags |= commonsample; // We'll use OpenGL's luminance format internally.
 		break;
 	case PIXELFORMAT_RGBA8_UNORM:
-<<<<<<< HEAD
-		if (rendertarget)
-			return GLAD_VERSION_1_0 || GLAD_ES_VERSION_3_0 || GLAD_OES_rgb8_rgba8 || GLAD_ARM_rgba8;
-		else
-			return true;
-	case PIXELFORMAT_RGBA8_UNORM_sRGB:
-=======
 		flags |= commonsample;
 		if (GLAD_VERSION_1_0 || GLAD_ES_VERSION_3_0 || GLAD_OES_rgb8_rgba8 || GLAD_ARM_rgba8)
 			flags |= commonrender;
 		break;
-	case PIXELFORMAT_sRGBA8_UNORM:
->>>>>>> b1b70a83
+	case PIXELFORMAT_RGBA8_UNORM_sRGB:
 		if (gl.bugs.brokenSRGB)
 			break;
 		if (GLAD_ES_VERSION_3_0 || GLAD_VERSION_2_1 || GLAD_EXT_texture_sRGB)
