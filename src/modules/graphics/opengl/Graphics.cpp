--- conflicted
+++ resolved
@@ -238,15 +238,9 @@
 	{
 		// Initial sizes that should be good enough for most cases. It will
 		// resize to fit if needed, later.
-<<<<<<< HEAD
-		streamBufferState.vb[0] = CreateStreamBuffer(BUFFERTYPE_VERTEX, 1024 * 1024 * 1);
-		streamBufferState.vb[1] = CreateStreamBuffer(BUFFERTYPE_VERTEX, 256  * 1024 * 1);
-		streamBufferState.indexBuffer = CreateStreamBuffer(BUFFERTYPE_INDEX, sizeof(uint16) * LOVE_UINT16_MAX);
-=======
-		batchedDrawState.vb[0] = CreateStreamBuffer(BUFFER_VERTEX, 1024 * 1024 * 1);
-		batchedDrawState.vb[1] = CreateStreamBuffer(BUFFER_VERTEX, 256  * 1024 * 1);
-		batchedDrawState.indexBuffer = CreateStreamBuffer(BUFFER_INDEX, sizeof(uint16) * LOVE_UINT16_MAX);
->>>>>>> e188740c
+		batchedDrawState.vb[0] = CreateStreamBuffer(BUFFERTYPE_VERTEX, 1024 * 1024 * 1);
+		batchedDrawState.vb[1] = CreateStreamBuffer(BUFFERTYPE_VERTEX, 256  * 1024 * 1);
+		batchedDrawState.indexBuffer = CreateStreamBuffer(BUFFERTYPE_INDEX, sizeof(uint16) * LOVE_UINT16_MAX);
 	}
 
 	// Reload all volatile objects.
