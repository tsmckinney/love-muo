--- conflicted
+++ resolved
@@ -316,13 +316,8 @@
 		glEnable(GL_TEXTURE_CUBE_MAP_SEAMLESS);
 
 	// Set whether drawing converts input from linear -> sRGB colorspace.
-<<<<<<< HEAD
-	if (GLAD_VERSION_3_0 || GLAD_ARB_framebuffer_sRGB || GLAD_EXT_framebuffer_sRGB
-		|| GLAD_ES_VERSION_3_0)
-=======
 	if (!gl.bugs.brokenSRGB && (GLAD_VERSION_3_0 || GLAD_ARB_framebuffer_sRGB
-		|| GLAD_EXT_framebuffer_sRGB || GLAD_ES_VERSION_3_0 || GLAD_EXT_sRGB))
->>>>>>> 95ab4054
+		|| GLAD_EXT_framebuffer_sRGB || GLAD_ES_VERSION_3_0))
 	{
 		if (GLAD_VERSION_1_0 || GLAD_EXT_sRGB_write_control)
 			gl.setEnableState(OpenGL::ENABLE_FRAMEBUFFER_SRGB, isGammaCorrect());
