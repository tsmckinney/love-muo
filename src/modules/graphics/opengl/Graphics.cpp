/**
 * Copyright (c) 2006-2023 LOVE Development Team
 *
 * This software is provided 'as-is', without any express or implied
 * warranty.  In no event will the authors be held liable for any damages
 * arising from the use of this software.
 *
 * Permission is granted to anyone to use this software for any purpose,
 * including commercial applications, and to alter it and redistribute it
 * freely, subject to the following restrictions:
 *
 * 1. The origin of this software must not be misrepresented; you must not
 *    claim that you wrote the original software. If you use this software
 *    in a product, an acknowledgment in the product documentation would be
 *    appreciated but is not required.
 * 2. Altered source versions must be plainly marked as such, and must not be
 *    misrepresented as being the original software.
 * 3. This notice may not be removed or altered from any source distribution.
 **/

// LOVE
#include "common/config.h"
#include "common/math.h"
#include "common/Vector.h"

#include "Graphics.h"
#include "font/Font.h"
#include "StreamBuffer.h"
#include "GraphicsReadback.h"
#include "math/MathModule.h"
#include "window/Window.h"
#include "Buffer.h"
#include "ShaderStage.h"

#include "libraries/xxHash/xxhash.h"

// C++
#include <vector>
#include <sstream>
#include <algorithm>
#include <iterator>

// C
#include <cmath>
#include <cstdio>

#ifdef LOVE_IOS
#include <SDL_syswm.h>
#endif

namespace love
{
namespace graphics
{
namespace opengl
{

static GLenum getGLBlendOperation(BlendOperation op)
{
	switch (op)
	{
		case BLENDOP_ADD: return GL_FUNC_ADD;
		case BLENDOP_SUBTRACT: return GL_FUNC_SUBTRACT;
		case BLENDOP_REVERSE_SUBTRACT: return GL_FUNC_REVERSE_SUBTRACT;
		case BLENDOP_MIN: return GL_MIN;
		case BLENDOP_MAX: return GL_MAX;
		case BLENDOP_MAX_ENUM: return 0;
	}
	return 0;
}

static GLenum getGLBlendFactor(BlendFactor factor)
{
	switch (factor)
	{
		case BLENDFACTOR_ZERO: return GL_ZERO;
		case BLENDFACTOR_ONE: return GL_ONE;
		case BLENDFACTOR_SRC_COLOR: return GL_SRC_COLOR;
		case BLENDFACTOR_ONE_MINUS_SRC_COLOR: return GL_ONE_MINUS_SRC_COLOR;
		case BLENDFACTOR_SRC_ALPHA: return GL_SRC_ALPHA;
		case BLENDFACTOR_ONE_MINUS_SRC_ALPHA: return GL_ONE_MINUS_SRC_ALPHA;
		case BLENDFACTOR_DST_COLOR: return GL_DST_COLOR;
		case BLENDFACTOR_ONE_MINUS_DST_COLOR: return GL_ONE_MINUS_DST_COLOR;
		case BLENDFACTOR_DST_ALPHA: return GL_DST_ALPHA;
		case BLENDFACTOR_ONE_MINUS_DST_ALPHA: return GL_ONE_MINUS_DST_ALPHA;
		case BLENDFACTOR_SRC_ALPHA_SATURATED: return GL_SRC_ALPHA_SATURATE;
		case BLENDFACTOR_MAX_ENUM: return 0;
	}
	return 0;
}

love::graphics::Graphics *createInstance()
{
	love::graphics::Graphics *instance = nullptr;

	try
	{
		instance = new Graphics();
	}
	catch (love::Exception &e)
	{
		printf("Cannot create OpenGL renderer: %s\n", e.what());
	}

	return instance;
}

Graphics::Graphics()
	: windowHasStencil(false)
	, mainVAO(0)
	, internalBackbufferFBO(0)
	, requestedBackbufferMSAA(0)
	, bufferMapMemory(nullptr)
	, bufferMapMemorySize(2 * 1024 * 1024)
	, defaultBuffers()
	, pixelFormatUsage()
{
	gl = OpenGL();

	try
	{
		bufferMapMemory = new char[bufferMapMemorySize];
	}
	catch (std::exception &)
	{
		// Handled in getBufferMapMemory.
	}

	auto window = getInstance<love::window::Window>(M_WINDOW);

	if (window != nullptr)
	{
		window->setGraphics(this);

		// Recreate the window using the current renderer, if needed.
		if (window->isOpen())
		{
			int w, h;
			love::window::WindowSettings settings;
			window->getWindow(w, h, settings);
			window->setWindow(w, h, &settings);
		}
	}
}

Graphics::~Graphics()
{
	delete[] bufferMapMemory;
}

const char *Graphics::getName() const
{
	return "love.graphics.opengl";
}

love::graphics::StreamBuffer *Graphics::newStreamBuffer(BufferUsage type, size_t size)
{
	return CreateStreamBuffer(type, size);
}

love::graphics::Texture *Graphics::newTexture(const Texture::Settings &settings, const Texture::Slices *data)
{
	return new Texture(this, settings, data);
}

love::graphics::ShaderStage *Graphics::newShaderStageInternal(ShaderStageType stage, const std::string &cachekey, const std::string &source, bool gles)
{
	return new ShaderStage(this, stage, source, gles, cachekey);
}

love::graphics::Shader *Graphics::newShaderInternal(StrongRef<love::graphics::ShaderStage> stages[SHADERSTAGE_MAX_ENUM])
{
	return new Shader(stages);
}

love::graphics::Buffer *Graphics::newBuffer(const Buffer::Settings &settings, const std::vector<Buffer::DataDeclaration> &format, const void *data, size_t size, size_t arraylength)
{
	return new Buffer(this, settings, format, data, size, arraylength);
}

love::graphics::GraphicsReadback *Graphics::newReadbackInternal(ReadbackMethod method, love::graphics::Buffer *buffer, size_t offset, size_t size, data::ByteData *dest, size_t destoffset)
{
	return new GraphicsReadback(this, method, buffer, offset, size, dest, destoffset);
}

love::graphics::GraphicsReadback *Graphics::newReadbackInternal(ReadbackMethod method, love::graphics::Texture *texture, int slice, int mipmap, const Rect &rect, image::ImageData *dest, int destx, int desty)
{
	return new GraphicsReadback(this, method, texture, slice, mipmap, rect, dest, destx, desty);
}

Matrix4 Graphics::computeDeviceProjection(const Matrix4 &projection, bool rendertotexture) const
{
	uint32 flags = DEVICE_PROJECTION_DEFAULT;

	// The projection matrix is flipped compared to rendering to a texture, due
	// to OpenGL considering (0,0) bottom-left instead of top-left.
	if (!rendertotexture)
		flags |= DEVICE_PROJECTION_FLIP_Y;

	return calculateDeviceProjection(projection, flags);
}

void Graphics::setViewportSize(int width, int height, int pixelwidth, int pixelheight)
{
	this->width = width;
	this->height = height;
	this->pixelWidth = pixelwidth;
	this->pixelHeight = pixelheight;

	if (!isRenderTargetActive())
	{
		// Set the viewport to top-left corner.
		gl.setViewport({0, 0, pixelwidth, pixelheight});

		// Re-apply the scissor if it was active, since the rectangle passed to
		// glScissor is affected by the viewport dimensions.
		if (states.back().scissor)
			setScissor(states.back().scissorRect);

		resetProjection();
	}

	updateBackbuffer(width, height, pixelwidth, pixelheight, requestedBackbufferMSAA);
}

void Graphics::updateBackbuffer(int width, int height, int /*pixelwidth*/, int pixelheight, int msaa)
{
	bool useinternalbackbuffer = false;
	if (msaa > 1)
		useinternalbackbuffer = true;

	// Our internal backbuffer code needs glBlitFramebuffer.
	if (!(GLAD_VERSION_3_0 || GLAD_ARB_framebuffer_object || GLAD_ES_VERSION_3_0
		  || GLAD_EXT_framebuffer_blit || GLAD_ANGLE_framebuffer_blit || GLAD_NV_framebuffer_blit))
	{
		if (!(msaa > 1 && GLAD_APPLE_framebuffer_multisample))
			useinternalbackbuffer = false;
	}

	GLuint prevFBO = gl.getFramebuffer(OpenGL::FRAMEBUFFER_ALL);
	bool restoreFBO = prevFBO != getInternalBackbufferFBO();

	if (useinternalbackbuffer)
	{
		Texture::Settings settings;
		settings.width = width;
		settings.height = height;
		settings.dpiScale = (float)pixelheight / (float)height;
		settings.msaa = msaa;
		settings.renderTarget = true;
		settings.readable.set(false);

<<<<<<< HEAD
		settings.format = isGammaCorrect() ? PIXELFORMAT_RGBA8_UNORM_sRGB : PIXELFORMAT_RGBA8_UNORM;
=======
		settings.format = isGammaCorrect() ? PIXELFORMAT_RGBA8_sRGB : PIXELFORMAT_RGBA8_UNORM;
>>>>>>> 90fc1663
		internalBackbuffer.set(newTexture(settings), Acquire::NORETAIN);

		settings.format = PIXELFORMAT_DEPTH24_UNORM_STENCIL8;
		internalBackbufferDepthStencil.set(newTexture(settings), Acquire::NORETAIN);

		RenderTargets rts;
		rts.colors.push_back(internalBackbuffer.get());
		rts.depthStencil.texture = internalBackbufferDepthStencil;

		internalBackbufferFBO = bindCachedFBO(rts);
	}
	else
	{
		internalBackbuffer.set(nullptr);
		internalBackbufferDepthStencil.set(nullptr);
		internalBackbufferFBO = 0;
	}

	requestedBackbufferMSAA = msaa;

	if (restoreFBO)
		gl.bindFramebuffer(OpenGL::FRAMEBUFFER_ALL, prevFBO);
}

GLuint Graphics::getInternalBackbufferFBO() const
{
	if (internalBackbufferFBO != 0)
		return internalBackbufferFBO;
	else
		return getSystemBackbufferFBO();
}

GLuint Graphics::getSystemBackbufferFBO() const
{
#ifdef LOVE_IOS
	// Hack: iOS uses a custom FBO.
	SDL_SysWMinfo info = {};
	SDL_VERSION(&info.version);
	SDL_GetWindowWMInfo(SDL_GL_GetCurrentWindow(), &info);

	if (info.info.uikit.resolveFramebuffer != 0)
		return info.info.uikit.resolveFramebuffer;
	else
		return info.info.uikit.framebuffer;
#else
	return 0;
#endif
}

bool Graphics::setMode(void */*context*/, int width, int height, int pixelwidth, int pixelheight, bool windowhasstencil, int msaa)
{
	this->width = width;
	this->height = height;

	this->windowHasStencil = windowhasstencil;
	this->requestedBackbufferMSAA = msaa;

	// Okay, setup OpenGL.
	gl.initContext();

	if (gl.isCoreProfile())
	{
		glGenVertexArrays(1, &mainVAO);
		glBindVertexArray(mainVAO);
	}

	gl.setupContext();

	created = true;
	initCapabilities();

	// Enable blending
	gl.setEnableState(OpenGL::ENABLE_BLEND, true);

	// Auto-generated mipmaps should be the best quality possible
	if (!gl.isCoreProfile())
		glHint(GL_GENERATE_MIPMAP_HINT, GL_NICEST);

	if (!GLAD_ES_VERSION_2_0 && !gl.isCoreProfile())
	{
		// Make sure antialiasing works when set elsewhere
		glEnable(GL_MULTISAMPLE);

		// Enable texturing
		glEnable(GL_TEXTURE_2D);
	}

	if (!GLAD_ES_VERSION_2_0)
		glEnable(GL_VERTEX_PROGRAM_POINT_SIZE);

	gl.setTextureUnit(0);

	// Set pixel row alignment - code that calls glTexSubImage and glReadPixels
	// assumes there's no row alignment, but OpenGL defaults to 4 bytes.
	glPixelStorei(GL_UNPACK_ALIGNMENT, 1);
	glPixelStorei(GL_PACK_ALIGNMENT, 1);

	// Always enable seamless cubemap filtering when possible.
	if (GLAD_VERSION_3_2 || GLAD_ARB_seamless_cube_map)
		glEnable(GL_TEXTURE_CUBE_MAP_SEAMLESS);

	// Set whether drawing converts input from linear -> sRGB colorspace.
	if (!gl.bugs.brokenSRGB && (GLAD_VERSION_3_0 || GLAD_ARB_framebuffer_sRGB
		|| GLAD_EXT_framebuffer_sRGB || GLAD_ES_VERSION_3_0))
	{
		if (GLAD_VERSION_1_0 || GLAD_EXT_sRGB_write_control)
			gl.setEnableState(OpenGL::ENABLE_FRAMEBUFFER_SRGB, isGammaCorrect());
	}
	else
		setGammaCorrect(false);

	setDebug(isDebugEnabled());

	setViewportSize(width, height, pixelwidth, pixelheight);

	if (batchedDrawState.vb[0] == nullptr)
	{
		// Initial sizes that should be good enough for most cases. It will
		// resize to fit if needed, later.
		batchedDrawState.vb[0] = CreateStreamBuffer(BUFFERUSAGE_VERTEX, 1024 * 1024 * 1);
		batchedDrawState.vb[1] = CreateStreamBuffer(BUFFERUSAGE_VERTEX, 256  * 1024 * 1);
		batchedDrawState.indexBuffer = CreateStreamBuffer(BUFFERUSAGE_INDEX, sizeof(uint16) * LOVE_UINT16_MAX);
<<<<<<< HEAD
	}

	// TODO: one buffer each for float, int, uint
	if (capabilities.features[FEATURE_TEXEL_BUFFER] && defaultBuffers[BUFFERUSAGE_TEXEL].get() == nullptr)
	{
		Buffer::Settings settings(BUFFERUSAGEFLAG_TEXEL, BUFFERDATAUSAGE_STATIC);
		std::vector<Buffer::DataDeclaration> format = {{"", DATAFORMAT_FLOAT_VEC4, 0}};

		const float texel[] = {0.0f, 0.0f, 0.0f, 1.0f};

		auto buffer = newBuffer(settings, format, texel, sizeof(texel), 1);
		defaultBuffers[BUFFERUSAGE_TEXEL].set(buffer, Acquire::NORETAIN);
	}

=======
	}

	// TODO: one buffer each for float, int, uint
	if (capabilities.features[FEATURE_TEXEL_BUFFER] && defaultBuffers[BUFFERUSAGE_TEXEL].get() == nullptr)
	{
		Buffer::Settings settings(BUFFERUSAGEFLAG_TEXEL, BUFFERDATAUSAGE_STATIC);
		std::vector<Buffer::DataDeclaration> format = {{"", DATAFORMAT_FLOAT_VEC4, 0}};

		const float texel[] = {0.0f, 0.0f, 0.0f, 1.0f};

		auto buffer = newBuffer(settings, format, texel, sizeof(texel), 1);
		defaultBuffers[BUFFERUSAGE_TEXEL].set(buffer, Acquire::NORETAIN);
	}

>>>>>>> 90fc1663
	if (capabilities.features[FEATURE_GLSL4] && defaultBuffers[BUFFERUSAGE_SHADER_STORAGE].get() == nullptr)
	{
		Buffer::Settings settings(BUFFERUSAGEFLAG_SHADER_STORAGE, BUFFERDATAUSAGE_STATIC);
		std::vector<Buffer::DataDeclaration> format = {{"", DATAFORMAT_FLOAT, 0}};

		std::vector<float> data;
		data.resize(Buffer::SHADER_STORAGE_BUFFER_MAX_STRIDE / 4);

		auto buffer = newBuffer(settings, format, data.data(), data.size() * sizeof(float), data.size());
		defaultBuffers[BUFFERUSAGE_SHADER_STORAGE].set(buffer, Acquire::NORETAIN);
	}

	// Load default resources before other Volatile.
	for (int i = 0; i < BUFFERUSAGE_MAX_ENUM; i++)
	{
		if (defaultBuffers[i].get())
			((Buffer *) defaultBuffers[i].get())->loadVolatile();
	}

	if (defaultBuffers[BUFFERUSAGE_TEXEL].get())
		gl.setDefaultTexelBuffer((GLuint) defaultBuffers[BUFFERUSAGE_TEXEL]->getTexelBufferHandle());

	if (defaultBuffers[BUFFERUSAGE_SHADER_STORAGE].get())
		gl.setDefaultStorageBuffer((GLuint) defaultBuffers[BUFFERUSAGE_SHADER_STORAGE]->getHandle());

	// Reload all volatile objects.
	if (!Volatile::loadAll())
		::printf("Could not reload all volatile objects.\n");

	createQuadIndexBuffer();

	// Restore the graphics state.
	restoreState(states.back());

	// We always need a default shader.
	for (int i = 0; i < Shader::STANDARD_MAX_ENUM; i++)
	{
		auto stype = (Shader::StandardShader) i;

		if (i == Shader::STANDARD_ARRAY && !capabilities.textureTypes[TEXTURE_2D_ARRAY])
			continue;

		// Apparently some intel GMA drivers on windows fail to compile shaders
		// which use array textures despite claiming support for the extension.
		try
		{
			if (!Shader::standardShaders[i])
			{
				std::vector<std::string> stages;
				Shader::CompileOptions opts;
				stages.push_back(Shader::getDefaultCode(stype, SHADERSTAGE_VERTEX));
				stages.push_back(Shader::getDefaultCode(stype, SHADERSTAGE_PIXEL));
				Shader::standardShaders[i] = newShader(stages, opts);
			}
		}
		catch (love::Exception &)
		{
			if (i == Shader::STANDARD_ARRAY)
				capabilities.textureTypes[TEXTURE_2D_ARRAY] = false;
			else
				throw;
		}
	}

	// A shader should always be active, but the default shader shouldn't be
	// returned by getShader(), so we don't do setShader(defaultShader).
	if (!Shader::current)
		Shader::standardShaders[Shader::STANDARD_DEFAULT]->attach();

	return true;
}

void Graphics::unSetMode()
{
	if (!isCreated())
		return;

	flushBatchedDraws();

	internalBackbuffer.set(nullptr);
	internalBackbufferDepthStencil.set(nullptr);

	// Unload all volatile objects. These must be reloaded after the display
	// mode change.
	Volatile::unloadAll();

	clearTemporaryResources();

	for (const auto &pair : framebufferObjects)
		gl.deleteFramebuffer(pair.second);

	framebufferObjects.clear();

	if (mainVAO != 0)
	{
		glDeleteVertexArrays(1, &mainVAO);
		mainVAO = 0;
	}

	gl.deInitContext();

	created = false;
}

void Graphics::setActive(bool enable)
{
	flushBatchedDraws();

	// Make sure all pending OpenGL commands have fully executed before
	// returning, when going from active to inactive. This is required on iOS.
	if (isCreated() && this->active && !enable)
		glFinish();

	active = enable;
}

static bool computeDispatchBarriers(Shader *shader, GLbitfield &preDispatchBarriers, GLbitfield &postDispatchBarriers)
{
	for (auto buffer : shader->getActiveWritableStorageBuffers())
	{
		if (buffer == nullptr)
			return false;

		auto usage = buffer->getUsageFlags();

		postDispatchBarriers |= GL_BUFFER_UPDATE_BARRIER_BIT;

		if (usage & BUFFERUSAGEFLAG_SHADER_STORAGE)
		{
			preDispatchBarriers |= GL_SHADER_STORAGE_BARRIER_BIT;
			postDispatchBarriers |= GL_SHADER_STORAGE_BARRIER_BIT;
		}

		// TODO: does this need a pre dispatch barrier too?
		if (usage & BUFFERUSAGEFLAG_INDIRECT_ARGUMENTS)
			postDispatchBarriers |= GL_COMMAND_BARRIER_BIT;

		if (usage & BUFFERUSAGEFLAG_TEXEL)
			postDispatchBarriers |= GL_TEXTURE_FETCH_BARRIER_BIT;

		if (usage & BUFFERUSAGEFLAG_INDEX)
			postDispatchBarriers |= GL_ELEMENT_ARRAY_BARRIER_BIT;

		if (usage & BUFFERUSAGEFLAG_VERTEX)
			postDispatchBarriers |= GL_VERTEX_ATTRIB_ARRAY_BARRIER_BIT;

		postDispatchBarriers |= GL_PIXEL_BUFFER_BARRIER_BIT;
	}

	for (const auto &binding : shader->getStorageTextureBindings())
	{
		if (binding.texture == nullptr)
			return false;

		if (binding.access == GL_READ_ONLY)
			continue;

		preDispatchBarriers |= GL_SHADER_IMAGE_ACCESS_BARRIER_BIT;

		postDispatchBarriers |= GL_SHADER_IMAGE_ACCESS_BARRIER_BIT
			| GL_TEXTURE_UPDATE_BARRIER_BIT
			| GL_TEXTURE_FETCH_BARRIER_BIT;

		if (binding.texture->isRenderTarget())
			postDispatchBarriers |= GL_FRAMEBUFFER_BARRIER_BIT;
	}

	return true;
}

bool Graphics::dispatch(love::graphics::Shader *s, int x, int y, int z)
{
	auto shader = (Shader *) s;

	GLbitfield preDispatchBarriers = 0;
	GLbitfield postDispatchBarriers = 0;

	if (!computeDispatchBarriers(shader, preDispatchBarriers, postDispatchBarriers))
		return false;

	// glMemoryBarrier before dispatch to make sure non-compute-read ->
	// compute-write is synced.
	// TODO: is this needed? spec language around GL_SHADER_IMAGE_ACCESS_BARRIER_BIT
	// makes me think so.
	// This is overly conservative (dispatch -> dispatch will have redundant
	// barriers).
	if (preDispatchBarriers != 0)
		glMemoryBarrier(preDispatchBarriers);

	glDispatchCompute(x, y, z);

	// Not as (theoretically) efficient as issuing the barrier right before
	// they're used later, but much less complicated.
	if (postDispatchBarriers != 0)
		glMemoryBarrier(postDispatchBarriers);

	return true;
}

bool Graphics::dispatch(love::graphics::Shader *s, love::graphics::Buffer *indirectargs, size_t argsoffset)
{
	auto shader = (Shader *) s;

	GLbitfield preDispatchBarriers = 0;
	GLbitfield postDispatchBarriers = 0;

	if (!computeDispatchBarriers(shader, preDispatchBarriers, postDispatchBarriers))
		return false;

	if (preDispatchBarriers != 0)
		glMemoryBarrier(preDispatchBarriers);

	// Note: OpenGL has separate bind points for draw versus dispatch indirect
	// buffers. Our gl.bindBuffer wrapper uses the draw bind point, so we can't
	// use it here.
	glBindBuffer(GL_DISPATCH_INDIRECT_BUFFER, (GLuint)indirectargs->getHandle());
	glDispatchComputeIndirect(argsoffset);

	// Not as (theoretically) efficient as issuing the barrier right before
	// they're used later, but much less complicated.
	if (postDispatchBarriers != 0)
		glMemoryBarrier(postDispatchBarriers);

	return true;
}

void Graphics::draw(const DrawCommand &cmd)
{
	gl.prepareDraw(this);
	gl.setVertexAttributes(*cmd.attributes, *cmd.buffers);
	gl.bindTextureToUnit(cmd.texture, 0, false);
	gl.setCullMode(cmd.cullMode);

	GLenum glprimitivetype = OpenGL::getGLPrimitiveType(cmd.primitiveType);

	if (cmd.indirectBuffer != nullptr)
	{
		gl.bindBuffer(BUFFERUSAGE_INDIRECT_ARGUMENTS, (GLuint) cmd.indirectBuffer->getHandle());
		glDrawArraysIndirect(glprimitivetype, BUFFER_OFFSET(cmd.indirectBufferOffset));
	}
	else if (cmd.instanceCount > 1)
		glDrawArraysInstanced(glprimitivetype, cmd.vertexStart, cmd.vertexCount, cmd.instanceCount);
	else
		glDrawArrays(glprimitivetype, cmd.vertexStart, cmd.vertexCount);

	++drawCalls;
}

void Graphics::draw(const DrawIndexedCommand &cmd)
{
	gl.prepareDraw(this);
	gl.setVertexAttributes(*cmd.attributes, *cmd.buffers);
	gl.bindTextureToUnit(cmd.texture, 0, false);
	gl.setCullMode(cmd.cullMode);

	const void *gloffset = BUFFER_OFFSET(cmd.indexBufferOffset);
	GLenum glprimitivetype = OpenGL::getGLPrimitiveType(cmd.primitiveType);
	GLenum gldatatype = OpenGL::getGLIndexDataType(cmd.indexType);

	gl.bindBuffer(BUFFERUSAGE_INDEX, cmd.indexBuffer->getHandle());

	if (cmd.indirectBuffer != nullptr)
	{
		// Note: OpenGL doesn't support indirect indexed draws with a non-zero
		// index buffer offset.
		gl.bindBuffer(BUFFERUSAGE_INDIRECT_ARGUMENTS, (GLuint) cmd.indirectBuffer->getHandle());
		glDrawElementsIndirect(glprimitivetype, gldatatype, BUFFER_OFFSET(cmd.indirectBufferOffset));
	}
	else if (cmd.instanceCount > 1)
		glDrawElementsInstanced(glprimitivetype, cmd.indexCount, gldatatype, gloffset, cmd.instanceCount);
	else
		glDrawElements(glprimitivetype, cmd.indexCount, gldatatype, gloffset);

	++drawCalls;
}

static inline void advanceVertexOffsets(const VertexAttributes &attributes, BufferBindings &buffers, int vertexcount)
{
	// TODO: Figure out a better way to avoid touching the same buffer multiple
	// times, if multiple attributes share the buffer.
	uint32 touchedbuffers = 0;

	for (unsigned int i = 0; i < VertexAttributes::MAX; i++)
	{
		if (!attributes.isEnabled(i))
			continue;

		auto &attrib = attributes.attribs[i];

		uint32 bufferbit = 1u << attrib.bufferIndex;
		if ((touchedbuffers & bufferbit) == 0)
		{
			touchedbuffers |= bufferbit;
			const auto &layout = attributes.bufferLayouts[attrib.bufferIndex];
			buffers.info[attrib.bufferIndex].offset += layout.stride * vertexcount;
		}
	}
}

void Graphics::drawQuads(int start, int count, const VertexAttributes &attributes, const BufferBindings &buffers, love::graphics::Texture *texture)
{
	const int MAX_VERTICES_PER_DRAW = LOVE_UINT16_MAX;
	const int MAX_QUADS_PER_DRAW    = MAX_VERTICES_PER_DRAW / 4;

	gl.prepareDraw(this);
	gl.bindTextureToUnit(texture, 0, false);
	gl.setCullMode(CULL_NONE);

	gl.bindBuffer(BUFFERUSAGE_INDEX, quadIndexBuffer->getHandle());

	if (gl.isBaseVertexSupported())
	{
		gl.setVertexAttributes(attributes, buffers);

		int basevertex = start * 4;

		for (int quadindex = 0; quadindex < count; quadindex += MAX_QUADS_PER_DRAW)
		{
			int quadcount = std::min(MAX_QUADS_PER_DRAW, count - quadindex);

			glDrawElementsBaseVertex(GL_TRIANGLES, quadcount * 6, GL_UNSIGNED_SHORT, BUFFER_OFFSET(0), basevertex);
			++drawCalls;

			basevertex += quadcount * 4;
		}
	}
	else
	{
		BufferBindings bufferscopy = buffers;
		if (start > 0)
			advanceVertexOffsets(attributes, bufferscopy, start * 4);

		for (int quadindex = 0; quadindex < count; quadindex += MAX_QUADS_PER_DRAW)
		{
			gl.setVertexAttributes(attributes, bufferscopy);

			int quadcount = std::min(MAX_QUADS_PER_DRAW, count - quadindex);

			glDrawElements(GL_TRIANGLES, quadcount * 6, GL_UNSIGNED_SHORT, BUFFER_OFFSET(0));
			++drawCalls;

			if (count > MAX_QUADS_PER_DRAW)
				advanceVertexOffsets(attributes, bufferscopy, quadcount * 4);
		}
	}
}

static void APIENTRY debugCB(GLenum source, GLenum type, GLuint id, GLenum severity, GLsizei /*len*/, const GLchar *msg, const GLvoid* /*usr*/)
{
	// Human-readable strings for the debug info.
	const char *sourceStr = OpenGL::debugSourceString(source);
	const char *typeStr = OpenGL::debugTypeString(type);
	const char *severityStr = OpenGL::debugSeverityString(severity);

	const char *fmt = "OpenGL: %s [source=%s, type=%s, severity=%s, id=%d]\n";
	printf(fmt, msg, sourceStr, typeStr, severityStr, id);
}

void Graphics::setDebug(bool enable)
{
	// Make sure debug output is supported. The AMD ext. is a bit different
	// so we don't make use of it, since AMD drivers now support KHR_debug.
	if (!(GLAD_VERSION_4_3 || GLAD_KHR_debug || GLAD_ARB_debug_output))
		return;

	// TODO: We don't support GL_KHR_debug in GLES yet.
	if (GLAD_ES_VERSION_2_0)
		return;

	// Ugly hack to reduce code duplication.
	if (GLAD_ARB_debug_output && !(GLAD_VERSION_4_3 || GLAD_KHR_debug))
	{
		fp_glDebugMessageCallback = (pfn_glDebugMessageCallback) fp_glDebugMessageCallbackARB;
		fp_glDebugMessageControl = (pfn_glDebugMessageControl) fp_glDebugMessageControlARB;
	}

	if (!enable)
	{
		// Disable the debug callback function.
		glDebugMessageCallback(nullptr, nullptr);

		// We can disable debug output entirely with KHR_debug.
		if (GLAD_VERSION_4_3 || GLAD_KHR_debug)
			glDisable(GL_DEBUG_OUTPUT);

		return;
	}

	// We don't want asynchronous debug output.
	glEnable(GL_DEBUG_OUTPUT_SYNCHRONOUS);

	glDebugMessageCallback(debugCB, nullptr);

	// Initially, enable everything.
	glDebugMessageControl(GL_DONT_CARE, GL_DONT_CARE, GL_DONT_CARE, 0, 0, GL_TRUE);

	// Disable messages about deprecated OpenGL functionality.
	glDebugMessageControl(GL_DEBUG_SOURCE_API, GL_DEBUG_TYPE_DEPRECATED_BEHAVIOR, GL_DONT_CARE, 0, 0, GL_FALSE);
	glDebugMessageControl(GL_DEBUG_SOURCE_SHADER_COMPILER, GL_DEBUG_TYPE_DEPRECATED_BEHAVIOR, GL_DONT_CARE, 0, 0, GL_FALSE);

	if (GLAD_VERSION_4_3 || GLAD_KHR_debug)
		glEnable(GL_DEBUG_OUTPUT);

	::printf("OpenGL debug output enabled (LOVE_GRAPHICS_DEBUG=1)\n");
}

void Graphics::setRenderTargetsInternal(const RenderTargets &rts, int pixelw, int pixelh, bool hasSRGBtexture)
{
	const DisplayState &state = states.back();

	OpenGL::TempDebugGroup debuggroup("setRenderTargets");

	endPass(false);

	bool iswindow = rts.getFirstTarget().texture == nullptr;
	Winding vertexwinding = state.winding;

	if (iswindow)
	{
		gl.bindFramebuffer(OpenGL::FRAMEBUFFER_ALL, getInternalBackbufferFBO());
	}
	else
	{
		bindCachedFBO(rts);

		// Flip front face winding when rendering to a texture, since our
		// projection matrix is flipped.
		// Note: projection matrix is set at a higher level.
		vertexwinding = vertexwinding == WINDING_CW ? WINDING_CCW : WINDING_CW;
	}

	glFrontFace(vertexwinding == WINDING_CW ? GL_CW : GL_CCW);

	gl.setViewport({0, 0, pixelw, pixelh});

	// Re-apply the scissor if it was active, since the rectangle passed to
	// glScissor is affected by the viewport dimensions.
	if (state.scissor)
		setScissor(state.scissorRect);

	// Make sure the correct sRGB setting is used when drawing to the textures.
	if (GLAD_VERSION_1_0 || GLAD_EXT_sRGB_write_control)
	{
		if (hasSRGBtexture != gl.isStateEnabled(OpenGL::ENABLE_FRAMEBUFFER_SRGB))
			gl.setEnableState(OpenGL::ENABLE_FRAMEBUFFER_SRGB, hasSRGBtexture);
	}
}

void Graphics::endPass(bool presenting)
{
	auto &rts = states.back().renderTargets;
	love::graphics::Texture *depthstencil = rts.depthStencil.texture.get();

	// Discard the depth/stencil buffer if we're using an internal cached one,
	// or if we're presenting the backbuffer to the display.
	if ((depthstencil == nullptr && (rts.temporaryRTFlags & (TEMPORARY_RT_DEPTH | TEMPORARY_RT_STENCIL)) != 0)
		|| (presenting && !rts.getFirstTarget().texture.get()))
	{
		discard({}, true);
	}

	// Resolve MSAA buffers. MSAA is only supported for 2D render targets so we
	// don't have to worry about resolving to slices.
	if (rts.colors.size() > 0 && rts.colors[0].texture->getMSAA() > 1)
	{
		int mip = rts.colors[0].mipmap;
		int w = rts.colors[0].texture->getPixelWidth(mip);
		int h = rts.colors[0].texture->getPixelHeight(mip);

		for (int i = 0; i < (int) rts.colors.size(); i++)
		{
			Texture *c = (Texture *) rts.colors[i].texture.get();

			if (!c->isReadable())
				continue;

			glReadBuffer(GL_COLOR_ATTACHMENT0 + i);

			gl.bindFramebuffer(OpenGL::FRAMEBUFFER_DRAW, c->getFBO());

			if (GLAD_APPLE_framebuffer_multisample)
				glResolveMultisampleFramebufferAPPLE();
			else
				glBlitFramebuffer(0, 0, w, h, 0, 0, w, h, GL_COLOR_BUFFER_BIT, GL_NEAREST);
		}
	}

	if (depthstencil != nullptr && depthstencil->getMSAA() > 1 && depthstencil->isReadable())
	{
		gl.bindFramebuffer(OpenGL::FRAMEBUFFER_DRAW, ((Texture *) depthstencil)->getFBO());

		if (GLAD_APPLE_framebuffer_multisample)
			glResolveMultisampleFramebufferAPPLE();
		else
		{
			int mip = rts.depthStencil.mipmap;
			int w = depthstencil->getPixelWidth(mip);
			int h = depthstencil->getPixelHeight(mip);
			PixelFormat format = depthstencil->getPixelFormat();

			GLbitfield mask = 0;

			if (isPixelFormatDepth(format))
				mask |= GL_DEPTH_BUFFER_BIT;
			if (isPixelFormatStencil(format))
				mask |= GL_STENCIL_BUFFER_BIT;

			if (mask != 0)
				glBlitFramebuffer(0, 0, w, h, 0, 0, w, h, mask, GL_NEAREST);
		}
	}

	// generateMipmaps can't be used for depth/stencil textures.
	for (const auto &rt : rts.colors)
	{
		if (rt.texture->getMipmapsMode() == Texture::MIPMAPS_AUTO && rt.mipmap == 0)
			rt.texture->generateMipmaps();
	}
}

void Graphics::clear(OptionalColorD c, OptionalInt stencil, OptionalDouble depth)
{
	if (c.hasValue)
	{
		bool hasintegerformat = false;

		const auto &rts = states.back().renderTargets;
		for (const auto &rt : rts.colors)
		{
			if (rt.texture.get() && isPixelFormatInteger(rt.texture->getPixelFormat()))
				hasintegerformat = true;
		}

		// This variant of clear() uses glClear() which can't clear integer formats,
		// so we switch to the MRT variant if needed.
		if (hasintegerformat)
		{
			std::vector<OptionalColorD> colors(rts.colors.size());
			for (size_t i = 0; i < colors.size(); i++)
				colors[i] = c;

			clear(colors, stencil, depth);
			return;
		}
	}

	if (c.hasValue || stencil.hasValue || depth.hasValue)
		flushBatchedDraws();

	GLbitfield flags = 0;

	if (c.hasValue)
	{
		Colorf cf((float)c.value.r, (float)c.value.g, (float)c.value.b, (float)c.value.a);
		gammaCorrectColor(cf);
		glClearColor(cf.r, cf.g, cf.b, cf.a);
		flags |= GL_COLOR_BUFFER_BIT;
	}

	uint32 stencilwrites = gl.getStencilWriteMask();

	if (stencil.hasValue)
	{
		if (stencilwrites != LOVE_UINT32_MAX)
			gl.setStencilWriteMask(LOVE_UINT32_MAX);

		glClearStencil(stencil.value);
		flags |= GL_STENCIL_BUFFER_BIT;
	}

	if (depth.hasValue)
	{
		gl.clearDepth(depth.value);
		flags |= GL_DEPTH_BUFFER_BIT;
	}

	if (flags != 0)
	{
		OpenGL::CleanClearState cs(flags);
		glClear(flags);
<<<<<<< HEAD

	if (stencil.hasValue && stencilwrites != LOVE_UINT32_MAX)
		gl.setStencilWriteMask(stencilwrites);

	if (depth.hasValue && !hadDepthWrites)
		gl.setDepthWrites(hadDepthWrites);
=======
	}
>>>>>>> 90fc1663

	if (c.hasValue && gl.bugs.clearRequiresDriverTextureStateUpdate && Shader::current)
	{
		// This seems to be enough to fix the bug for me. Other methods I've
		// tried (e.g. dummy draws) don't work in all cases.
		gl.useProgram(0);
		gl.useProgram((GLuint) Shader::current->getHandle());
	}
}

void Graphics::clear(const std::vector<OptionalColorD> &colors, OptionalInt stencil, OptionalDouble depth)
{
	if (colors.size() == 0 && !stencil.hasValue && !depth.hasValue)
		return;

	const auto &rts = states.back().renderTargets.colors;

	int ncolorRTs = (int) rts.size();
	int ncolors = (int) colors.size();

	if (ncolors <= 1 && (ncolorRTs == 0 || (ncolorRTs == 1 && rts[0].texture != nullptr && !isPixelFormatInteger(rts[0].texture->getPixelFormat()))))
	{
		clear(ncolors > 0 ? colors[0] : OptionalColorD(), stencil, depth);
		return;
	}

	flushBatchedDraws();

	bool drawbuffersmodified = false;
	ncolors = std::min(ncolors, ncolorRTs);

	for (int i = 0; i < ncolors; i++)
	{
		if (!colors[i].hasValue)
			continue;

		PixelFormatType datatype = PIXELFORMATTYPE_UNORM;
		if (rts[i].texture != nullptr)
			datatype = getPixelFormatInfo(rts[i].texture->getPixelFormat()).dataType;

		ColorD c = colors[i].value;

		if (GLAD_ES_VERSION_3_0 || GLAD_VERSION_3_0)
		{
			if (datatype == PIXELFORMATTYPE_SINT)
			{
				const GLint carray[] = {(GLint)c.r, (GLint)c.g, (GLint)c.b, (GLint)c.a};
				glClearBufferiv(GL_COLOR, i, carray);
			}
			else if (datatype == PIXELFORMATTYPE_UINT)
			{
				const GLuint carray[] = {(GLuint)c.r, (GLuint)c.g, (GLuint)c.b, (GLuint)c.a};
				glClearBufferuiv(GL_COLOR, i, carray);
			}
			else
			{
				Colorf cf((float)c.r, (float)c.g, (float)c.b, (float)c.a);
				gammaCorrectColor(cf);
				const GLfloat carray[] = {cf.r, cf.g, cf.b, cf.a};
				glClearBufferfv(GL_COLOR, i, carray);
			}
		}
		else
		{
			Colorf cf((float)c.r, (float)c.g, (float)c.b, (float)c.a);
			gammaCorrectColor(cf);

			glDrawBuffer(GL_COLOR_ATTACHMENT0 + i);
			glClearColor(cf.r, cf.g, cf.b, cf.a);
			glClear(GL_COLOR_BUFFER_BIT);

			drawbuffersmodified = true;
		}
	}

	// Revert to the expected draw buffers once we're done, if glClearBuffer
	// wasn't supported.
	if (drawbuffersmodified)
	{
		GLenum bufs[MAX_COLOR_RENDER_TARGETS];

		for (int i = 0; i < ncolorRTs; i++)
			bufs[i] = GL_COLOR_ATTACHMENT0 + i;

		glDrawBuffers(ncolorRTs, bufs);
	}

	GLbitfield flags = 0;

	uint32 stencilwrites = gl.getStencilWriteMask();

	if (stencil.hasValue)
	{
		if (stencilwrites != LOVE_UINT32_MAX)
			gl.setStencilWriteMask(LOVE_UINT32_MAX);

		glClearStencil(stencil.value);
		flags |= GL_STENCIL_BUFFER_BIT;
	}

	if (depth.hasValue)
	{
		gl.clearDepth(depth.value);
		flags |= GL_DEPTH_BUFFER_BIT;
	}

	if (flags != 0)
	{
		OpenGL::CleanClearState cs(flags);
		glClear(flags);
<<<<<<< HEAD

	if (stencil.hasValue && stencilwrites != LOVE_UINT32_MAX)
		gl.setStencilWriteMask(stencilwrites);

	if (depth.hasValue && !hadDepthWrites)
		gl.setDepthWrites(hadDepthWrites);
=======
	}
>>>>>>> 90fc1663

	if (gl.bugs.clearRequiresDriverTextureStateUpdate && Shader::current)
	{
		// This seems to be enough to fix the bug for me. Other methods I've
		// tried (e.g. dummy draws) don't work in all cases.
		gl.useProgram(0);
		gl.useProgram((GLuint) Shader::current->getHandle());
	}
}

void Graphics::discard(const std::vector<bool> &colorbuffers, bool depthstencil)
{
	flushBatchedDraws();
	discard(OpenGL::FRAMEBUFFER_ALL, colorbuffers, depthstencil);
}

void Graphics::discard(OpenGL::FramebufferTarget target, const std::vector<bool> &colorbuffers, bool depthstencil)
{
	if (!(GLAD_VERSION_4_3 || GLAD_ARB_invalidate_subdata || GLAD_ES_VERSION_3_0 || GLAD_EXT_discard_framebuffer))
		return;

	GLenum gltarget = GL_FRAMEBUFFER;
	if (target == OpenGL::FRAMEBUFFER_READ)
		gltarget = GL_READ_FRAMEBUFFER;
	else if (target == OpenGL::FRAMEBUFFER_DRAW)
		gltarget = GL_DRAW_FRAMEBUFFER;

	std::vector<GLenum> attachments;
	attachments.reserve(colorbuffers.size());

	// glDiscardFramebuffer uses different attachment enums for the default FBO.
	if (!isRenderTargetActive() && getInternalBackbufferFBO() == 0)
	{
		if (colorbuffers.size() > 0 && colorbuffers[0])
			attachments.push_back(GL_COLOR);

		if (depthstencil)
		{
			attachments.push_back(GL_STENCIL);
			attachments.push_back(GL_DEPTH);
		}
	}
	else
	{
		int rendertargetcount = std::max((int) states.back().renderTargets.colors.size(), 1);

		for (int i = 0; i < (int) colorbuffers.size(); i++)
		{
			if (colorbuffers[i] && i < rendertargetcount)
				attachments.push_back(GL_COLOR_ATTACHMENT0 + i);
		}

		if (depthstencil)
		{
			attachments.push_back(GL_STENCIL_ATTACHMENT);
			attachments.push_back(GL_DEPTH_ATTACHMENT);
		}
	}

	// Hint for the driver that it doesn't need to save these buffers.
	if (GLAD_VERSION_4_3 || GLAD_ARB_invalidate_subdata || GLAD_ES_VERSION_3_0)
		glInvalidateFramebuffer(gltarget, (GLint) attachments.size(), &attachments[0]);
	else if (GLAD_EXT_discard_framebuffer)
		glDiscardFramebufferEXT(gltarget, (GLint) attachments.size(), &attachments[0]);
}

void Graphics::cleanupRenderTexture(love::graphics::Texture *texture)
{
	if (!texture->isRenderTarget())
		return;

	for (auto it = framebufferObjects.begin(); it != framebufferObjects.end(); /**/)
	{
		bool hastexture = false;
		const auto &rts = it->first;

		for (const RenderTarget &rt : rts.colors)
		{
			if (rt.texture == texture)
			{
				hastexture = true;
				break;
			}
		}

		hastexture = hastexture || rts.depthStencil.texture == texture;

		if (hastexture)
		{
			if (isCreated())
				gl.deleteFramebuffer(it->second);
			it = framebufferObjects.erase(it);
		}
		else
			++it;
	}
}

GLuint Graphics::bindCachedFBO(const RenderTargets &targets)
{
	GLuint fbo = framebufferObjects[targets];

	if (fbo != 0)
	{
		gl.bindFramebuffer(OpenGL::FRAMEBUFFER_ALL, fbo);
	}
	else
	{
		int msaa = targets.getFirstTarget().texture->getMSAA();
		bool hasDS = targets.depthStencil.texture != nullptr;

		glGenFramebuffers(1, &fbo);
		gl.bindFramebuffer(OpenGL::FRAMEBUFFER_ALL, fbo);

		int ncolortargets = 0;
		GLenum drawbuffers[MAX_COLOR_RENDER_TARGETS];

		auto attachRT = [&](const RenderTarget &rt)
		{
			bool renderbuffer = msaa > 1 || !rt.texture->isReadable();
<<<<<<< HEAD
			bool srgb = false;
			OpenGL::TextureFormat fmt = OpenGL::convertPixelFormat(rt.texture->getPixelFormat(), renderbuffer, srgb);
=======
			OpenGL::TextureFormat fmt = OpenGL::convertPixelFormat(rt.texture->getPixelFormat(), renderbuffer);
>>>>>>> 90fc1663

			if (fmt.framebufferAttachments[0] == GL_COLOR_ATTACHMENT0)
			{
				fmt.framebufferAttachments[0] = GL_COLOR_ATTACHMENT0 + ncolortargets;
				drawbuffers[ncolortargets] = fmt.framebufferAttachments[0];
				ncolortargets++;
			}

			GLuint handle = (GLuint) rt.texture->getRenderTargetHandle();

			for (GLenum attachment : fmt.framebufferAttachments)
			{
				if (attachment == GL_NONE)
					continue;
				else if (renderbuffer)
					glFramebufferRenderbuffer(GL_FRAMEBUFFER, attachment, GL_RENDERBUFFER, handle);
				else
				{
					TextureType textype = rt.texture->getTextureType();

					int layer = textype == TEXTURE_CUBE ? 0 : rt.slice;
					int face = textype == TEXTURE_CUBE ? rt.slice : 0;
					int level = rt.mipmap;

					gl.framebufferTexture(attachment, textype, handle, level, layer, face);
				}
			}
		};

		for (const auto &rt : targets.colors)
			attachRT(rt);

		if (hasDS)
			attachRT(targets.depthStencil);

		if (ncolortargets > 1)
			glDrawBuffers(ncolortargets, drawbuffers);
		else if (ncolortargets == 0 && hasDS && (GLAD_ES_VERSION_3_0 || !GLAD_ES_VERSION_2_0))
		{
			// glDrawBuffers is an ext in GL2. glDrawBuffer doesn't exist in ES3.
			GLenum none = GL_NONE;
			if (GLAD_ES_VERSION_3_0)
				glDrawBuffers(1, &none);
			else
				glDrawBuffer(GL_NONE);
			glReadBuffer(GL_NONE);
		}

		GLenum status = glCheckFramebufferStatus(GL_FRAMEBUFFER);

		if (status != GL_FRAMEBUFFER_COMPLETE)
		{
			gl.deleteFramebuffer(fbo);
			const char *sstr = OpenGL::framebufferStatusString(status);
			throw love::Exception("Could not create Framebuffer Object! %s", sstr);
		}

		framebufferObjects[targets] = fbo;
	}

	return fbo;
}

void Graphics::present(void *screenshotCallbackData)
{
	if (!isActive())
		return;

	if (isRenderTargetActive())
		throw love::Exception("present cannot be called while a render target is active.");

	deprecations.draw(this);

	flushBatchedDraws();

	endPass(true);

	int w = getPixelWidth();
	int h = getPixelHeight();

	gl.bindFramebuffer(OpenGL::FRAMEBUFFER_ALL, getInternalBackbufferFBO());

	// Copy internal backbuffer to system backbuffer. When MSAA is used this
	// is a direct MSAA resolve.
	if (internalBackbuffer.get())
	{
		gl.bindFramebuffer(OpenGL::FRAMEBUFFER_DRAW, getSystemBackbufferFBO());

		// Discard system backbuffer to prevent it from copying its contents
		// from VRAM to chip memory.
		discard(OpenGL::FRAMEBUFFER_DRAW, {true}, true);

		// updateBackbuffer checks for glBlitFramebuffer support.
		if (GLAD_APPLE_framebuffer_multisample && internalBackbuffer->getMSAA() > 1)
			glResolveMultisampleFramebufferAPPLE();
		else
			glBlitFramebuffer(0, 0, w, h, 0, 0, w, h, GL_COLOR_BUFFER_BIT, GL_NEAREST);

		// Discarding the internal backbuffer directly after resolving it should
		// eliminate any copy back to vram it might need to do.
		discard(OpenGL::FRAMEBUFFER_READ, {true}, false);
	}

	if (!pendingScreenshotCallbacks.empty())
	{
		size_t row = 4 * w;
		size_t size = row * h;

		GLubyte *pixels = nullptr;
		GLubyte *screenshot = nullptr;

		try
		{
			pixels = new GLubyte[size];
			screenshot = new GLubyte[size];
		}
		catch (std::exception &)
		{
			delete[] pixels;
			delete[] screenshot;
			throw love::Exception("Out of memory.");
		}

		gl.bindFramebuffer(OpenGL::FRAMEBUFFER_ALL, getSystemBackbufferFBO());
		glReadPixels(0, 0, w, h, GL_RGBA, GL_UNSIGNED_BYTE, pixels);

		// Replace alpha values with full opacity.
		for (size_t i = 3; i < size; i += 4)
			pixels[i] = 255;

		// OpenGL sucks and reads pixels from the lower-left. Let's fix that.
		GLubyte *src = pixels - row;
		GLubyte *dst = screenshot + size;

		for (int i = 0; i < h; ++i)
			memcpy(dst-=row, src+=row, row);

		delete[] pixels;

		auto imagemodule = Module::getInstance<love::image::Image>(M_IMAGE);

		for (int i = 0; i < (int) pendingScreenshotCallbacks.size(); i++)
		{
			const auto &info = pendingScreenshotCallbacks[i];
			image::ImageData *img = nullptr;

			try
			{
				img = imagemodule->newImageData(w, h, PIXELFORMAT_RGBA8_UNORM, screenshot);
			}
			catch (love::Exception &)
			{
				delete[] screenshot;
				info.callback(&info, nullptr, nullptr);
				for (int j = i + 1; j < (int) pendingScreenshotCallbacks.size(); j++)
				{
					const auto &ninfo = pendingScreenshotCallbacks[j];
					ninfo.callback(&ninfo, nullptr, nullptr);
				}
				pendingScreenshotCallbacks.clear();
				throw;
			}

			info.callback(&info, img, screenshotCallbackData);
			img->release();
		}

		delete[] screenshot;
		pendingScreenshotCallbacks.clear();
	}

#ifdef LOVE_IOS
	// Hack: SDL's color renderbuffer must be bound when swapBuffers is called.
	SDL_SysWMinfo info = {};
	SDL_VERSION(&info.version);
	SDL_GetWindowWMInfo(SDL_GL_GetCurrentWindow(), &info);
	glBindRenderbuffer(GL_RENDERBUFFER, info.info.uikit.colorbuffer);
#endif

	for (StreamBuffer *buffer : batchedDrawState.vb)
		buffer->nextFrame();
	batchedDrawState.indexBuffer->nextFrame();

	auto window = getInstance<love::window::Window>(M_WINDOW);
	if (window != nullptr)
		window->swapBuffers();

	gl.bindFramebuffer(OpenGL::FRAMEBUFFER_ALL, getInternalBackbufferFBO());

	// Reset the per-frame stat counts.
	drawCalls = 0;
	gl.stats.shaderSwitches = 0;
	renderTargetSwitchCount = 0;
	drawCallsBatched = 0;

	updatePendingReadbacks();
	updateTemporaryResources();
}

int Graphics::getRequestedBackbufferMSAA() const
{
	return requestedBackbufferMSAA;
}

int Graphics::getBackbufferMSAA() const
{
	return internalBackbuffer.get() ? internalBackbuffer->getMSAA() : 0;
}

void Graphics::setScissor(const Rect &rect)
{
	flushBatchedDraws();

	DisplayState &state = states.back();

	if (!gl.isStateEnabled(OpenGL::ENABLE_SCISSOR_TEST))
		gl.setEnableState(OpenGL::ENABLE_SCISSOR_TEST, true);

	double dpiscale = getCurrentDPIScale();

	Rect glrect;
	glrect.x = (int) (rect.x * dpiscale);
	glrect.y = (int) (rect.y * dpiscale);
	glrect.w = (int) (rect.w * dpiscale);
	glrect.h = (int) (rect.h * dpiscale);

	// OpenGL's reversed y-coordinate is compensated for in OpenGL::setScissor.
	gl.setScissor(glrect, isRenderTargetActive());

	state.scissor = true;
	state.scissorRect = rect;
}

void Graphics::setScissor()
{
	if (states.back().scissor)
		flushBatchedDraws();

	states.back().scissor = false;

	if (gl.isStateEnabled(OpenGL::ENABLE_SCISSOR_TEST))
		gl.setEnableState(OpenGL::ENABLE_SCISSOR_TEST, false);
}

void Graphics::setStencilMode(StencilAction action, CompareMode compare, int value, uint32 readmask, uint32 writemask)
{
	DisplayState &state = states.back();

	if (action != STENCIL_KEEP)
	{
		const auto &rts = state.renderTargets;
		love::graphics::Texture *dstexture = rts.depthStencil.texture.get();

		if (!isRenderTargetActive() && !windowHasStencil)
			throw love::Exception("The window must have stenciling enabled to draw to the main screen's stencil buffer.");
		else if (isRenderTargetActive() && (rts.temporaryRTFlags & TEMPORARY_RT_STENCIL) == 0 && (dstexture == nullptr || !isPixelFormatStencil(dstexture->getPixelFormat())))
			throw love::Exception("Drawing to the stencil buffer with a render target active requires either stencil=true or a custom stencil-type texture to be used, in setRenderTarget.");
	}

	flushBatchedDraws();

	bool enablestencil = action != STENCIL_KEEP || compare != COMPARE_ALWAYS;
	if (enablestencil != gl.isStateEnabled(OpenGL::ENABLE_STENCIL_TEST))
		gl.setEnableState(OpenGL::ENABLE_STENCIL_TEST, enablestencil);

	GLenum glaction = GL_KEEP;

	switch (action)
	{
	case STENCIL_KEEP:
		glaction = GL_KEEP;
		break;
	case STENCIL_ZERO:
		glaction = GL_ZERO;
		break;
	case STENCIL_REPLACE:
		glaction = GL_REPLACE;
		break;
	case STENCIL_INCREMENT:
		glaction = GL_INCR;
		break;
	case STENCIL_DECREMENT:
		glaction = GL_DECR;
		break;
	case STENCIL_INCREMENT_WRAP:
		glaction = GL_INCR_WRAP;
		break;
	case STENCIL_DECREMENT_WRAP:
		glaction = GL_DECR_WRAP;
		break;
	case STENCIL_INVERT:
		glaction = GL_INVERT;
		break;
	case STENCIL_MAX_ENUM:
		glaction = GL_KEEP;
		break;
	}

	/**
	 * GPUs do the comparison opposite to what makes sense for love's API. For
	 * example, if the compare function is GREATER then the stencil test will
	 * pass if the reference value is greater than the value in the stencil
	 * buffer. With our API it's more intuitive to assume that
	 * setStencilMode(STENCIL_KEEP, COMPARE_GREATER, 4) will make it pass if the
	 * stencil buffer has a value greater than 4.
	 **/
	GLenum glcompare = OpenGL::getGLCompareMode(getReversedCompareMode(compare));

	if (enablestencil)
	{
		glStencilFunc(glcompare, value, readmask);
		glStencilOp(GL_KEEP, GL_KEEP, glaction);
	}
<<<<<<< HEAD

	if (writemask != gl.getStencilWriteMask())
		gl.setStencilWriteMask(writemask);

=======

	if (writemask != gl.getStencilWriteMask())
		gl.setStencilWriteMask(writemask);

>>>>>>> 90fc1663
	state.stencil.action = action;
	state.stencil.compare = compare;
	state.stencil.value = value;
	state.stencil.readMask = readmask;
	state.stencil.writeMask = writemask;
}

void Graphics::setDepthMode(CompareMode compare, bool write)
{
	DisplayState &state = states.back();

	if (state.depthTest != compare || state.depthWrite != write)
		flushBatchedDraws();

	state.depthTest = compare;
	state.depthWrite = write;

	bool depthenable = compare != COMPARE_ALWAYS || write;

	if (depthenable != gl.isStateEnabled(OpenGL::ENABLE_DEPTH_TEST))
		gl.setEnableState(OpenGL::ENABLE_DEPTH_TEST, depthenable);

	if (depthenable)
	{
		glDepthFunc(OpenGL::getGLCompareMode(compare));
		gl.setDepthWrites(write);
	}
}

void Graphics::setFrontFaceWinding(Winding winding)
{
	DisplayState &state = states.back();

	if (state.winding != winding)
		flushBatchedDraws();

	state.winding = winding;

	if (isRenderTargetActive())
		winding = winding == WINDING_CW ? WINDING_CCW : WINDING_CW;

	glFrontFace(winding == WINDING_CW ? GL_CW : GL_CCW);
}

void Graphics::setColor(Colorf c)
{
	c.r = std::min(std::max(c.r, 0.0f), 1.0f);
	c.g = std::min(std::max(c.g, 0.0f), 1.0f);
	c.b = std::min(std::max(c.b, 0.0f), 1.0f);
	c.a = std::min(std::max(c.a, 0.0f), 1.0f);

	states.back().color = c;
}

void Graphics::setColorMask(ColorChannelMask mask)
{
	flushBatchedDraws();

	uint32 maskbits =
		((mask.r ? 1 : 0) << 0) | ((mask.g ? 1 : 0) << 1) |
		((mask.b ? 1 : 0) << 2) | ((mask.a ? 1 : 0) << 3);

	gl.setColorWriteMask(maskbits);
	states.back().colorMask = mask;
}

void Graphics::setBlendState(const BlendState &blend)
{
	if (!(blend == states.back().blend))
		flushBatchedDraws();
<<<<<<< HEAD

	if (blend.operationRGB == BLENDOP_MAX || blend.operationA == BLENDOP_MAX
		|| blend.operationRGB == BLENDOP_MIN || blend.operationA == BLENDOP_MIN)
	{
		if (!capabilities.features[FEATURE_BLEND_MINMAX])
			throw love::Exception("The 'min' and 'max' blend operations are not supported on this system.");
	}

	if (blend.enable != gl.isStateEnabled(OpenGL::ENABLE_BLEND))
		gl.setEnableState(OpenGL::ENABLE_BLEND, blend.enable);

=======

	if (blend.operationRGB == BLENDOP_MAX || blend.operationA == BLENDOP_MAX
		|| blend.operationRGB == BLENDOP_MIN || blend.operationA == BLENDOP_MIN)
	{
		if (!capabilities.features[FEATURE_BLEND_MINMAX])
			throw love::Exception("The 'min' and 'max' blend operations are not supported on this system.");
	}

	if (blend.enable != gl.isStateEnabled(OpenGL::ENABLE_BLEND))
		gl.setEnableState(OpenGL::ENABLE_BLEND, blend.enable);

>>>>>>> 90fc1663
	if (blend.enable)
	{
		GLenum opRGB  = getGLBlendOperation(blend.operationRGB);
		GLenum opA    = getGLBlendOperation(blend.operationA);
		GLenum srcRGB = getGLBlendFactor(blend.srcFactorRGB);
		GLenum srcA   = getGLBlendFactor(blend.srcFactorA);
		GLenum dstRGB = getGLBlendFactor(blend.dstFactorRGB);
		GLenum dstA   = getGLBlendFactor(blend.dstFactorA);

		glBlendEquationSeparate(opRGB, opA);
		glBlendFuncSeparate(srcRGB, dstRGB, srcA, dstA);
	}

	states.back().blend = blend;
}

void Graphics::setPointSize(float size)
{
	if (size != states.back().pointSize)
		flushBatchedDraws();

	states.back().pointSize = size;
}

void Graphics::setWireframe(bool enable)
{
	// Not supported in OpenGL ES.
	if (GLAD_ES_VERSION_2_0)
		return;

	flushBatchedDraws();

	glPolygonMode(GL_FRONT_AND_BACK, enable ? GL_LINE : GL_FILL);
	states.back().wireframe = enable;
}

void *Graphics::getBufferMapMemory(size_t size)
{
	// We don't need anything more complicated because get/release calls are
	// never interleaved (as of when this comment was written.)
	if (bufferMapMemory == nullptr || size > bufferMapMemorySize)
		return malloc(size);
	return bufferMapMemory;
}

void Graphics::releaseBufferMapMemory(void *mem)
{
	if (mem != bufferMapMemory)
		free(mem);
}

Renderer Graphics::getRenderer() const
<<<<<<< HEAD
{
	return RENDERER_OPENGL;
}

bool Graphics::usesGLSLES() const
{
=======
{
	return RENDERER_OPENGL;
}

bool Graphics::usesGLSLES() const
{
>>>>>>> 90fc1663
	return GLAD_ES_VERSION_2_0;
}

Graphics::RendererInfo Graphics::getRendererInfo() const
{
	RendererInfo info;

	if (GLAD_ES_VERSION_2_0)
		info.name = "OpenGL ES";
	else
		info.name = "OpenGL";

	const char *str = (const char *) glGetString(GL_VERSION);
	if (str)
		info.version = str;
	else
		throw love::Exception("Cannot retrieve renderer version information.");

	str = (const char *) glGetString(GL_VENDOR);
	if (str)
		info.vendor = str;
	else
		throw love::Exception("Cannot retrieve renderer vendor information.");

	str = (const char *) glGetString(GL_RENDERER);
	if (str)
		info.device = str;
	else
		throw love::Exception("Cannot retrieve renderer device information.");

	return info;
}

void Graphics::getAPIStats(int &shaderswitches) const
{
	shaderswitches = gl.stats.shaderSwitches;
}

void Graphics::initCapabilities()
{
	capabilities.features[FEATURE_MULTI_RENDER_TARGET_FORMATS] = gl.isMultiFormatMRTSupported();
	capabilities.features[FEATURE_CLAMP_ZERO] = gl.isClampZeroOneTextureWrapSupported();
	capabilities.features[FEATURE_CLAMP_ONE] = gl.isClampZeroOneTextureWrapSupported();
	capabilities.features[FEATURE_BLEND_MINMAX] = GLAD_VERSION_1_4 || GLAD_ES_VERSION_3_0 || GLAD_EXT_blend_minmax;
	capabilities.features[FEATURE_LIGHTEN] = capabilities.features[FEATURE_BLEND_MINMAX];
	capabilities.features[FEATURE_FULL_NPOT] = GLAD_VERSION_2_0 || GLAD_ES_VERSION_3_0 || GLAD_OES_texture_npot;
	capabilities.features[FEATURE_PIXEL_SHADER_HIGHP] = gl.isPixelShaderHighpSupported();
	capabilities.features[FEATURE_SHADER_DERIVATIVES] = GLAD_VERSION_2_0 || GLAD_ES_VERSION_3_0 || GLAD_OES_standard_derivatives;
	capabilities.features[FEATURE_GLSL3] = GLAD_ES_VERSION_3_0 || gl.isCoreProfile();
	capabilities.features[FEATURE_GLSL4] = GLAD_ES_VERSION_3_1 || (gl.isCoreProfile() && GLAD_VERSION_4_3);
	capabilities.features[FEATURE_INSTANCING] = gl.isInstancingSupported();
	capabilities.features[FEATURE_TEXEL_BUFFER] = gl.isBufferUsageSupported(BUFFERUSAGE_TEXEL);
	capabilities.features[FEATURE_INDEX_BUFFER_32BIT] = GLAD_VERSION_1_1 || GLAD_ES_VERSION_3_0 || GLAD_OES_element_index_uint;
	capabilities.features[FEATURE_COPY_BUFFER] = gl.isCopyBufferSupported();
	capabilities.features[FEATURE_COPY_BUFFER_TO_TEXTURE] = gl.isCopyBufferToTextureSupported();
	capabilities.features[FEATURE_COPY_TEXTURE_TO_BUFFER] = gl.isCopyTextureToBufferSupported();
	capabilities.features[FEATURE_COPY_RENDER_TARGET_TO_BUFFER] = gl.isCopyRenderTargetToBufferSupported();
	capabilities.features[FEATURE_MIPMAP_RANGE] = GLAD_VERSION_1_2 || GLAD_ES_VERSION_3_0;
	capabilities.features[FEATURE_INDIRECT_DRAW] = capabilities.features[FEATURE_GLSL4];
	static_assert(FEATURE_MAX_ENUM == 19, "Graphics::initCapabilities must be updated when adding a new graphics feature!");

	capabilities.limits[LIMIT_POINT_SIZE] = gl.getMaxPointSize();
	capabilities.limits[LIMIT_TEXTURE_SIZE] = gl.getMax2DTextureSize();
	capabilities.limits[LIMIT_TEXTURE_LAYERS] = gl.getMaxTextureLayers();
	capabilities.limits[LIMIT_VOLUME_TEXTURE_SIZE] = gl.getMax3DTextureSize();
	capabilities.limits[LIMIT_CUBE_TEXTURE_SIZE] = gl.getMaxCubeTextureSize();
	capabilities.limits[LIMIT_TEXEL_BUFFER_SIZE] = gl.getMaxTexelBufferSize();
	capabilities.limits[LIMIT_SHADER_STORAGE_BUFFER_SIZE] = gl.getMaxShaderStorageBufferSize();
	capabilities.limits[LIMIT_THREADGROUPS_X] = gl.getMaxComputeWorkGroupsX();
	capabilities.limits[LIMIT_THREADGROUPS_Y] = gl.getMaxComputeWorkGroupsY();
	capabilities.limits[LIMIT_THREADGROUPS_Z] = gl.getMaxComputeWorkGroupsZ();
	capabilities.limits[LIMIT_RENDER_TARGETS] = gl.getMaxRenderTargets();
	capabilities.limits[LIMIT_TEXTURE_MSAA] = gl.getMaxSamples();
	capabilities.limits[LIMIT_ANISOTROPY] = gl.getMaxAnisotropy();
	static_assert(LIMIT_MAX_ENUM == 13, "Graphics::initCapabilities must be updated when adding a new system limit!");

	for (int i = 0; i < TEXTURE_MAX_ENUM; i++)
		capabilities.textureTypes[i] = gl.isTextureTypeSupported((TextureType) i);

	for (int i = 0; i < PIXELFORMAT_MAX_ENUM; i++)
	{
		auto format = (PixelFormat) i;
		pixelFormatUsage[i][0] = computePixelFormatUsage(format, false);
		pixelFormatUsage[i][1] = computePixelFormatUsage(format, true);
	}
}

<<<<<<< HEAD
PixelFormat Graphics::getSizedFormat(PixelFormat format, bool rendertarget, bool readable) const
{
	uint32 requiredflags = 0;
	if (rendertarget)
		requiredflags |= PIXELFORMATUSAGEFLAGS_RENDERTARGET;
	if (readable)
		requiredflags |= PIXELFORMATUSAGEFLAGS_SAMPLE;

	switch (format)
	{
	case PIXELFORMAT_NORMAL:
		if (isGammaCorrect())
			return PIXELFORMAT_RGBA8_UNORM_sRGB;
		else if ((OpenGL::getPixelFormatUsageFlags(PIXELFORMAT_RGBA8_UNORM) & requiredflags) != requiredflags)
			// 32-bit render targets don't have guaranteed support on GLES2.
			return PIXELFORMAT_RGBA4_UNORM;
		else
			return PIXELFORMAT_RGBA8_UNORM;
	case PIXELFORMAT_HDR:
		return PIXELFORMAT_RGBA16_FLOAT;
	default:
		return format;
	}
}

uint32 Graphics::computePixelFormatUsage(PixelFormat format, bool readable)
{
	uint32 usage = OpenGL::getPixelFormatUsageFlags(format);

	if (readable && (usage & PIXELFORMATUSAGEFLAGS_SAMPLE) == 0)
		return 0;

	// Even though we might have the necessary OpenGL version or extension,
	// drivers are still allowed to throw FRAMEBUFFER_UNSUPPORTED when attaching
	// a texture to a FBO whose format the driver doesn't like. So we should
	// test with an actual FBO.
	// Avoid the test for depth/stencil formats - not every GL version
	// guarantees support for depth/stencil-only render targets (which we would
	// need for the test below to work), and we already do some finagling in
	// convertPixelFormat to try to use the best-supported internal
	// depth/stencil format for a particular driver.
	if ((usage & PIXELFORMATUSAGEFLAGS_RENDERTARGET) != 0 && !isPixelFormatDepthStencil(format))
	{
		GLuint texture = 0;
		GLuint renderbuffer = 0;
		bool sRGB = isPixelFormatSRGB(format);

		OpenGL::TextureFormat fmt = OpenGL::convertPixelFormat(format, !readable, sRGB);
=======
uint32 Graphics::computePixelFormatUsage(PixelFormat format, bool readable)
{
	uint32 usage = OpenGL::getPixelFormatUsageFlags(format);

	if (readable && (usage & PIXELFORMATUSAGEFLAGS_SAMPLE) == 0)
		return 0;

	// Even though we might have the necessary OpenGL version or extension,
	// drivers are still allowed to throw FRAMEBUFFER_UNSUPPORTED when attaching
	// a texture to a FBO whose format the driver doesn't like. So we should
	// test with an actual FBO.
	// Avoid the test for depth/stencil formats - not every GL version
	// guarantees support for depth/stencil-only render targets (which we would
	// need for the test below to work), and we already do some finagling in
	// convertPixelFormat to try to use the best-supported internal
	// depth/stencil format for a particular driver.
	if ((usage & PIXELFORMATUSAGEFLAGS_RENDERTARGET) != 0 && !isPixelFormatDepthStencil(format))
	{
		GLuint texture = 0;
		GLuint renderbuffer = 0;

		OpenGL::TextureFormat fmt = OpenGL::convertPixelFormat(format, !readable);
>>>>>>> 90fc1663

		GLuint current_fbo = gl.getFramebuffer(OpenGL::FRAMEBUFFER_ALL);

		GLuint fbo = 0;
		glGenFramebuffers(1, &fbo);
		gl.bindFramebuffer(OpenGL::FRAMEBUFFER_ALL, fbo);

		// Make sure at least something is bound to a color attachment. I believe
		// this is required on ES2 but I'm not positive.
		if (isPixelFormatDepthStencil(format))
			gl.framebufferTexture(GL_COLOR_ATTACHMENT0, TEXTURE_2D, gl.getDefaultTexture(TEXTURE_2D, DATA_BASETYPE_FLOAT), 0, 0, 0);

		if (readable)
		{
			glGenTextures(1, &texture);
			gl.bindTextureToUnit(TEXTURE_2D, texture, 0, false);

			SamplerState s;
			s.minFilter = s.magFilter = SamplerState::FILTER_NEAREST;
			gl.setSamplerState(TEXTURE_2D, s);

<<<<<<< HEAD
			gl.rawTexStorage(TEXTURE_2D, 1, format, sRGB, 1, 1);
=======
			gl.rawTexStorage(TEXTURE_2D, 1, format, 1, 1);
>>>>>>> 90fc1663
		}
		else
		{
			glGenRenderbuffers(1, &renderbuffer);
			glBindRenderbuffer(GL_RENDERBUFFER, renderbuffer);
			glRenderbufferStorage(GL_RENDERBUFFER, fmt.internalformat, 1, 1);
		}

		for (GLenum attachment : fmt.framebufferAttachments)
		{
			if (attachment == GL_NONE)
				continue;

			if (readable)
				gl.framebufferTexture(attachment, TEXTURE_2D, texture, 0, 0, 0);
			else
				glFramebufferRenderbuffer(GL_FRAMEBUFFER, attachment, GL_RENDERBUFFER, renderbuffer);
		}

		if (glCheckFramebufferStatus(GL_FRAMEBUFFER) != GL_FRAMEBUFFER_COMPLETE)
			usage &= ~PIXELFORMATUSAGEFLAGS_RENDERTARGET;

		gl.bindFramebuffer(OpenGL::FRAMEBUFFER_ALL, current_fbo);
		gl.deleteFramebuffer(fbo);

		if (texture != 0)
			gl.deleteTexture(texture);

		if (renderbuffer != 0)
			glDeleteRenderbuffers(1, &renderbuffer);
	}

	return usage;
}

<<<<<<< HEAD
bool Graphics::isPixelFormatSupported(PixelFormat format, uint32 usage, bool sRGB)
{
	if (sRGB)
		format = getSRGBPixelFormat(format);

	bool rendertarget = (usage & PIXELFORMATUSAGEFLAGS_RENDERTARGET) != 0;
	bool readable = (usage & PIXELFORMATUSAGEFLAGS_SAMPLE) != 0;

	format = getSizedFormat(format, rendertarget, readable);

=======
bool Graphics::isPixelFormatSupported(PixelFormat format, uint32 usage)
{
	format = getSizedFormat(format);

	bool readable = (usage & PIXELFORMATUSAGEFLAGS_SAMPLE) != 0;
>>>>>>> 90fc1663
	return (usage & pixelFormatUsage[format][readable ? 1 : 0]) == usage;
}

} // opengl
} // graphics
} // love<|MERGE_RESOLUTION|>--- conflicted
+++ resolved
@@ -250,11 +250,7 @@
 		settings.renderTarget = true;
 		settings.readable.set(false);
 
-<<<<<<< HEAD
-		settings.format = isGammaCorrect() ? PIXELFORMAT_RGBA8_UNORM_sRGB : PIXELFORMAT_RGBA8_UNORM;
-=======
 		settings.format = isGammaCorrect() ? PIXELFORMAT_RGBA8_sRGB : PIXELFORMAT_RGBA8_UNORM;
->>>>>>> 90fc1663
 		internalBackbuffer.set(newTexture(settings), Acquire::NORETAIN);
 
 		settings.format = PIXELFORMAT_DEPTH24_UNORM_STENCIL8;
@@ -377,7 +373,6 @@
 		batchedDrawState.vb[0] = CreateStreamBuffer(BUFFERUSAGE_VERTEX, 1024 * 1024 * 1);
 		batchedDrawState.vb[1] = CreateStreamBuffer(BUFFERUSAGE_VERTEX, 256  * 1024 * 1);
 		batchedDrawState.indexBuffer = CreateStreamBuffer(BUFFERUSAGE_INDEX, sizeof(uint16) * LOVE_UINT16_MAX);
-<<<<<<< HEAD
 	}
 
 	// TODO: one buffer each for float, int, uint
@@ -392,22 +387,6 @@
 		defaultBuffers[BUFFERUSAGE_TEXEL].set(buffer, Acquire::NORETAIN);
 	}
 
-=======
-	}
-
-	// TODO: one buffer each for float, int, uint
-	if (capabilities.features[FEATURE_TEXEL_BUFFER] && defaultBuffers[BUFFERUSAGE_TEXEL].get() == nullptr)
-	{
-		Buffer::Settings settings(BUFFERUSAGEFLAG_TEXEL, BUFFERDATAUSAGE_STATIC);
-		std::vector<Buffer::DataDeclaration> format = {{"", DATAFORMAT_FLOAT_VEC4, 0}};
-
-		const float texel[] = {0.0f, 0.0f, 0.0f, 1.0f};
-
-		auto buffer = newBuffer(settings, format, texel, sizeof(texel), 1);
-		defaultBuffers[BUFFERUSAGE_TEXEL].set(buffer, Acquire::NORETAIN);
-	}
-
->>>>>>> 90fc1663
 	if (capabilities.features[FEATURE_GLSL4] && defaultBuffers[BUFFERUSAGE_SHADER_STORAGE].get() == nullptr)
 	{
 		Buffer::Settings settings(BUFFERUSAGEFLAG_SHADER_STORAGE, BUFFERDATAUSAGE_STATIC);
@@ -967,13 +946,8 @@
 		flags |= GL_COLOR_BUFFER_BIT;
 	}
 
-	uint32 stencilwrites = gl.getStencilWriteMask();
-
 	if (stencil.hasValue)
 	{
-		if (stencilwrites != LOVE_UINT32_MAX)
-			gl.setStencilWriteMask(LOVE_UINT32_MAX);
-
 		glClearStencil(stencil.value);
 		flags |= GL_STENCIL_BUFFER_BIT;
 	}
@@ -988,16 +962,7 @@
 	{
 		OpenGL::CleanClearState cs(flags);
 		glClear(flags);
-<<<<<<< HEAD
-
-	if (stencil.hasValue && stencilwrites != LOVE_UINT32_MAX)
-		gl.setStencilWriteMask(stencilwrites);
-
-	if (depth.hasValue && !hadDepthWrites)
-		gl.setDepthWrites(hadDepthWrites);
-=======
-	}
->>>>>>> 90fc1663
+	}
 
 	if (c.hasValue && gl.bugs.clearRequiresDriverTextureStateUpdate && Shader::current)
 	{
@@ -1087,13 +1052,8 @@
 
 	GLbitfield flags = 0;
 
-	uint32 stencilwrites = gl.getStencilWriteMask();
-
 	if (stencil.hasValue)
 	{
-		if (stencilwrites != LOVE_UINT32_MAX)
-			gl.setStencilWriteMask(LOVE_UINT32_MAX);
-
 		glClearStencil(stencil.value);
 		flags |= GL_STENCIL_BUFFER_BIT;
 	}
@@ -1108,16 +1068,7 @@
 	{
 		OpenGL::CleanClearState cs(flags);
 		glClear(flags);
-<<<<<<< HEAD
-
-	if (stencil.hasValue && stencilwrites != LOVE_UINT32_MAX)
-		gl.setStencilWriteMask(stencilwrites);
-
-	if (depth.hasValue && !hadDepthWrites)
-		gl.setDepthWrites(hadDepthWrites);
-=======
-	}
->>>>>>> 90fc1663
+	}
 
 	if (gl.bugs.clearRequiresDriverTextureStateUpdate && Shader::current)
 	{
@@ -1238,12 +1189,7 @@
 		auto attachRT = [&](const RenderTarget &rt)
 		{
 			bool renderbuffer = msaa > 1 || !rt.texture->isReadable();
-<<<<<<< HEAD
-			bool srgb = false;
-			OpenGL::TextureFormat fmt = OpenGL::convertPixelFormat(rt.texture->getPixelFormat(), renderbuffer, srgb);
-=======
 			OpenGL::TextureFormat fmt = OpenGL::convertPixelFormat(rt.texture->getPixelFormat(), renderbuffer);
->>>>>>> 90fc1663
 
 			if (fmt.framebufferAttachments[0] == GL_COLOR_ATTACHMENT0)
 			{
@@ -1557,17 +1503,10 @@
 		glStencilFunc(glcompare, value, readmask);
 		glStencilOp(GL_KEEP, GL_KEEP, glaction);
 	}
-<<<<<<< HEAD
 
 	if (writemask != gl.getStencilWriteMask())
 		gl.setStencilWriteMask(writemask);
 
-=======
-
-	if (writemask != gl.getStencilWriteMask())
-		gl.setStencilWriteMask(writemask);
-
->>>>>>> 90fc1663
 	state.stencil.action = action;
 	state.stencil.compare = compare;
 	state.stencil.value = value;
@@ -1638,7 +1577,6 @@
 {
 	if (!(blend == states.back().blend))
 		flushBatchedDraws();
-<<<<<<< HEAD
 
 	if (blend.operationRGB == BLENDOP_MAX || blend.operationA == BLENDOP_MAX
 		|| blend.operationRGB == BLENDOP_MIN || blend.operationA == BLENDOP_MIN)
@@ -1650,19 +1588,6 @@
 	if (blend.enable != gl.isStateEnabled(OpenGL::ENABLE_BLEND))
 		gl.setEnableState(OpenGL::ENABLE_BLEND, blend.enable);
 
-=======
-
-	if (blend.operationRGB == BLENDOP_MAX || blend.operationA == BLENDOP_MAX
-		|| blend.operationRGB == BLENDOP_MIN || blend.operationA == BLENDOP_MIN)
-	{
-		if (!capabilities.features[FEATURE_BLEND_MINMAX])
-			throw love::Exception("The 'min' and 'max' blend operations are not supported on this system.");
-	}
-
-	if (blend.enable != gl.isStateEnabled(OpenGL::ENABLE_BLEND))
-		gl.setEnableState(OpenGL::ENABLE_BLEND, blend.enable);
-
->>>>>>> 90fc1663
 	if (blend.enable)
 	{
 		GLenum opRGB  = getGLBlendOperation(blend.operationRGB);
@@ -1715,21 +1640,12 @@
 }
 
 Renderer Graphics::getRenderer() const
-<<<<<<< HEAD
 {
 	return RENDERER_OPENGL;
 }
 
 bool Graphics::usesGLSLES() const
 {
-=======
-{
-	return RENDERER_OPENGL;
-}
-
-bool Graphics::usesGLSLES() const
-{
->>>>>>> 90fc1663
 	return GLAD_ES_VERSION_2_0;
 }
 
@@ -1817,32 +1733,6 @@
 	}
 }
 
-<<<<<<< HEAD
-PixelFormat Graphics::getSizedFormat(PixelFormat format, bool rendertarget, bool readable) const
-{
-	uint32 requiredflags = 0;
-	if (rendertarget)
-		requiredflags |= PIXELFORMATUSAGEFLAGS_RENDERTARGET;
-	if (readable)
-		requiredflags |= PIXELFORMATUSAGEFLAGS_SAMPLE;
-
-	switch (format)
-	{
-	case PIXELFORMAT_NORMAL:
-		if (isGammaCorrect())
-			return PIXELFORMAT_RGBA8_UNORM_sRGB;
-		else if ((OpenGL::getPixelFormatUsageFlags(PIXELFORMAT_RGBA8_UNORM) & requiredflags) != requiredflags)
-			// 32-bit render targets don't have guaranteed support on GLES2.
-			return PIXELFORMAT_RGBA4_UNORM;
-		else
-			return PIXELFORMAT_RGBA8_UNORM;
-	case PIXELFORMAT_HDR:
-		return PIXELFORMAT_RGBA16_FLOAT;
-	default:
-		return format;
-	}
-}
-
 uint32 Graphics::computePixelFormatUsage(PixelFormat format, bool readable)
 {
 	uint32 usage = OpenGL::getPixelFormatUsageFlags(format);
@@ -1863,33 +1753,8 @@
 	{
 		GLuint texture = 0;
 		GLuint renderbuffer = 0;
-		bool sRGB = isPixelFormatSRGB(format);
-
-		OpenGL::TextureFormat fmt = OpenGL::convertPixelFormat(format, !readable, sRGB);
-=======
-uint32 Graphics::computePixelFormatUsage(PixelFormat format, bool readable)
-{
-	uint32 usage = OpenGL::getPixelFormatUsageFlags(format);
-
-	if (readable && (usage & PIXELFORMATUSAGEFLAGS_SAMPLE) == 0)
-		return 0;
-
-	// Even though we might have the necessary OpenGL version or extension,
-	// drivers are still allowed to throw FRAMEBUFFER_UNSUPPORTED when attaching
-	// a texture to a FBO whose format the driver doesn't like. So we should
-	// test with an actual FBO.
-	// Avoid the test for depth/stencil formats - not every GL version
-	// guarantees support for depth/stencil-only render targets (which we would
-	// need for the test below to work), and we already do some finagling in
-	// convertPixelFormat to try to use the best-supported internal
-	// depth/stencil format for a particular driver.
-	if ((usage & PIXELFORMATUSAGEFLAGS_RENDERTARGET) != 0 && !isPixelFormatDepthStencil(format))
-	{
-		GLuint texture = 0;
-		GLuint renderbuffer = 0;
 
 		OpenGL::TextureFormat fmt = OpenGL::convertPixelFormat(format, !readable);
->>>>>>> 90fc1663
 
 		GLuint current_fbo = gl.getFramebuffer(OpenGL::FRAMEBUFFER_ALL);
 
@@ -1911,11 +1776,7 @@
 			s.minFilter = s.magFilter = SamplerState::FILTER_NEAREST;
 			gl.setSamplerState(TEXTURE_2D, s);
 
-<<<<<<< HEAD
-			gl.rawTexStorage(TEXTURE_2D, 1, format, sRGB, 1, 1);
-=======
 			gl.rawTexStorage(TEXTURE_2D, 1, format, 1, 1);
->>>>>>> 90fc1663
 		}
 		else
 		{
@@ -1951,24 +1812,11 @@
 	return usage;
 }
 
-<<<<<<< HEAD
-bool Graphics::isPixelFormatSupported(PixelFormat format, uint32 usage, bool sRGB)
-{
-	if (sRGB)
-		format = getSRGBPixelFormat(format);
-
-	bool rendertarget = (usage & PIXELFORMATUSAGEFLAGS_RENDERTARGET) != 0;
+bool Graphics::isPixelFormatSupported(PixelFormat format, uint32 usage)
+{
+	format = getSizedFormat(format);
+
 	bool readable = (usage & PIXELFORMATUSAGEFLAGS_SAMPLE) != 0;
-
-	format = getSizedFormat(format, rendertarget, readable);
-
-=======
-bool Graphics::isPixelFormatSupported(PixelFormat format, uint32 usage)
-{
-	format = getSizedFormat(format);
-
-	bool readable = (usage & PIXELFORMATUSAGEFLAGS_SAMPLE) != 0;
->>>>>>> 90fc1663
 	return (usage & pixelFormatUsage[format][readable ? 1 : 0]) == usage;
 }
 
