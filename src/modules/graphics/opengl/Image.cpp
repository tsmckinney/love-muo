/**
 * Copyright (c) 2006-2015 LOVE Development Team
 *
 * This software is provided 'as-is', without any express or implied
 * warranty.  In no event will the authors be held liable for any damages
 * arising from the use of this software.
 *
 * Permission is granted to anyone to use this software for any purpose,
 * including commercial applications, and to alter it and redistribute it
 * freely, subject to the following restrictions:
 *
 * 1. The origin of this software must not be misrepresented; you must not
 *    claim that you wrote the original software. If you use this software
 *    in a product, an acknowledgment in the product documentation would be
 *    appreciated but is not required.
 * 2. Altered source versions must be plainly marked as such, and must not be
 *    misrepresented as being the original software.
 * 3. This notice may not be removed or altered from any source distribution.
 **/

#include "Image.h"

#include "common/int.h"

// STD
#include <cstring> // For memcpy
#include <algorithm> // for min/max

namespace love
{
namespace graphics
{
namespace opengl
{

int Image::imageCount = 0;

float Image::maxMipmapSharpness = 0.0f;

Texture::FilterMode Image::defaultMipmapFilter = Texture::FILTER_NEAREST;
float Image::defaultMipmapSharpness = 0.0f;

Image::Image(love::image::ImageData *data, const Flags &flags)
	: data(data)
	, cdata(nullptr)
	, texture(0)
	, mipmapSharpness(defaultMipmapSharpness)
	, compressed(false)
	, flags(flags)
	, usingDefaultTexture(false)
	, textureMemorySize(0)
{
	width = data->getWidth();
	height = data->getHeight();
	preload();

	++imageCount;
}

Image::Image(love::image::CompressedData *cdata, const Flags &flags)
	: data(nullptr)
	, cdata(cdata)
	, texture(0)
	, mipmapSharpness(defaultMipmapSharpness)
	, compressed(true)
	, flags(flags)
	, usingDefaultTexture(false)
	, textureMemorySize(0)
{
	width = cdata->getWidth(0);
	height = cdata->getHeight(0);

	if (flags.mipmaps)
	{
		// The mipmap texture data comes from the CompressedData in this case,
		// so we should make sure it has all necessary mipmap levels.
		if (cdata->getMipmapCount() < (int) log2(std::max(width, height)) + 1)
			throw love::Exception("Image cannot have mipmaps: compressed image data does not have all required mipmap levels.");
	}

	preload();

	++imageCount;
}

Image::~Image()
{
	unload();

	--imageCount;
}

love::image::ImageData *Image::getImageData() const
{
	return data.get();
}

love::image::CompressedData *Image::getCompressedData() const
{
	return cdata.get();
}

void Image::draw(float x, float y, float angle, float sx, float sy, float ox, float oy, float kx, float ky)
{
	Matrix t;
	t.setTransformation(x, y, angle, sx, sy, ox, oy, kx, ky);

	drawv(t, vertices);
}

void Image::drawq(Quad *quad, float x, float y, float angle, float sx, float sy, float ox, float oy, float kx, float ky)
{
	Matrix t;
	t.setTransformation(x, y, angle, sx, sy, ox, oy, kx, ky);

	drawv(t, quad->getVertices());
}

void Image::predraw()
{
	bind();
}

void Image::postdraw()
{
}

GLuint Image::getGLTexture() const
{
	return texture;
}

void Image::setFilter(const Texture::Filter &f)
{
	if (!validateFilter(f, flags.mipmaps))
	{
		if (f.mipmap != FILTER_NONE && !flags.mipmaps)
			throw love::Exception("Non-mipmapped image cannot have mipmap filtering.");
		else
			throw love::Exception("Invalid texture filter.");
	}

<<<<<<< HEAD
=======
	size_t prevmemsize = textureMemorySize;
	textureMemorySize = paddedWidth * paddedHeight * 4 * 1.3333;
	gl.updateTextureMemorySize(prevmemsize, textureMemorySize);
}

void Image::checkMipmapsCreated()
{
	if (mipmapsCreated || filter.mipmap == FILTER_NONE || usingDefaultTexture)
		return;

	if (isCompressed() && cdata.get() && hasCompressedTextureSupport(cdata->getFormat()))
		uploadCompressedMipmaps();
	else if (data.get())
		createMipmaps();
	else
		return;

	mipmapsCreated = true;
}

void Image::setFilter(const Texture::Filter &f)
{
	const Filter oldfilter = filter;
>>>>>>> b4f2a941
	filter = f;

	// We don't want filtering or (attempted) mipmaps on the default texture.
	if (usingDefaultTexture)
	{
		filter.mipmap = FILTER_NONE;
		filter.min = filter.mag = FILTER_NEAREST;
	}

	bind();
	gl.setTextureFilter(filter);
<<<<<<< HEAD
=======

	try
	{
		checkMipmapsCreated();
	}
	catch (love::Exception &)
	{
		// Don't keep the new mipmap filter if we can't create mipmaps.
		filter = oldfilter;
		gl.setTextureFilter(filter);
		throw;
	}
>>>>>>> b4f2a941
}

void Image::setWrap(const Texture::Wrap &w)
{
	wrap = w;

	bind();
	gl.setTextureWrap(w);
}

void Image::setMipmapSharpness(float sharpness)
{
	// LOD bias has the range (-maxbias, maxbias)
	mipmapSharpness = std::min(std::max(sharpness, -maxMipmapSharpness + 0.01f), maxMipmapSharpness - 0.01f);

	bind();

	// negative bias is sharper
	glTexParameterf(GL_TEXTURE_2D, GL_TEXTURE_LOD_BIAS, -mipmapSharpness);
}

float Image::getMipmapSharpness() const
{
	return mipmapSharpness;
}

void Image::bind() const
{
	if (texture != 0)
		gl.bindTexture(texture);
}

void Image::preload()
{
	// For colors.
	memset(vertices, 255, sizeof(Vertex)*4);

	vertices[0].x = 0;
	vertices[0].y = 0;
	vertices[1].x = 0;
	vertices[1].y = (float) height;
	vertices[2].x = (float) width;
	vertices[2].y = (float) height;
	vertices[3].x = (float) width;
	vertices[3].y = 0;

	vertices[0].s = 0;
	vertices[0].t = 0;
	vertices[1].s = 0;
	vertices[1].t = 1;
	vertices[2].s = 1;
	vertices[2].t = 1;
	vertices[3].s = 1;
	vertices[3].t = 0;

	if (flags.mipmaps)
		filter.mipmap = defaultMipmapFilter;
}

bool Image::load()
{
	return loadVolatile();
}

void Image::unload()
{
	return unloadVolatile();
}

void Image::generateMipmaps()
{
	// The GL_GENERATE_MIPMAP texparameter is set in loadVolatile if we don't
	// have support for glGenerateMipmap.
	if (flags.mipmaps && !isCompressed() &&
		(GLAD_VERSION_3_0 || GLAD_ARB_framebuffer_object))
	{
		// Driver bug: http://www.opengl.org/wiki/Common_Mistakes#Automatic_mipmap_generation
#if defined(LOVE_WINDOWS) || defined(LOVE_LINUX)
		if (gl.getVendor() == OpenGL::VENDOR_ATI_AMD)
			glEnable(GL_TEXTURE_2D);
#endif

		glGenerateMipmap(GL_TEXTURE_2D);
	}
}

void Image::loadTextureFromCompressedData()
{
	GLenum iformat = getCompressedFormat(cdata->getFormat());
	int count = flags.mipmaps ? cdata->getMipmapCount() : 1;

	// We have to inform OpenGL if the image doesn't have all mipmap levels.
	glTexParameteri(GL_TEXTURE_2D, GL_TEXTURE_MAX_LEVEL, count - 1);

	for (int i = 0; i < count; i++)
	{
		glCompressedTexImage2D(GL_TEXTURE_2D, i, iformat,
		                       cdata->getWidth(i), cdata->getHeight(i), 0,
		                       (GLsizei) cdata->getSize(i), cdata->getData(i));
	}
}

void Image::loadTextureFromImageData()
{
	GLenum iformat = flags.sRGB ? GL_SRGB8_ALPHA8 : GL_RGBA8;

	{
		love::thread::Lock lock(data->getMutex());
		glTexImage2D(GL_TEXTURE_2D, 0, iformat, width, height, 0, GL_RGBA,
		             GL_UNSIGNED_BYTE, data->getData());
	}

	generateMipmaps();
}

bool Image::loadVolatile()
{
	if (flags.sRGB && !hasSRGBSupport())
		throw love::Exception("sRGB images are not supported on this system.");

	if (isCompressed() && cdata.get() && !hasCompressedTextureSupport(cdata->getFormat()))
	{
		const char *str;
		if (image::CompressedData::getConstant(cdata->getFormat(), str))
		{
			throw love::Exception("Cannot create image: "
			      "%s compressed images are not supported on this system.", str);
		}
		else
			throw love::Exception("cannot create image: format is not supported on this system.");
	}

	if (maxMipmapSharpness == 0.0f)
		glGetFloatv(GL_MAX_TEXTURE_LOD_BIAS, &maxMipmapSharpness);

	glGenTextures(1, &texture);
	gl.bindTexture(texture);

	gl.setTextureFilter(filter);
	gl.setTextureWrap(wrap);
	setMipmapSharpness(mipmapSharpness);

	// Use a default texture if the size is too big for the system.
	if (width > gl.getMaxTextureSize() || height > gl.getMaxTextureSize())
	{
		loadDefaultTexture();
		return true;
	}

	if (!flags.mipmaps)
		glTexParameteri(GL_TEXTURE_2D, GL_TEXTURE_MAX_LEVEL, 0);

	if (flags.mipmaps && !isCompressed() &&
		!(GLAD_VERSION_3_0 || GLAD_ARB_framebuffer_object))
	{
		// Auto-generate mipmaps every time the texture is modified, if
		// glGenerateMipmap isn't supported.
		glTexParameteri(GL_TEXTURE_2D, GL_GENERATE_MIPMAP, GL_TRUE);
	}

	while (glGetError() != GL_NO_ERROR); // Clear errors.

	try
	{
		if (isCompressed())
			loadTextureFromCompressedData();
		else
			loadTextureFromImageData();

		GLenum glerr = glGetError();
		if (glerr != GL_NO_ERROR)
			throw love::Exception("Cannot create image (error code 0x%x)", glerr);
	}
	catch (love::Exception &)
	{
		gl.deleteTexture(texture);
		texture = 0;
		throw;
	}

	size_t prevmemsize = textureMemorySize;

	if (isCompressed())
	{
		textureMemorySize = 0;
		for (int i = 0; i < (flags.mipmaps ? cdata->getMipmapCount() : 1); i++)
			textureMemorySize += cdata->getSize(i);
	}
	else
	{
		textureMemorySize = width * height * 4;
		if (flags.mipmaps)
			textureMemorySize *= 1.333;
	}

	gl.updateTextureMemorySize(prevmemsize, textureMemorySize);

	usingDefaultTexture = false;
	return true;
}

void Image::unloadVolatile()
{
	// Delete the hardware texture.
	if (texture != 0)
	{
		gl.deleteTexture(texture);
		texture = 0;

		gl.updateTextureMemorySize(textureMemorySize, 0);
		textureMemorySize = 0;
	}
}

bool Image::refresh(int xoffset, int yoffset, int w, int h)
{
	// No effect if the texture hasn't been created yet.
	if (texture == 0 || usingDefaultTexture)
		return false;

	if (xoffset < 0 || yoffset < 0 || w <= 0 || h <= 0 ||
		(xoffset + w) > width || (yoffset + h) > height)
	{
		throw love::Exception("Invalid rectangle dimensions.");
	}

	bind();

	if (isCompressed())
		loadTextureFromCompressedData();
	else
	{
		const image::pixel *pdata = (const image::pixel *) data->getData();
		pdata += yoffset * data->getWidth() + xoffset;

		{
			thread::Lock lock(data->getMutex());
			glTexSubImage2D(GL_TEXTURE_2D, 0, xoffset, yoffset, w, h, GL_RGBA,
							GL_UNSIGNED_BYTE, pdata);
		}

		generateMipmaps();
	}

	return true;
}

const Image::Flags &Image::getFlags() const
{
	return flags;
}

void Image::loadDefaultTexture()
{
	usingDefaultTexture = true;

	bind();
	setFilter(filter);

	// A nice friendly checkerboard to signify invalid textures...
	GLubyte px[] = {0xFF,0xFF,0xFF,0xFF, 0xC0,0xC0,0xC0,0xFF,
	                0xC0,0xC0,0xC0,0xFF, 0xFF,0xFF,0xFF,0xFF};

	glTexImage2D(GL_TEXTURE_2D, 0, GL_RGBA8, 2, 2, 0, GL_RGBA, GL_UNSIGNED_BYTE, px);
}

void Image::drawv(const Matrix &t, const Vertex *v)
{
	OpenGL::TempTransform transform(gl);
	transform.get() *= t;

	predraw();

	glEnableVertexAttribArray(ATTRIB_POS);
	glEnableVertexAttribArray(ATTRIB_TEXCOORD);

	glVertexAttribPointer(ATTRIB_POS, 2, GL_FLOAT, GL_FALSE, sizeof(Vertex), &v[0].x);
	glVertexAttribPointer(ATTRIB_TEXCOORD, 2, GL_FLOAT, GL_FALSE, sizeof(Vertex), &v[0].s);

	gl.prepareDraw();
	gl.drawArrays(GL_TRIANGLE_FAN, 0, 4);

	glDisableVertexAttribArray(ATTRIB_TEXCOORD);
	glDisableVertexAttribArray(ATTRIB_POS);

	postdraw();
}

void Image::setDefaultMipmapSharpness(float sharpness)
{
	defaultMipmapSharpness = sharpness;
}

float Image::getDefaultMipmapSharpness()
{
	return defaultMipmapSharpness;
}

void Image::setDefaultMipmapFilter(Texture::FilterMode f)
{
	defaultMipmapFilter = f;
}

Texture::FilterMode Image::getDefaultMipmapFilter()
{
	return defaultMipmapFilter;
}

bool Image::isCompressed() const
{
	return compressed;
}

GLenum Image::getCompressedFormat(image::CompressedData::Format cformat) const
{
	switch (cformat)
	{
	case image::CompressedData::FORMAT_DXT1:
		if (flags.sRGB)
			return GL_COMPRESSED_SRGB_S3TC_DXT1_EXT;
		else
			return GL_COMPRESSED_RGB_S3TC_DXT1_EXT;
	case image::CompressedData::FORMAT_DXT3:
		if (flags.sRGB)
			return GL_COMPRESSED_SRGB_ALPHA_S3TC_DXT3_EXT;
		else
			return GL_COMPRESSED_RGBA_S3TC_DXT3_EXT;
	case image::CompressedData::FORMAT_DXT5:
		if (flags.sRGB)
			return GL_COMPRESSED_SRGB_ALPHA_S3TC_DXT5_EXT;
		else
			return GL_COMPRESSED_RGBA_S3TC_DXT5_EXT;
	case image::CompressedData::FORMAT_BC4:
		return GL_COMPRESSED_RED_RGTC1;
	case image::CompressedData::FORMAT_BC4s:
		return GL_COMPRESSED_SIGNED_RED_RGTC1;
	case image::CompressedData::FORMAT_BC5:
		return GL_COMPRESSED_RG_RGTC2;
	case image::CompressedData::FORMAT_BC5s:
		return GL_COMPRESSED_SIGNED_RG_RGTC2;
	case image::CompressedData::FORMAT_BC6H:
		return GL_COMPRESSED_RGB_BPTC_UNSIGNED_FLOAT;
	case image::CompressedData::FORMAT_BC6Hs:
		return GL_COMPRESSED_RGB_BPTC_SIGNED_FLOAT;
	case image::CompressedData::FORMAT_BC7:
		if (flags.sRGB)
			return GL_COMPRESSED_SRGB_ALPHA_BPTC_UNORM;
		else
			return GL_COMPRESSED_RGBA_BPTC_UNORM;
	case image::CompressedData::FORMAT_BC7SRGB:
		return GL_COMPRESSED_SRGB_ALPHA_BPTC_UNORM;
	default:
		if (flags.sRGB)
			return GL_SRGB8_ALPHA8;
		else
			return GL_RGBA8;
	}
}

bool Image::hasAnisotropicFilteringSupport()
{
	return GLAD_EXT_texture_filter_anisotropic;
}

bool Image::hasCompressedTextureSupport(image::CompressedData::Format format)
{
	switch (format)
	{
	case image::CompressedData::FORMAT_DXT1:
		return GLAD_EXT_texture_compression_s3tc || GLAD_EXT_texture_compression_dxt1;
	case image::CompressedData::FORMAT_DXT3:
		return GLAD_EXT_texture_compression_s3tc || GLAD_ANGLE_texture_compression_dxt3;
	case image::CompressedData::FORMAT_DXT5:
		return GLAD_EXT_texture_compression_s3tc || GLAD_ANGLE_texture_compression_dxt5;
	case image::CompressedData::FORMAT_BC4:
	case image::CompressedData::FORMAT_BC4s:
	case image::CompressedData::FORMAT_BC5:
	case image::CompressedData::FORMAT_BC5s:
		return (GLAD_VERSION_3_0 || GLAD_ARB_texture_compression_rgtc || GLAD_EXT_texture_compression_rgtc);
	case image::CompressedData::FORMAT_BC6H:
	case image::CompressedData::FORMAT_BC6Hs:
	case image::CompressedData::FORMAT_BC7:
	case image::CompressedData::FORMAT_BC7SRGB:
		return GLAD_VERSION_4_2 || GLAD_ARB_texture_compression_bptc;
	default:
		return false;
	}
}

bool Image::hasSRGBSupport()
{
	return GLAD_VERSION_2_1 || GLAD_EXT_texture_sRGB;
}

bool Image::getConstant(const char *in, FlagType &out)
{
	return flagNames.find(in, out);
}

bool Image::getConstant(FlagType in, const char *&out)
{
	return flagNames.find(in, out);
}

StringMap<Image::FlagType, Image::FLAG_TYPE_MAX_ENUM>::Entry Image::flagNameEntries[] =
{
	{"mipmaps", Image::FLAG_TYPE_MIPMAPS},
	{"srgb", Image::FLAG_TYPE_SRGB},
};

StringMap<Image::FlagType, Image::FLAG_TYPE_MAX_ENUM> Image::flagNames(Image::flagNameEntries, sizeof(Image::flagNameEntries));

} // opengl
} // graphics
} // love<|MERGE_RESOLUTION|>--- conflicted
+++ resolved
@@ -140,32 +140,6 @@
 			throw love::Exception("Invalid texture filter.");
 	}
 
-<<<<<<< HEAD
-=======
-	size_t prevmemsize = textureMemorySize;
-	textureMemorySize = paddedWidth * paddedHeight * 4 * 1.3333;
-	gl.updateTextureMemorySize(prevmemsize, textureMemorySize);
-}
-
-void Image::checkMipmapsCreated()
-{
-	if (mipmapsCreated || filter.mipmap == FILTER_NONE || usingDefaultTexture)
-		return;
-
-	if (isCompressed() && cdata.get() && hasCompressedTextureSupport(cdata->getFormat()))
-		uploadCompressedMipmaps();
-	else if (data.get())
-		createMipmaps();
-	else
-		return;
-
-	mipmapsCreated = true;
-}
-
-void Image::setFilter(const Texture::Filter &f)
-{
-	const Filter oldfilter = filter;
->>>>>>> b4f2a941
 	filter = f;
 
 	// We don't want filtering or (attempted) mipmaps on the default texture.
@@ -177,21 +151,6 @@
 
 	bind();
 	gl.setTextureFilter(filter);
-<<<<<<< HEAD
-=======
-
-	try
-	{
-		checkMipmapsCreated();
-	}
-	catch (love::Exception &)
-	{
-		// Don't keep the new mipmap filter if we can't create mipmaps.
-		filter = oldfilter;
-		gl.setTextureFilter(filter);
-		throw;
-	}
->>>>>>> b4f2a941
 }
 
 void Image::setWrap(const Texture::Wrap &w)
