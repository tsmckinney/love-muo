/**
 * Copyright (c) 2006-2023 LOVE Development Team
 *
 * This software is provided 'as-is', without any express or implied
 * warranty.  In no event will the authors be held liable for any damages
 * arising from the use of this software.
 *
 * Permission is granted to anyone to use this software for any purpose,
 * including commercial applications, and to alter it and redistribute it
 * freely, subject to the following restrictions:
 *
 * 1. The origin of this software must not be misrepresented; you must not
 *    claim that you wrote the original software. If you use this software
 *    in a product, an acknowledgment in the product documentation would be
 *    appreciated but is not required.
 * 2. Altered source versions must be plainly marked as such, and must not be
 *    misrepresented as being the original software.
 * 3. This notice may not be removed or altered from any source distribution.
 **/

#ifndef LOVE_GRAPHICS_OPENGL_GRAPHICS_H
#define LOVE_GRAPHICS_OPENGL_GRAPHICS_H

// STD
#include <stack>
#include <vector>
#include <unordered_map>

// OpenGL
#include "OpenGL.h"

// LOVE
#include "graphics/Graphics.h"
#include "common/Color.h"

#include "image/Image.h"
#include "image/ImageData.h"

#include "Texture.h"
#include "Shader.h"

#include "libraries/xxHash/xxhash.h"

namespace love
{

namespace graphics
{
namespace opengl
{

class Graphics final : public love::graphics::Graphics
{
public:

	Graphics();
	virtual ~Graphics();

	// Implements Module.
	const char *getName() const override;

	love::graphics::Texture *newTexture(const Texture::Settings &settings, const Texture::Slices *data = nullptr) override;
	love::graphics::Buffer *newBuffer(const Buffer::Settings &settings, const std::vector<Buffer::DataDeclaration> &format, const void *data, size_t size, size_t arraylength) override;

	Matrix4 computeDeviceProjection(const Matrix4 &projection, bool rendertotexture) const override;

	void setViewportSize(int width, int height, int pixelwidth, int pixelheight) override;
	bool setMode(void *context, int width, int height, int pixelwidth, int pixelheight, bool windowhasstencil, int msaa) override;
	void unSetMode() override;

	void setActive(bool active) override;

	bool dispatch(love::graphics::Shader *shader, int x, int y, int z) override;
	bool dispatch(love::graphics::Shader *shader, love::graphics::Buffer *indirectargs, size_t argsoffset) override;

	void draw(const DrawCommand &cmd) override;
	void draw(const DrawIndexedCommand &cmd) override;
	void drawQuads(int start, int count, const VertexAttributes &attributes, const BufferBindings &buffers, love::graphics::Texture *texture) override;

	void clear(OptionalColorD color, OptionalInt stencil, OptionalDouble depth) override;
	void clear(const std::vector<OptionalColorD> &colors, OptionalInt stencil, OptionalDouble depth) override;

	void discard(const std::vector<bool> &colorbuffers, bool depthstencil) override;

	void present(void *screenshotCallbackData) override;

	int getRequestedBackbufferMSAA() const override;
	int getBackbufferMSAA() const override;

	void setColor(Colorf c) override;

	void setScissor(const Rect &rect) override;
	void setScissor() override;

	void setStencilMode(StencilAction action, CompareMode compare, int value, uint32 readmask, uint32 writemask) override;

	void setDepthMode(CompareMode compare, bool write) override;

	void setFrontFaceWinding(Winding winding) override;

	void setColorMask(ColorChannelMask mask) override;

	void setBlendState(const BlendState &blend) override;

	void setPointSize(float size) override;

	void setWireframe(bool enable) override;

<<<<<<< HEAD
	PixelFormat getSizedFormat(PixelFormat format, bool rendertarget, bool readable) const override;
	bool isPixelFormatSupported(PixelFormat format, uint32 usage, bool sRGB = false) override;
=======
	bool isPixelFormatSupported(PixelFormat format, uint32 usage) override;
>>>>>>> 90fc1663
	Renderer getRenderer() const override;
	bool usesGLSLES() const override;
	RendererInfo getRendererInfo() const override;

	// Internal use.
	void cleanupRenderTexture(love::graphics::Texture *texture);

	void *getBufferMapMemory(size_t size);
	void releaseBufferMapMemory(void *mem);

private:

	struct CachedFBOHasher
	{
		size_t operator() (const RenderTargets &rts) const
		{
			RenderTarget hashtargets[MAX_COLOR_RENDER_TARGETS + 1];
			int hashcount = 0;

			for (size_t i = 0; i < rts.colors.size(); i++)
				hashtargets[hashcount++] = rts.colors[i];

			if (rts.depthStencil.texture != nullptr)
				hashtargets[hashcount++] = rts.depthStencil;
			else if (rts.temporaryRTFlags != 0)
				hashtargets[hashcount++] = RenderTarget(nullptr, -1, rts.temporaryRTFlags);

			return XXH32(hashtargets, sizeof(RenderTarget) * hashcount, 0);
		}
	};

	love::graphics::ShaderStage *newShaderStageInternal(ShaderStageType stage, const std::string &cachekey, const std::string &source, bool gles) override;
	love::graphics::Shader *newShaderInternal(StrongRef<love::graphics::ShaderStage> stages[SHADERSTAGE_MAX_ENUM]) override;
	love::graphics::StreamBuffer *newStreamBuffer(BufferUsage type, size_t size) override;

	love::graphics::GraphicsReadback *newReadbackInternal(ReadbackMethod method, love::graphics::Buffer *buffer, size_t offset, size_t size, data::ByteData *dest, size_t destoffset) override;
	love::graphics::GraphicsReadback *newReadbackInternal(ReadbackMethod method, love::graphics::Texture *texture, int slice, int mipmap, const Rect &rect, image::ImageData *dest, int destx, int desty) override;

	void setRenderTargetsInternal(const RenderTargets &rts, int pixelw, int pixelh, bool hasSRGBtexture) override;
	void initCapabilities() override;
	void getAPIStats(int &shaderswitches) const override;

	void endPass(bool presenting);
	GLuint bindCachedFBO(const RenderTargets &targets);
	void discard(OpenGL::FramebufferTarget target, const std::vector<bool> &colorbuffers, bool depthstencil);

	void updateBackbuffer(int width, int height, int pixelwidth, int pixelheight, int msaa);
	GLuint getInternalBackbufferFBO() const;
	GLuint getSystemBackbufferFBO() const;

	void setDebug(bool enable);

	uint32 computePixelFormatUsage(PixelFormat format, bool readable);

	std::unordered_map<RenderTargets, GLuint, CachedFBOHasher> framebufferObjects;
	bool windowHasStencil;
	GLuint mainVAO;

	StrongRef<love::graphics::Texture> internalBackbuffer;
	StrongRef<love::graphics::Texture> internalBackbufferDepthStencil;
	GLuint internalBackbufferFBO;
	int requestedBackbufferMSAA;

	char *bufferMapMemory;
	size_t bufferMapMemorySize;

	// Only needed for buffer types that can be bound to shaders.
	StrongRef<love::graphics::Buffer> defaultBuffers[BUFFERUSAGE_MAX_ENUM];

	// [non-readable, readable]
	uint32 pixelFormatUsage[PIXELFORMAT_MAX_ENUM][2];

}; // Graphics

} // opengl
} // graphics
} // love

#endif // LOVE_GRAPHICS_OPENGL_GRAPHICS_H<|MERGE_RESOLUTION|>--- conflicted
+++ resolved
@@ -106,12 +106,7 @@
 
 	void setWireframe(bool enable) override;
 
-<<<<<<< HEAD
-	PixelFormat getSizedFormat(PixelFormat format, bool rendertarget, bool readable) const override;
-	bool isPixelFormatSupported(PixelFormat format, uint32 usage, bool sRGB = false) override;
-=======
 	bool isPixelFormatSupported(PixelFormat format, uint32 usage) override;
->>>>>>> 90fc1663
 	Renderer getRenderer() const override;
 	bool usesGLSLES() const override;
 	RendererInfo getRendererInfo() const override;
