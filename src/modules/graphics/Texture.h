--- conflicted
+++ resolved
@@ -99,7 +99,6 @@
 	};
 
 	enum MipmapFilterMode
-<<<<<<< HEAD
 	{
 		MIPMAP_FILTER_NONE,
 		MIPMAP_FILTER_LINEAR,
@@ -197,105 +196,6 @@
 		OptionalBool readable;
 	};
 
-=======
-	{
-		MIPMAP_FILTER_NONE,
-		MIPMAP_FILTER_LINEAR,
-		MIPMAP_FILTER_NEAREST,
-		MIPMAP_FILTER_MAX_ENUM
-	};
-
-	FilterMode minFilter = FILTER_LINEAR;
-	FilterMode magFilter = FILTER_LINEAR;
-	MipmapFilterMode mipmapFilter = MIPMAP_FILTER_NONE;
-
-	WrapMode wrapU = WRAP_CLAMP;
-	WrapMode wrapV = WRAP_CLAMP;
-	WrapMode wrapW = WRAP_CLAMP;
-
-	float lodBias = 0.0f;
-
-	uint8 maxAnisotropy = 1;
-
-	uint8 minLod = 0;
-	uint8 maxLod = LOVE_UINT8_MAX;
-
-	Optional<CompareMode> depthSampleMode;
-
-	uint64 toKey() const;
-	static SamplerState fromKey(uint64 key);
-
-	static bool isClampZeroOrOne(WrapMode w);
-
-	static bool getConstant(const char *in, FilterMode &out);
-	static bool getConstant(FilterMode in, const char *&out);
-	static std::vector<std::string> getConstants(FilterMode);
-
-	static bool getConstant(const char *in, MipmapFilterMode &out);
-	static bool getConstant(MipmapFilterMode in, const char *&out);
-	static std::vector<std::string> getConstants(MipmapFilterMode);
-
-	static bool getConstant(const char *in, WrapMode &out);
-	static bool getConstant(WrapMode in, const char *&out);
-	static std::vector<std::string> getConstants(WrapMode);
-};
-
-/**
- * Base class for 2D textures. All textures can be drawn with Quads, have a
- * width and height, and have filter and wrap modes.
- **/
-class Texture : public Drawable, public Resource
-{
-public:
-
-	static love::Type type;
-	static int textureCount;
-
-	enum MipmapsMode
-	{
-		MIPMAPS_NONE,
-		MIPMAPS_MANUAL,
-		MIPMAPS_AUTO,
-		MIPMAPS_MAX_ENUM
-	};
-
-	enum SettingType
-	{
-		SETTING_WIDTH,
-		SETTING_HEIGHT,
-		SETTING_LAYERS,
-		SETTING_MIPMAPS,
-		SETTING_MIPMAP_COUNT,
-		SETTING_FORMAT,
-		SETTING_LINEAR,
-		SETTING_TYPE,
-		SETTING_DPI_SCALE,
-		SETTING_MSAA,
-		SETTING_RENDER_TARGET,
-		SETTING_COMPUTE_WRITE,
-		SETTING_READABLE,
-		SETTING_MAX_ENUM
-	};
-
-	// Size and format will be overridden by ImageData when supplied.
-	struct Settings
-	{
-		int width  = 1;
-		int height = 1;
-		int layers = 1; // depth for 3D textures
-		TextureType type = TEXTURE_2D;
-		MipmapsMode mipmaps = MIPMAPS_NONE;
-		int mipmapCount = 0; // only used when > 0.
-		PixelFormat format = PIXELFORMAT_NORMAL;
-		bool linear = false;
-		float dpiScale = 1.0f;
-		int msaa = 1;
-		bool renderTarget = false;
-		bool computeWrite = false;
-		OptionalBool readable;
-	};
-
->>>>>>> 90fc1663
 	struct Slices
 	{
 	public:
@@ -425,11 +325,6 @@
 
 	MipmapsMode mipmapsMode;
 
-<<<<<<< HEAD
-	bool sRGB;
-
-=======
->>>>>>> 90fc1663
 	int width;
 	int height;
 
