/**
 * Copyright (c) 2006-2023 LOVE Development Team
 *
 * This software is provided 'as-is', without any express or implied
 * warranty.  In no event will the authors be held liable for any damages
 * arising from the use of this software.
 *
 * Permission is granted to anyone to use this software for any purpose,
 * including commercial applications, and to alter it and redistribute it
 * freely, subject to the following restrictions:
 *
 * 1. The origin of this software must not be misrepresented; you must not
 *    claim that you wrote the original software. If you use this software
 *    in a product, an acknowledgment in the product documentation would be
 *    appreciated but is not required.
 * 2. Altered source versions must be plainly marked as such, and must not be
 *    misrepresented as being the original software.
 * 3. This notice may not be removed or altered from any source distribution.
 **/

#include "wrap_Texture.h"
#include "Graphics.h"

namespace love
{
namespace graphics
{

Texture *luax_checktexture(lua_State *L, int idx)
{
	return luax_checktype<Texture>(L, idx);
}

int w_Texture_getTextureType(lua_State *L)
{
	Texture *t = luax_checktexture(L, 1);
	const char *tstr;
	if (!Texture::getConstant(t->getTextureType(), tstr))
		return luax_enumerror(L, "texture type", Texture::getConstants(TEXTURE_MAX_ENUM), tstr);
	lua_pushstring(L, tstr);
	return 1;
}

static int w__optMipmap(lua_State *L, Texture *t, int idx)
{
	int mipmap = 0;

	if (!lua_isnoneornil(L, idx))
	{
		mipmap = (int) luaL_checkinteger(L, idx) - 1;

		if (mipmap < 0 || mipmap >= t->getMipmapCount())
			luaL_error(L, "Invalid mipmap index: %d", mipmap + 1);
	}

	return mipmap;
}

int w_Texture_getWidth(lua_State *L)
{
	Texture *t = luax_checktexture(L, 1);
	lua_pushnumber(L, t->getWidth(w__optMipmap(L, t, 2)));
	return 1;
}

int w_Texture_getHeight(lua_State *L)
{
	Texture *t = luax_checktexture(L, 1);
	lua_pushnumber(L, t->getHeight(w__optMipmap(L, t, 2)));
	return 1;
}

int w_Texture_getDimensions(lua_State *L)
{
	Texture *t = luax_checktexture(L, 1);
	int mipmap = w__optMipmap(L, t, 2);
	lua_pushnumber(L, t->getWidth(mipmap));
	lua_pushnumber(L, t->getHeight(mipmap));
	return 2;
}

int w_Texture_getDepth(lua_State *L)
{
	Texture *t = luax_checktexture(L, 1);
	lua_pushnumber(L, t->getDepth(w__optMipmap(L, t, 2)));
	return 1;
}

int w_Texture_getLayerCount(lua_State *L)
{
	Texture *t = luax_checktexture(L, 1);
	lua_pushnumber(L, t->getLayerCount());
	return 1;
}

int w_Texture_getMipmapCount(lua_State *L)
{
	Texture *t = luax_checktexture(L, 1);
	lua_pushnumber(L, t->getMipmapCount());
	return 1;
}

int w_Texture_getPixelWidth(lua_State *L)
{
	Texture *t = luax_checktexture(L, 1);
	lua_pushnumber(L, t->getPixelWidth(w__optMipmap(L, t, 2)));
	return 1;
}

int w_Texture_getPixelHeight(lua_State *L)
{
	Texture *t = luax_checktexture(L, 1);
	lua_pushnumber(L, t->getPixelHeight(w__optMipmap(L, t, 2)));
	return 1;
}

int w_Texture_getPixelDimensions(lua_State *L)
{
	Texture *t = luax_checktexture(L, 1);
	int mipmap = w__optMipmap(L, t, 2);
	lua_pushnumber(L, t->getPixelWidth(mipmap));
	lua_pushnumber(L, t->getPixelHeight(mipmap));
	return 2;
}

int w_Texture_getDPIScale(lua_State *L)
{
	Texture *t = luax_checktexture(L, 1);
	lua_pushnumber(L, t->getDPIScale());
	return 1;
}

int w_Texture_isFormatLinear(lua_State *L)
{
	Texture *t = luax_checktexture(L, 1);
	luax_pushboolean(L, t->isFormatLinear());
	return 1;
}

int w_Texture_isCompressed(lua_State *L)
{
	Texture *t = luax_checktexture(L, 1);
	luax_pushboolean(L, t->isCompressed());
	return 1;
}

int w_Texture_getMSAA(lua_State *L)
{
	Texture *t = luax_checktexture(L, 1);
	lua_pushinteger(L, t->getMSAA());
	return 1;
}

int w_Texture_setFilter(lua_State *L)
{
	Texture *t = luax_checktexture(L, 1);
	SamplerState s = t->getSamplerState();

	const char *minstr = luaL_checkstring(L, 2);
	const char *magstr = luaL_optstring(L, 3, minstr);

	if (!SamplerState::getConstant(minstr, s.minFilter))
		return luax_enumerror(L, "filter mode", SamplerState::getConstants(s.minFilter), minstr);
	if (!SamplerState::getConstant(magstr, s.magFilter))
		return luax_enumerror(L, "filter mode", SamplerState::getConstants(s.magFilter), magstr);

	s.maxAnisotropy = std::min(std::max(1, (int) luaL_optnumber(L, 4, 1.0)), LOVE_UINT8_MAX);

	luax_catchexcept(L, [&](){ t->setSamplerState(s); });
	return 0;
}

int w_Texture_getFilter(lua_State *L)
{
	Texture *t = luax_checktexture(L, 1);
	const SamplerState &s = t->getSamplerState();

	const char *minstr = nullptr;
	const char *magstr = nullptr;

	if (!SamplerState::getConstant(s.minFilter, minstr))
		return luaL_error(L, "Unknown filter mode.");
	if (!SamplerState::getConstant(s.magFilter, magstr))
		return luaL_error(L, "Unknown filter mode.");

	lua_pushstring(L, minstr);
	lua_pushstring(L, magstr);
	lua_pushnumber(L, s.maxAnisotropy);
	return 3;
}

int w_Texture_setMipmapFilter(lua_State *L)
{
	Texture *t = luax_checktexture(L, 1);
	SamplerState s = t->getSamplerState();

	// Mipmapping is disabled if no argument is given.
	if (lua_isnoneornil(L, 2))
		s.mipmapFilter = SamplerState::MIPMAP_FILTER_NONE;
	else
	{
		const char *mipmapstr = luaL_checkstring(L, 2);
		if (!SamplerState::getConstant(mipmapstr, s.mipmapFilter))
			return luax_enumerror(L, "filter mode", SamplerState::getConstants(s.mipmapFilter), mipmapstr);
	}

	s.lodBias = -((float) luaL_optnumber(L, 3, 0.0));

	luax_catchexcept(L, [&](){ t->setSamplerState(s); });
	return 0;
}

int w_Texture_getMipmapFilter(lua_State *L)
{
	Texture *t = luax_checktexture(L, 1);
	const SamplerState &s = t->getSamplerState();

	const char *mipmapstr;
	if (SamplerState::getConstant(s.mipmapFilter, mipmapstr))
		lua_pushstring(L, mipmapstr);
	else
		lua_pushnil(L); // only return a mipmap filter if mipmapping is enabled

	lua_pushnumber(L, -s.lodBias);
	return 2;
}

int w_Texture_setWrap(lua_State *L)
{
	Texture *t = luax_checktexture(L, 1);
	SamplerState s = t->getSamplerState();

	const char *sstr = luaL_checkstring(L, 2);
	const char *tstr = luaL_optstring(L, 3, sstr);
	const char *rstr = luaL_optstring(L, 4, sstr);

	if (!SamplerState::getConstant(sstr, s.wrapU))
		return luax_enumerror(L, "wrap mode", SamplerState::getConstants(s.wrapU), sstr);
	if (!SamplerState::getConstant(tstr, s.wrapV))
		return luax_enumerror(L, "wrap mode", SamplerState::getConstants(s.wrapV), tstr);
	if (!SamplerState::getConstant(rstr, s.wrapW))
		return luax_enumerror(L, "wrap mode", SamplerState::getConstants(s.wrapW), rstr);

	luax_catchexcept(L, [&](){ t->setSamplerState(s); });
	return 0;
}

int w_Texture_getWrap(lua_State *L)
{
	Texture *t = luax_checktexture(L, 1);
	const SamplerState &s = t->getSamplerState();

	const char *sstr = nullptr;
	const char *tstr = nullptr;
	const char *rstr = nullptr;

	if (!SamplerState::getConstant(s.wrapU, sstr))
		return luaL_error(L, "Unknown wrap mode.");
	if (!SamplerState::getConstant(s.wrapV, tstr))
		return luaL_error(L, "Unknown wrap mode.");
	if (!SamplerState::getConstant(s.wrapW, rstr))
		return luaL_error(L, "Unknown wrap mode.");

	lua_pushstring(L, sstr);
	lua_pushstring(L, tstr);
	lua_pushstring(L, rstr);
	return 3;
}

int w_Texture_getFormat(lua_State *L)
{
	Texture *t = luax_checktexture(L, 1);
	PixelFormat format = t->getPixelFormat();
	const char *str;
	if (!getConstant(format, str))
		return luaL_error(L, "Unknown pixel format.");

	lua_pushstring(L, str);
	return 1;
}

<<<<<<< HEAD
int w_Texture_isRenderTarget(lua_State *L)
=======
int w_Texture_isCanvas(lua_State *L)
>>>>>>> defe811f
{
	Texture *t = luax_checktexture(L, 1);
	luax_pushboolean(L, t->isRenderTarget());
	return 1;
}

int w_Texture_isComputeWritable(lua_State *L)
{
	Texture *t = luax_checktexture(L, 1);
	luax_pushboolean(L, t->isComputeWritable());
	return 1;
}

int w_Texture_isReadable(lua_State *L)
{
	Texture *t = luax_checktexture(L, 1);
	luax_pushboolean(L, t->isReadable());
	return 1;
}

int w_Texture_setDepthSampleMode(lua_State *L)
{
	Texture *t = luax_checktexture(L, 1);
	SamplerState s = t->getSamplerState();

	s.depthSampleMode.hasValue = false;
	if (!lua_isnoneornil(L, 2))
	{
		const char *str = luaL_checkstring(L, 2);

		s.depthSampleMode.hasValue = true;
		if (!getConstant(str, s.depthSampleMode.value))
			return luax_enumerror(L, "compare mode", getConstants(s.depthSampleMode.value), str);
	}

	luax_catchexcept(L, [&](){ t->setSamplerState(s); });
	return 0;
}

int w_Texture_getDepthSampleMode(lua_State *L)
{
	Texture *t = luax_checktexture(L, 1);
	const SamplerState &s = t->getSamplerState();

	if (s.depthSampleMode.hasValue)
	{
		const char *str = nullptr;
		if (!getConstant(s.depthSampleMode.value, str))
			return luaL_error(L, "Unknown compare mode.");
		lua_pushstring(L, str);
	}
	else
		lua_pushnil(L);

	return 1;
}

int w_Texture_getMipmapMode(lua_State *L)
{
	Texture *t = luax_checktexture(L, 1);
	const char *str;
	if (!Texture::getConstant(t->getMipmapsMode(), str))
		return luax_enumerror(L, "mipmap mode", Texture::getConstants(Texture::MIPMAPS_MAX_ENUM), str);
	lua_pushstring(L, str);
	return 1;
}

int w_Texture_generateMipmaps(lua_State *L)
{
	Texture *t = luax_checktexture(L, 1);
	luax_catchexcept(L, [&]() { t->generateMipmaps(); });
	return 0;
}

int w_Texture_replacePixels(lua_State *L)
{
	Texture *t = luax_checktexture(L, 1);
	love::image::ImageData *id = luax_checktype<love::image::ImageData>(L, 2);

	int slice = 0;
	int mipmap = 0;
	int x = 0;
	int y = 0;
	bool reloadmipmaps = t->getMipmapsMode() == Texture::MIPMAPS_AUTO;

	if (t->getTextureType() != TEXTURE_2D)
		slice = (int) luaL_checkinteger(L, 3) - 1;

	mipmap = (int) luaL_optinteger(L, 4, 1) - 1;

	if (!lua_isnoneornil(L, 5))
	{
		x = (int) luaL_checkinteger(L, 5);
		y = (int) luaL_checkinteger(L, 6);

		if (reloadmipmaps)
			reloadmipmaps = luax_optboolean(L, 7, reloadmipmaps);
	}

	luax_catchexcept(L, [&](){ t->replacePixels(id, slice, mipmap, x, y, reloadmipmaps); });
	return 0;
}

int w_Texture_newImageData(lua_State *L)
{
	luax_markdeprecated(L, 1, "Texture:newImageData", API_METHOD, DEPRECATED_RENAMED, "love.graphics.readbackTexture");

	Texture *t = luax_checktexture(L, 1);

	int slice = 0;
	if (t->getTextureType() != TEXTURE_2D)
		slice = (int) luaL_checkinteger(L, 2) - 1;

	int mipmap = (int) luaL_optinteger(L, 3, 1) - 1;

	Rect rect = {0, 0, t->getPixelWidth(mipmap), t->getPixelHeight(mipmap)};
	if (!lua_isnoneornil(L, 4))
	{
		rect.x = (int) luaL_checkinteger(L, 4);
		rect.y = (int) luaL_checkinteger(L, 5);
		rect.w = (int) luaL_checkinteger(L, 6);
		rect.h = (int) luaL_checkinteger(L, 7);
	}

	auto gfx = Module::getInstance<Graphics>(Module::M_GRAPHICS);
	if (gfx == nullptr)
		return luaL_error(L, "Cannot find Graphics module.");

	love::image::ImageData *img = nullptr;
	luax_catchexcept(L, [&](){ img = gfx->readbackTexture(t, slice, mipmap, rect, nullptr, 0, 0); });

	luax_pushtype(L, img);
	img->release();
	return 1;
}

int w_Texture_renderTo(lua_State *L)
{
	Graphics::RenderTarget rt(luax_checktexture(L, 1));

	int args = lua_gettop(L);

	int startidx = 2;

	if (rt.texture->getTextureType() != TEXTURE_2D)
	{
		rt.slice = (int) luaL_checkinteger(L, 2) - 1;
		startidx++;
	}

	luaL_checktype(L, startidx, LUA_TFUNCTION);

	auto graphics = Module::getInstance<Graphics>(Module::M_GRAPHICS);

	if (graphics)
	{
		// Save the current render targets so we can restore them when we're done.
		Graphics::RenderTargets oldtargets = graphics->getRenderTargets();

		for (auto c : oldtargets.colors)
			c.texture->retain();

		if (oldtargets.depthStencil.texture != nullptr)
			oldtargets.depthStencil.texture->retain();

		luax_catchexcept(L,
			[&]() { graphics->setRenderTarget(rt, 0); },
			[&](bool err)
			{
				if (err)
				{
					for (auto c : oldtargets.colors)
						c.texture->release();
				}
			}
		);

		int status = lua_pcall(L, args - startidx, 0, 0);

		graphics->setRenderTargets(oldtargets);

		for (auto c : oldtargets.colors)
			c.texture->release();

		if (oldtargets.depthStencil.texture != nullptr)
			oldtargets.depthStencil.texture->release();

		if (status != 0)
			return lua_error(L);
	}

	return 0;
}

const luaL_Reg w_Texture_functions[] =
{
	{ "getTextureType", w_Texture_getTextureType },
	{ "getWidth", w_Texture_getWidth },
	{ "getHeight", w_Texture_getHeight },
	{ "getDimensions", w_Texture_getDimensions },
	{ "getDepth", w_Texture_getDepth },
	{ "getLayerCount", w_Texture_getLayerCount },
	{ "getMipmapCount", w_Texture_getMipmapCount },
	{ "getPixelWidth", w_Texture_getPixelWidth },
	{ "getPixelHeight", w_Texture_getPixelHeight },
	{ "getPixelDimensions", w_Texture_getPixelDimensions },
	{ "getDPIScale", w_Texture_getDPIScale },
	{ "isFormatLinear", w_Texture_isFormatLinear },
	{ "isCompressed", w_Texture_isCompressed },
	{ "getMSAA", w_Texture_getMSAA },
	{ "setFilter", w_Texture_setFilter },
	{ "getFilter", w_Texture_getFilter },
	{ "setMipmapFilter", w_Texture_setMipmapFilter },
	{ "getMipmapFilter", w_Texture_getMipmapFilter },
	{ "setWrap", w_Texture_setWrap },
	{ "getWrap", w_Texture_getWrap },
	{ "getFormat", w_Texture_getFormat },
<<<<<<< HEAD
	{ "isRenderTarget", w_Texture_isRenderTarget },
=======
	{ "isCanvas", w_Texture_isCanvas },
>>>>>>> defe811f
	{ "isComputeWritable", w_Texture_isComputeWritable },
	{ "isReadable", w_Texture_isReadable },
	{ "getMipmapMode", w_Texture_getMipmapMode },
	{ "getDepthSampleMode", w_Texture_getDepthSampleMode },
	{ "setDepthSampleMode", w_Texture_setDepthSampleMode },
	{ "generateMipmaps", w_Texture_generateMipmaps },
	{ "replacePixels", w_Texture_replacePixels },
	{ "renderTo", w_Texture_renderTo },

	// Deprecated
	{ "newImageData", w_Texture_newImageData },

	{ 0, 0 }
};

extern "C" int luaopen_texture(lua_State *L)
{
	return luax_register_type(L, &Texture::type, w_Texture_functions, nullptr);
}

} // graphics
} // love<|MERGE_RESOLUTION|>--- conflicted
+++ resolved
@@ -279,11 +279,7 @@
 	return 1;
 }
 
-<<<<<<< HEAD
-int w_Texture_isRenderTarget(lua_State *L)
-=======
 int w_Texture_isCanvas(lua_State *L)
->>>>>>> defe811f
 {
 	Texture *t = luax_checktexture(L, 1);
 	luax_pushboolean(L, t->isRenderTarget());
@@ -501,11 +497,7 @@
 	{ "setWrap", w_Texture_setWrap },
 	{ "getWrap", w_Texture_getWrap },
 	{ "getFormat", w_Texture_getFormat },
-<<<<<<< HEAD
-	{ "isRenderTarget", w_Texture_isRenderTarget },
-=======
 	{ "isCanvas", w_Texture_isCanvas },
->>>>>>> defe811f
 	{ "isComputeWritable", w_Texture_isComputeWritable },
 	{ "isReadable", w_Texture_isReadable },
 	{ "getMipmapMode", w_Texture_getMipmapMode },
