/**
 * Copyright (c) 2006-2020 LOVE Development Team
 *
 * This software is provided 'as-is', without any express or implied
 * warranty.  In no event will the authors be held liable for any damages
 * arising from the use of this software.
 *
 * Permission is granted to anyone to use this software for any purpose,
 * including commercial applications, and to alter it and redistribute it
 * freely, subject to the following restrictions:
 *
 * 1. The origin of this software must not be misrepresented; you must not
 *    claim that you wrote the original software. If you use this software
 *    in a product, an acknowledgment in the product documentation would be
 *    appreciated but is not required.
 * 2. Altered source versions must be plainly marked as such, and must not be
 *    misrepresented as being the original software.
 * 3. This notice may not be removed or altered from any source distribution.
 **/

#include "wrap_Shader.h"
#include "wrap_Texture.h"
#include "math/MathModule.h"
#include "math/Transform.h"
#include "Graphics.h"

#include <string>
#include <algorithm>
#include <cmath>
#include <limits>

namespace love
{
namespace graphics
{

Shader *luax_checkshader(lua_State *L, int idx)
{
	return luax_checktype<Shader>(L, idx);
}

int w_Shader_getWarnings(lua_State *L)
{
	Shader *shader = luax_checkshader(L, 1);
	std::string warnings = shader->getWarnings();
	lua_pushstring(L, warnings.c_str());
	return 1;
}

static int _getCount(lua_State *L, int startidx, const Shader::UniformInfo *info)
{
	return std::min(std::max(lua_gettop(L) - startidx + 1, 1), info->count);
}

template <typename T, typename luaT, luaT (*checknum)(lua_State *, int)>
static void _updateNumbers(lua_State *L, int startidx, T *values, int components, int count)
{
	if (components == 1)
	{
		for (int i = 0; i < count; ++i)
			values[i] = (T) checknum(L, startidx + i);
	}
	else
	{
		for (int i = 0; i < count; i++)
		{
			luaL_checktype(L, startidx + i, LUA_TTABLE);

			for (int k = 1; k <= components; k++)
			{
				lua_rawgeti(L, startidx + i, k);
				values[i * components + k - 1] = (T) checknum(L, -1);
			}

			lua_pop(L, components);
		}
	}
}

int w_Shader_sendFloats(lua_State *L, int startidx, Shader *shader, const Shader::UniformInfo *info, bool colors)
{
	int count = _getCount(L, startidx, info);
	int components = info->components;
	float *values = info->floats;

	if (colors)
		_updateNumbers<float, lua_Number, luax_checknumberclamped01>(L, startidx, values, components, count);
	else
		_updateNumbers<float, lua_Number, luaL_checknumber>(L, startidx, values, components, count);

	if (colors && graphics::isGammaCorrect())
	{
		// alpha is always linear (when present).
		int gammacomponents = std::min(components, 3);

		for (int i = 0; i < count; i++)
		{
			for (int j = 0; j < gammacomponents; j++)
				values[i * components + j] = math::gammaToLinear(values[i * components + j]);
		}
	}

	luax_catchexcept(L, [&]() { shader->updateUniform(info, count); });
	return 0;
}

int w_Shader_sendInts(lua_State *L, int startidx, Shader *shader, const Shader::UniformInfo *info)
{
	int count = _getCount(L, startidx, info);
	_updateNumbers<int, lua_Integer, luaL_checkinteger>(L, startidx, info->ints, info->components, count);
	luax_catchexcept(L, [&]() { shader->updateUniform(info, count); });
	return 0;
}

int w_Shader_sendUnsignedInts(lua_State *L, int startidx, Shader *shader, const Shader::UniformInfo *info)
{
	int count = _getCount(L, startidx, info);
	_updateNumbers<unsigned int, lua_Integer, luaL_checkinteger>(L, startidx, info->uints, info->components, count);
	luax_catchexcept(L, [&]() { shader->updateUniform(info, count); });
	return 0;
}

int w_Shader_sendBooleans(lua_State *L, int startidx, Shader *shader, const Shader::UniformInfo *info)
{
	int count = _getCount(L, startidx, info);
	int components = info->components;

	// We have to send booleans as ints.
	int *values = info->ints;

	if (components == 1)
	{
		for (int i = 0; i < count; i++)
		{
			luaL_checktype(L, startidx + i, LUA_TBOOLEAN);
			values[i] = (int) lua_toboolean(L, startidx + i);
		}
	}
	else
	{
		for (int i = 0; i < count; i++)
		{
			luaL_checktype(L, startidx + i, LUA_TTABLE);

			for (int k = 1; k <= components; k++)
			{
				lua_rawgeti(L, startidx + i, k);
				luaL_checktype(L, -1, LUA_TBOOLEAN);
				values[i * components + k - 1] = (int) lua_toboolean(L, -1);
			}

			lua_pop(L, components);
		}
	}

	luax_catchexcept(L, [&]() { shader->updateUniform(info, count); });
	return 0;
}

int w_Shader_sendMatrices(lua_State *L, int startidx, Shader *shader, const Shader::UniformInfo *info)
{
	bool columnmajor = false;

	if (lua_type(L, startidx) == LUA_TSTRING)
	{
		const char *layoutstr = lua_tostring(L, startidx);
		math::Transform::MatrixLayout layout;
		if (!math::Transform::getConstant(layoutstr, layout))
			return luax_enumerror(L, "matrix layout", math::Transform::getConstants(layout), layoutstr);

		columnmajor = (layout == math::Transform::MATRIX_COLUMN_MAJOR);
		startidx++;
	}

	int count = _getCount(L, startidx, info);
	int columns = info->matrix.columns;
	int rows = info->matrix.rows;
	int elements = columns * rows;

	float *values = info->floats;

	for (int i = 0; i < count; i++)
	{
		if (columns == 4 && rows == 4 && luax_istype(L, startidx + i, math::Transform::type))
		{
			math::Transform *t = luax_totype<math::Transform>(L, startidx + i);
			memcpy(&values[i * 16], t->getMatrix().getElements(), sizeof(float) * 16);
			continue;
		}

		luaL_checktype(L, startidx + i, LUA_TTABLE);

		lua_rawgeti(L, startidx + i, 1);
		bool table_of_tables = lua_istable(L, -1);
		lua_pop(L, 1);

		if (table_of_tables)
		{
			int n = i * elements;

			if (columnmajor)
			{
				for (int column = 0; column < columns; column++)
				{
					lua_rawgeti(L, startidx + i, column + 1);

					for (int row = 0; row < rows; row++)
					{
						lua_rawgeti(L, -(row + 1), row + 1);
						values[n + (column * rows + row)] = (float) luaL_checknumber(L, -1);
					}

					lua_pop(L, rows + 1);
				}
			}
			else
			{
				for (int row = 0; row < rows; row++)
				{
					lua_rawgeti(L, startidx + i, row + 1);

					for (int column = 0; column < columns; column++)
					{
						// The table has the matrix elements laid out in row-major
						// order, but we need to store them column-major in memory.
						lua_rawgeti(L, -(column + 1), column + 1);
						values[n + (column * rows + row)] = (float) luaL_checknumber(L, -1);
					}

					lua_pop(L, columns + 1);
				}
			}
		}
		else
		{
			int n = i * elements;

			if (columnmajor)
			{
				for (int column = 0; column < columns; column++)
				{
					for (int row = 0; row < rows; row++)
					{
						lua_rawgeti(L, startidx + i, column * rows + row + 1);
						values[n + (column * rows + row)] = (float) luaL_checknumber(L, -1);
					}
				}
			}
			else
			{
				for (int column = 0; column < columns; column++)
				{
					for (int row = 0; row < rows; row++)
					{
						// The table has the matrix elements laid out in row-major
						// order, but we need to store them column-major in memory.
						lua_rawgeti(L, startidx + i, row * columns + column + 1);
						values[n + (column * rows + row)] = (float) luaL_checknumber(L, -1);
					}
				}
			}

			lua_pop(L, elements);
		}
	}

	shader->updateUniform(info, count);
	return 0;
}

int w_Shader_sendTextures(lua_State *L, int startidx, Shader *shader, const Shader::UniformInfo *info)
{
	int count = _getCount(L, startidx, info);

	std::vector<Texture *> textures;
	textures.reserve(count);

	for (int i = 0; i < count; i++)
	{
		Texture *tex = luax_checktexture(L, startidx + i);
		if (tex->getTextureType() != info->textureType)
			return luaL_argerror(L, startidx + i, "invalid texture type for uniform");
		textures.push_back(tex);
	}

	luax_catchexcept(L, [&]() { shader->sendTextures(info, textures.data(), count); });
	return 0;
}

static int w_Shader_sendLuaValues(lua_State *L, int startidx, Shader *shader, const Shader::UniformInfo *info, const char *name)
{
	switch (info->baseType)
	{
	case Shader::UNIFORM_FLOAT:
		return w_Shader_sendFloats(L, startidx, shader, info, false);
	case Shader::UNIFORM_MATRIX:
		return w_Shader_sendMatrices(L, startidx, shader, info);
	case Shader::UNIFORM_INT:
		return w_Shader_sendInts(L, startidx, shader, info);
	case Shader::UNIFORM_UINT:
		return w_Shader_sendUnsignedInts(L, startidx, shader, info);
	case Shader::UNIFORM_BOOL:
		return w_Shader_sendBooleans(L, startidx, shader, info);
	case Shader::UNIFORM_SAMPLER:
		return w_Shader_sendTextures(L, startidx, shader, info);
	default:
		return luaL_error(L, "Unknown variable type for shader uniform '%s", name);
	}
}

static int w_Shader_sendData(lua_State *L, int startidx, Shader *shader, const Shader::UniformInfo *info, bool colors)
{
	if (info->baseType == Shader::UNIFORM_SAMPLER)
		return luaL_error(L, "Uniform sampler values (textures) cannot be sent to Shaders via Data objects.");

	math::Transform::MatrixLayout layout = math::Transform::MATRIX_ROW_MAJOR;
	int dataidx = startidx;
	if (info->baseType == Shader::UNIFORM_MATRIX)
	{
		if (lua_type(L, startidx) == LUA_TSTRING)
		{
			// (matrixlayout, data, ...)
			const char *layoutstr = lua_tostring(L, startidx);
			if (!math::Transform::getConstant(layoutstr, layout))
				return luax_enumerror(L, "matrix layout", math::Transform::getConstants(layout), layoutstr);

			startidx++;
			dataidx = startidx;
		}
		else if (lua_type(L, startidx + 1) == LUA_TSTRING)
		{
			// (data, matrixlayout, ...)
			// Should be deprecated in the future (doesn't match the argument
			// order of Shader:send(name, matrixlayout, table))
			const char *layoutstr = lua_tostring(L, startidx + 1);
			if (!math::Transform::getConstant(layoutstr, layout))
				return luax_enumerror(L, "matrix layout", math::Transform::getConstants(layout), layoutstr);

			startidx++;
		}
	}

	bool columnmajor = (layout == math::Transform::MATRIX_COLUMN_MAJOR);

	Data *data = luax_checktype<Data>(L, dataidx);
	size_t size = data->getSize();

	ptrdiff_t offset = (ptrdiff_t) luaL_optinteger(L, startidx + 1, 0);
	if (offset < 0)
		return luaL_error(L, "Offset cannot be negative.");
	else if ((size_t) offset >= size)
		return luaL_error(L, "Offset must be less than the size of the Data.");

	size_t uniformstride = info->dataSize / info->count;

	if (!lua_isnoneornil(L, startidx + 2))
	{
		lua_Integer sizearg = luaL_checkinteger(L, startidx + 2);
		if (sizearg <= 0)
			return luaL_error(L, "Size must be greater than 0.");
		else if ((size_t) sizearg > size - offset)
			return luaL_error(L, "Size and offset must fit within the Data's bounds.");
		else if (sizearg % uniformstride != 0)
			return luaL_error(L, "Size (%d) must be a multiple of the uniform's size in bytes (%d).", sizearg, uniformstride);
		else if ((size_t) sizearg > info->dataSize)
			return luaL_error(L, "Size must not be greater than the uniform's total size in bytes.");

		size = (size_t) sizearg;
	}
	else
	{
		size -= offset;
		size = std::min((size / uniformstride) * uniformstride, info->dataSize);
	}

	if (size == 0)
		return luaL_error(L, "Size to copy must be greater than 0.");

	int count = (int) (size / uniformstride);
	const char *mem = (const char *) data->getData() + offset;

	if (info->baseType != Shader::UNIFORM_MATRIX || columnmajor)
		memcpy(info->data, mem, size);
	else
	{
		int columns = info->matrix.columns;
		int rows = info->matrix.rows;

		const float *src = (const float *) mem;
		float *dst = info->floats;

		for (int i = 0; i < count; i++)
		{
			for (int row = 0; row < rows; row++)
			{
				for (int column = 0; column < columns; column++)
					dst[column * rows + row] = src[row * columns + column];
			}

			src += columns * rows;
			dst += columns * rows;
		}
	}

	if (colors && graphics::isGammaCorrect())
	{
		// alpha is always linear (when present).
		int components = info->components;
		int gammacomponents = std::min(components, 3);
		float *values = info->floats;

		for (int i = 0; i < count; i++)
		{
			for (int j = 0; j < gammacomponents; j++)
				values[i * components + j] = math::gammaToLinear(values[i * components + j]);
		}
	}

	shader->updateUniform(info, count);
	return 0;
}

int w_Shader_send(lua_State *L)
{
	Shader *shader = luax_checkshader(L, 1);
	const char *name = luaL_checkstring(L, 2);

	const Shader::UniformInfo *info = shader->getUniformInfo(name);
	if (info == nullptr)
	{
		luax_pushboolean(L, false);
		return 1;
	}

<<<<<<< HEAD
	if (luax_istype(L, 3, Data::type))
		w_Shader_sendData(L, 3, shader, info, false);
=======
	if (luax_istype(L, startidx, Data::type) || (info->baseType == Shader::UNIFORM_MATRIX && luax_istype(L, startidx + 1, Data::type)))
		return w_Shader_sendData(L, startidx, shader, info, false);
>>>>>>> dde3db30
	else
		w_Shader_sendLuaValues(L, 3, shader, info, name);

	luax_pushboolean(L, true);
	return 1;
}

int w_Shader_sendColors(lua_State *L)
{
	Shader *shader = luax_checkshader(L, 1);
	const char *name = luaL_checkstring(L, 2);

	const Shader::UniformInfo *info = shader->getUniformInfo(name);
	if (info == nullptr)
	{
		luax_pushboolean(L, false);
		return 1;
	}

	if (info->baseType != Shader::UNIFORM_FLOAT || info->components < 3)
		return luaL_error(L, "sendColor can only be used on vec3 or vec4 uniforms.");

	if (luax_istype(L, 3, Data::type))
		w_Shader_sendData(L, 3, shader, info, true);
	else
		w_Shader_sendFloats(L, 3, shader, info, true);

	luax_pushboolean(L, true);
	return 1;
}

int w_Shader_hasUniform(lua_State *L)
{
	Shader *shader = luax_checkshader(L, 1);
	const char *name = luaL_checkstring(L, 2);
	luax_pushboolean(L, shader->hasUniform(name));
	return 1;
}

static const luaL_Reg w_Shader_functions[] =
{
	{ "getWarnings", w_Shader_getWarnings },
	{ "send",        w_Shader_send },
	{ "sendColor",   w_Shader_sendColors },
	{ "hasUniform",  w_Shader_hasUniform },
	{ 0, 0 }
};

extern "C" int luaopen_shader(lua_State *L)
{
	return luax_register_type(L, &Shader::type, w_Shader_functions, nullptr);
}

} // graphics
} // love
<|MERGE_RESOLUTION|>--- conflicted
+++ resolved
@@ -432,13 +432,8 @@
 		return 1;
 	}
 
-<<<<<<< HEAD
-	if (luax_istype(L, 3, Data::type))
+	if (luax_istype(L, 3, Data::type) || (info->baseType == Shader::UNIFORM_MATRIX && luax_istype(L, 4, Data::type)))
 		w_Shader_sendData(L, 3, shader, info, false);
-=======
-	if (luax_istype(L, startidx, Data::type) || (info->baseType == Shader::UNIFORM_MATRIX && luax_istype(L, startidx + 1, Data::type)))
-		return w_Shader_sendData(L, startidx, shader, info, false);
->>>>>>> dde3db30
 	else
 		w_Shader_sendLuaValues(L, 3, shader, info, name);
 
