--- conflicted
+++ resolved
@@ -781,14 +781,11 @@
 	}
 	lua_pop(L, 1);
 
-<<<<<<< HEAD
-=======
 	lua_getfield(L, idx, Texture::getConstant(Texture::SETTING_MIPMAP_COUNT));
 	if (!lua_isnoneornil(L, -1))
 		s.mipmapCount = (int) luaL_checkinteger(L, -1);
 	lua_pop(L, 1);
 
->>>>>>> defe811f
 	s.linear = luax_boolflag(L, idx, Texture::getConstant(Texture::SETTING_LINEAR), s.linear);
 	s.msaa = luax_intflag(L, idx, Texture::getConstant(Texture::SETTING_MSAA), s.msaa);
 
@@ -915,7 +912,6 @@
 int w_newCubeTexture(lua_State *L)
 {
 	luax_checkgraphicscreated(L);
-<<<<<<< HEAD
 
 	Texture::Slices slices(TEXTURE_CUBE);
 	Texture::Slices *slicesref = &slices;
@@ -943,35 +939,6 @@
 
 			std::vector<StrongRef<love::image::ImageData>> faces;
 
-=======
-
-	Texture::Slices slices(TEXTURE_CUBE);
-	Texture::Slices *slicesref = &slices;
-
-	Texture::Settings settings;
-	settings.type = TEXTURE_CUBE;
-	bool dpiscaleset = false;
-
-	if (lua_type(L, 1) == LUA_TNUMBER)
-	{
-		slicesref = nullptr;
-		settings.width = settings.height = (int) luaL_checkinteger(L, 1);
-		luax_checktexturesettings(L, 2, true, false, false, OptionalBool(), settings, dpiscaleset);
-	}
-	else
-	{
-		luax_checktexturesettings(L, 2, true, false, false, OptionalBool(), settings, dpiscaleset);
-		float *autodpiscale = dpiscaleset ? nullptr : &settings.dpiScale;
-
-		auto imagemodule = Module::getInstance<love::image::Image>(Module::M_IMAGE);
-
-		if (!lua_istable(L, 1))
-		{
-			auto data = getImageData(L, 1, true, autodpiscale);
-
-			std::vector<StrongRef<love::image::ImageData>> faces;
-
->>>>>>> defe811f
 			if (data.first.get())
 			{
 				luax_catchexcept(L, [&](){ faces = imagemodule->newCubeFaces(data.first); });
@@ -1448,7 +1415,6 @@
 		stages.push_back(luax_checkstring(L, startidx + 0));
 	if (has_arg2)
 		stages.push_back(luax_checkstring(L, startidx + 1));
-<<<<<<< HEAD
 
 	int optionsidx = has_arg2 ? startidx + 2 : startidx + 1;
 	if (!lua_isnoneornil(L, optionsidx))
@@ -1460,19 +1426,6 @@
 			if (!lua_istable(L, -1))
 				luaL_argerror(L, optionsidx, "expected 'defines' field to be a table");
 
-=======
-
-	int optionsidx = has_arg2 ? startidx + 2 : startidx + 1;
-	if (!lua_isnoneornil(L, optionsidx))
-	{
-		luaL_checktype(L, optionsidx, LUA_TTABLE);
-		lua_getfield(L, optionsidx, "defines");
-		if (!lua_isnoneornil(L, -1))
-		{
-			if (!lua_istable(L, -1))
-				luaL_argerror(L, optionsidx, "expected 'defines' field to be a table");
-
->>>>>>> defe811f
 			lua_pushnil(L);
 			while (lua_next(L, -2))
 			{
