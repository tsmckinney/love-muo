--- conflicted
+++ resolved
@@ -137,12 +137,9 @@
 				love.audio.setPlaybackDevice()
 			end
 		end,
-<<<<<<< HEAD
-=======
 		sensorupdated = function (sensorType, x, y, z)
 			if love.sensorupdated then return love.sensorupdated(sensorType, x, y, z) end
 		end,
->>>>>>> f17d3d94
 	}, {
 		__index = function(self, name)
 			error("Unknown event: " .. name)
