--- conflicted
+++ resolved
@@ -136,19 +136,11 @@
 
 	if not can_has_game then
         -- when editing this message, change it at love.cpp too
-<<<<<<< HEAD
-        print([[LÖVE is an *awesome* framework you can use to make 2D games in Lua
-https://love2d.org
-
-usage:
-    love --version                  prints LÖVE version and quits
-=======
         print([[LOVE is an *awesome* framework you can use to make 2D games in Lua
 https://love2d.org
 
 usage:
     love --version                  prints LOVE version and quits
->>>>>>> 25e008e2
     love --help                     prints this message and quits
     love path/to/gamedir            runs the game from the given directory which contains a main.lua file
     love path/to/packagedgame.love  runs the packaged game from the provided .love file
