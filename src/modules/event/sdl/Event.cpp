/**
 * Copyright (c) 2006-2022 LOVE Development Team
 *
 * This software is provided 'as-is', without any express or implied
 * warranty.  In no event will the authors be held liable for any damages
 * arising from the use of this software.
 *
 * Permission is granted to anyone to use this software for any purpose,
 * including commercial applications, and to alter it and redistribute it
 * freely, subject to the following restrictions:
 *
 * 1. The origin of this software must not be misrepresented; you must not
 *    claim that you wrote the original software. If you use this software
 *    in a product, an acknowledgment in the product documentation would be
 *    appreciated but is not required.
 * 2. Altered source versions must be plainly marked as such, and must not be
 *    misrepresented as being the original software.
 * 3. This notice may not be removed or altered from any source distribution.
 **/

#include "Event.h"

#include "filesystem/NativeFile.h"
#include "filesystem/Filesystem.h"
#include "keyboard/sdl/Keyboard.h"
#include "joystick/JoystickModule.h"
#include "joystick/sdl/Joystick.h"
#include "touch/sdl/Touch.h"
#include "graphics/Graphics.h"
#include "window/Window.h"
#include "common/Exception.h"
#include "audio/Audio.h"
#include "common/config.h"
#include "timer/Timer.h"
#include "sensor/sdl/Sensor.h"

#include <cmath>

#include <SDL_version.h>

namespace love
{
namespace event
{
namespace sdl
{

// SDL reports mouse coordinates in the window coordinate system in OS X, but
// we want them in pixel coordinates (may be different with high-DPI enabled.)
static void windowToDPICoords(double *x, double *y)
{
	auto window = Module::getInstance<window::Window>(Module::M_WINDOW);
	if (window)
		window->windowToDPICoords(x, y);
}

#ifndef LOVE_MACOS
static void normalizedToDPICoords(double *x, double *y)
{
	double w = 1.0, h = 1.0;

	auto window = Module::getInstance<window::Window>(Module::M_WINDOW);
	if (window)
	{
		w = window->getWidth();
		h = window->getHeight();
		window->windowToDPICoords(&w, &h);
	}

	if (x)
		*x = ((*x) * w);
	if (y)
		*y = ((*y) * h);
}
#endif

// SDL's event watch callbacks trigger when the event is actually posted inside
// SDL, unlike with SDL_PollEvents. This is useful for some events which require
// handling inside the function which triggered them on some backends.
static int SDLCALL watchAppEvents(void * /*udata*/, SDL_Event *event)
{
	auto gfx = Module::getInstance<graphics::Graphics>(Module::M_GRAPHICS);

	switch (event->type)
	{
	// On iOS, calling any OpenGL ES function after the function which triggers
	// SDL_APP_DIDENTERBACKGROUND is called will kill the app, so we handle it
	// with an event watch callback, which will be called inside that function.
	case SDL_APP_DIDENTERBACKGROUND:
	case SDL_APP_WILLENTERFOREGROUND:
		if (gfx)
			gfx->setActive(event->type == SDL_APP_WILLENTERFOREGROUND);
		break;
	default:
		break;
	}

	return 1;
}

const char *Event::getName() const
{
	return "love.event.sdl";
}

Event::Event()
{
	if (SDL_InitSubSystem(SDL_INIT_EVENTS) < 0)
		throw love::Exception("Could not initialize SDL events subsystem (%s)", SDL_GetError());

	SDL_AddEventWatch(watchAppEvents, this);
}

Event::~Event()
{
	SDL_DelEventWatch(watchAppEvents, this);
	SDL_QuitSubSystem(SDL_INIT_EVENTS);
}

void Event::pump()
{
	exceptionIfInRenderPass("love.event.pump");

	SDL_Event e;

	while (SDL_PollEvent(&e))
	{
		Message *msg = convert(e);
		if (msg)
		{
			push(msg);
			msg->release();
		}
	}
}

Message *Event::wait()
{
	exceptionIfInRenderPass("love.event.wait");

	SDL_Event e;

	if (SDL_WaitEvent(&e) != 1)
		return nullptr;

	return convert(e);
}

void Event::clear()
{
	exceptionIfInRenderPass("love.event.clear");

	SDL_Event e;

	while (SDL_PollEvent(&e))
	{
		// Do nothing with 'e' ...
	}

	love::event::Event::clear();
}

void Event::exceptionIfInRenderPass(const char *name)
{
	// Some core OS graphics functionality (e.g. swap buffers on some platforms)
	// happens inside SDL_PumpEvents - which is called by SDL_PollEvent and
	// friends. It's probably a bad idea to call those functions while a RT
	// is active.
	auto gfx = Module::getInstance<graphics::Graphics>(Module::M_GRAPHICS);
	if (gfx != nullptr && gfx->isRenderTargetActive())
		throw love::Exception("%s cannot be called while a render target is active in love.graphics.", name);
}

Message *Event::convert(const SDL_Event &e)
{
	Message *msg = nullptr;

	std::vector<Variant> vargs;
	vargs.reserve(4);

	love::filesystem::Filesystem *filesystem = nullptr;
	love::sensor::Sensor *sensorInstance = nullptr;

	love::keyboard::Keyboard::Key key = love::keyboard::Keyboard::KEY_UNKNOWN;
	love::keyboard::Keyboard::Scancode scancode = love::keyboard::Keyboard::SCANCODE_UNKNOWN;

	const char *txt;
	const char *txt2;
	std::map<SDL_Keycode, love::keyboard::Keyboard::Key>::const_iterator keyit;

#ifndef LOVE_MACOS
	love::touch::sdl::Touch *touchmodule = nullptr;
	love::touch::Touch::TouchInfo touchinfo;
#endif

	switch (e.type)
	{
	case SDL_KEYDOWN:
		if (e.key.repeat)
		{
			auto kb = Module::getInstance<love::keyboard::Keyboard>(Module::M_KEYBOARD);
			if (kb && !kb->hasKeyRepeat())
				break;
		}

		keyit = keys.find(e.key.keysym.sym);
		if (keyit != keys.end())
			key = keyit->second;

		if (!love::keyboard::Keyboard::getConstant(key, txt))
			txt = "unknown";

		love::keyboard::sdl::Keyboard::getConstant(e.key.keysym.scancode, scancode);
		if (!love::keyboard::Keyboard::getConstant(scancode, txt2))
			txt2 = "unknown";

		vargs.emplace_back(txt, strlen(txt));
		vargs.emplace_back(txt2, strlen(txt2));
		vargs.emplace_back(e.key.repeat != 0);
		msg = new Message("keypressed", vargs);
		break;
	case SDL_KEYUP:
		keyit = keys.find(e.key.keysym.sym);
		if (keyit != keys.end())
			key = keyit->second;

		if (!love::keyboard::Keyboard::getConstant(key, txt))
			txt = "unknown";

		love::keyboard::sdl::Keyboard::getConstant(e.key.keysym.scancode, scancode);
		if (!love::keyboard::Keyboard::getConstant(scancode, txt2))
			txt2 = "unknown";

		vargs.emplace_back(txt, strlen(txt));
		vargs.emplace_back(txt2, strlen(txt2));
		msg = new Message("keyreleased", vargs);
		break;
	case SDL_TEXTINPUT:
		txt = e.text.text;
		vargs.emplace_back(txt, strlen(txt));
		msg = new Message("textinput", vargs);
		break;
	case SDL_TEXTEDITING:
		txt = e.edit.text;
		vargs.emplace_back(txt, strlen(txt));
		vargs.emplace_back((double) e.edit.start);
		vargs.emplace_back((double) e.edit.length);
		msg = new Message("textedited", vargs);
		break;
	case SDL_MOUSEMOTION:
		{
			double x = (double) e.motion.x;
			double y = (double) e.motion.y;
			double xrel = (double) e.motion.xrel;
			double yrel = (double) e.motion.yrel;
			windowToDPICoords(&x, &y);
			windowToDPICoords(&xrel, &yrel);
			vargs.emplace_back(x);
			vargs.emplace_back(y);
			vargs.emplace_back(xrel);
			vargs.emplace_back(yrel);
			vargs.emplace_back(e.motion.which == SDL_TOUCH_MOUSEID);
			msg = new Message("mousemoved", vargs);
		}
		break;
	case SDL_MOUSEBUTTONDOWN:
	case SDL_MOUSEBUTTONUP:
		{
			// SDL uses button 3 for the right mouse button, but we use button 2
			int button = e.button.button;
			switch (button)
			{
			case SDL_BUTTON_RIGHT:
				button = 2;
				break;
			case SDL_BUTTON_MIDDLE:
				button = 3;
				break;
			}

			double px = (double) e.button.x;
			double py = (double) e.button.y;
			windowToDPICoords(&px, &py);
			vargs.emplace_back(px);
			vargs.emplace_back(py);
			vargs.emplace_back((double) button);
			vargs.emplace_back(e.button.which == SDL_TOUCH_MOUSEID);
			vargs.emplace_back((double) e.button.clicks);

			bool down = e.type == SDL_MOUSEBUTTONDOWN;
			msg = new Message(down ? "mousepressed" : "mousereleased", vargs);
		}
		break;
	case SDL_MOUSEWHEEL:
		vargs.emplace_back((double) e.wheel.x);
		vargs.emplace_back((double) e.wheel.y);
		msg = new Message("wheelmoved", vargs);
		break;
	case SDL_FINGERDOWN:
	case SDL_FINGERUP:
	case SDL_FINGERMOTION:
		// Touch events are disabled in OS X because we only actually want touch
		// screen events, but most touch devices in OS X aren't touch screens
		// (and SDL doesn't differentiate.) Non-screen touch devices like Mac
		// trackpads won't give touch coords in the window's coordinate-space.
#ifndef LOVE_MACOS
		touchinfo.id = (int64) e.tfinger.fingerId;
		touchinfo.x = e.tfinger.x;
		touchinfo.y = e.tfinger.y;
		touchinfo.dx = e.tfinger.dx;
		touchinfo.dy = e.tfinger.dy;
		touchinfo.pressure = e.tfinger.pressure;

		// SDL's coords are normalized to [0, 1], but we want screen coords.
		normalizedToDPICoords(&touchinfo.x, &touchinfo.y);
		normalizedToDPICoords(&touchinfo.dx, &touchinfo.dy);

		// We need to update the love.touch.sdl internal state from here.
		touchmodule = (touch::sdl::Touch *) Module::getInstance("love.touch.sdl");
		if (touchmodule)
			touchmodule->onEvent(e.type, touchinfo);

		// This is a bit hackish and we lose the higher 32 bits of the id on
		// 32-bit systems, but SDL only ever gives id's that at most use as many
		// bits as can fit in a pointer (for now.)
		// We use lightuserdata instead of a lua_Number (double) because doubles
		// can't represent all possible id values on 64-bit systems.
		vargs.emplace_back((void *) (intptr_t) touchinfo.id);
		vargs.emplace_back(touchinfo.x);
		vargs.emplace_back(touchinfo.y);
		vargs.emplace_back(touchinfo.dx);
		vargs.emplace_back(touchinfo.dy);
		vargs.emplace_back(touchinfo.pressure);

		if (e.type == SDL_FINGERDOWN)
			txt = "touchpressed";
		else if (e.type == SDL_FINGERUP)
			txt = "touchreleased";
		else
			txt = "touchmoved";
		msg = new Message(txt, vargs);
#endif
		break;
	case SDL_JOYBUTTONDOWN:
	case SDL_JOYBUTTONUP:
	case SDL_JOYAXISMOTION:
	case SDL_JOYBALLMOTION:
	case SDL_JOYHATMOTION:
	case SDL_JOYDEVICEADDED:
	case SDL_JOYDEVICEREMOVED:
	case SDL_CONTROLLERBUTTONDOWN:
	case SDL_CONTROLLERBUTTONUP:
	case SDL_CONTROLLERAXISMOTION:
	case SDL_CONTROLLERSENSORUPDATE:
		msg = convertJoystickEvent(e);
		break;
	case SDL_WINDOWEVENT:
		msg = convertWindowEvent(e);
		break;
	case SDL_DISPLAYEVENT:
		if (e.display.event == SDL_DISPLAYEVENT_ORIENTATION)
		{
			auto orientation = window::Window::ORIENTATION_UNKNOWN;
			switch ((SDL_DisplayOrientation) e.display.data1)
			{
			case SDL_ORIENTATION_UNKNOWN:
			default:
				orientation = window::Window::ORIENTATION_UNKNOWN;
				break;
			case SDL_ORIENTATION_LANDSCAPE:
				orientation = window::Window::ORIENTATION_LANDSCAPE;
				break;
			case SDL_ORIENTATION_LANDSCAPE_FLIPPED:
				orientation = window::Window::ORIENTATION_LANDSCAPE_FLIPPED;
				break;
			case SDL_ORIENTATION_PORTRAIT:
				orientation = window::Window::ORIENTATION_PORTRAIT;
				break;
			case SDL_ORIENTATION_PORTRAIT_FLIPPED:
				orientation = window::Window::ORIENTATION_PORTRAIT_FLIPPED;
				break;
			}

			if (!window::Window::getConstant(orientation, txt))
				txt = "unknown";

			vargs.emplace_back((double)(e.display.display + 1));
			vargs.emplace_back(txt, strlen(txt));

			msg = new Message("displayrotated", vargs);
		}
		break;
	case SDL_DROPFILE:
		filesystem = Module::getInstance<filesystem::Filesystem>(Module::M_FILESYSTEM);
		if (filesystem != nullptr)
		{
			// Allow mounting any dropped path, so zips or dirs can be mounted.
			filesystem->allowMountingForPath(e.drop.file);

			if (filesystem->isRealDirectory(e.drop.file))
			{
				vargs.emplace_back(e.drop.file, strlen(e.drop.file));
				msg = new Message("directorydropped", vargs);
			}
			else
			{
				auto *file = new love::filesystem::NativeFile(e.drop.file, love::filesystem::File::MODE_CLOSED);
				vargs.emplace_back(&love::filesystem::NativeFile::type, file);
				msg = new Message("filedropped", vargs);
				file->release();
			}
		}
		SDL_free(e.drop.file);
		break;
	case SDL_DROPBEGIN:
		msg = new Message("dropbegan");
		break;
	case SDL_DROPCOMPLETE:
		msg = new Message("dropcompleted");
		break;
	case SDL_QUIT:
	case SDL_APP_TERMINATING:
		msg = new Message("quit");
		break;
	case SDL_APP_LOWMEMORY:
		msg = new Message("lowmemory");
		break;
#if SDL_VERSION_ATLEAST(2, 0, 14)
	case SDL_LOCALECHANGED:
		msg = new Message("localechanged");
		break;
#endif
<<<<<<< HEAD
=======
	case SDL_SENSORUPDATE:
		sensorInstance = Module::getInstance<sensor::Sensor>(M_SENSOR);
		if (sensorInstance)
		{
			std::vector<void*> sensors = sensorInstance->getHandles();

			for (void *s: sensors)
			{
				SDL_Sensor *sensor = (SDL_Sensor *) s;
				SDL_SensorID id = SDL_SensorGetInstanceID(sensor);

				if (e.sensor.which == id)
				{
					// Found sensor
					const char *sensorType;
					if (!sensor::Sensor::getConstant(sensor::sdl::Sensor::convert(SDL_SensorGetType(sensor)), sensorType))
						sensorType = "unknown";

					vargs.emplace_back(sensorType, strlen(sensorType));
					// Both accelerometer and gyroscope only pass up to 3 values.
					// https://github.com/libsdl-org/SDL/blob/SDL2/include/SDL_sensor.h#L81-L127
					vargs.emplace_back(e.sensor.data[0]);
					vargs.emplace_back(e.sensor.data[1]);
					vargs.emplace_back(e.sensor.data[2]);
					msg = new Message("sensorupdated", vargs);

					break;
				}
			}
		}
		break;
>>>>>>> f17d3d94
	default:
		break;
	}

	return msg;
}

Message *Event::convertJoystickEvent(const SDL_Event &e) const
{
	auto joymodule = Module::getInstance<joystick::JoystickModule>(Module::M_JOYSTICK);
	if (!joymodule)
		return nullptr;

	Message *msg = nullptr;

	std::vector<Variant> vargs;
	vargs.reserve(4);

	love::Type *joysticktype = &love::joystick::Joystick::type;
	love::joystick::Joystick *stick = nullptr;
	love::joystick::Joystick::Hat hat;
	love::joystick::Joystick::GamepadButton padbutton;
	love::joystick::Joystick::GamepadAxis padaxis;
	const char *txt;

	switch (e.type)
	{
	case SDL_JOYBUTTONDOWN:
	case SDL_JOYBUTTONUP:
		stick = joymodule->getJoystickFromID(e.jbutton.which);
		if (!stick)
			break;

		vargs.emplace_back(joysticktype, stick);
		vargs.emplace_back((double)(e.jbutton.button+1));
		msg = new Message((e.type == SDL_JOYBUTTONDOWN) ?
						  "joystickpressed" : "joystickreleased",
						  vargs);
		break;
	case SDL_JOYAXISMOTION:
		{
			stick = joymodule->getJoystickFromID(e.jaxis.which);
			if (!stick)
				break;

			vargs.emplace_back(joysticktype, stick);
			vargs.emplace_back((double)(e.jaxis.axis+1));
			float value = joystick::Joystick::clampval(e.jaxis.value / 32768.0f);
			vargs.emplace_back((double) value);
			msg = new Message("joystickaxis", vargs);
		}
		break;
	case SDL_JOYHATMOTION:
		if (!joystick::sdl::Joystick::getConstant(e.jhat.value, hat) || !joystick::Joystick::getConstant(hat, txt))
			break;

		stick = joymodule->getJoystickFromID(e.jhat.which);
		if (!stick)
			break;

		vargs.emplace_back(joysticktype, stick);
		vargs.emplace_back((double)(e.jhat.hat+1));
		vargs.emplace_back(txt, strlen(txt));
		msg = new Message("joystickhat", vargs);
		break;
	case SDL_CONTROLLERBUTTONDOWN:
	case SDL_CONTROLLERBUTTONUP:
		if (!joystick::sdl::Joystick::getConstant((SDL_GameControllerButton) e.cbutton.button, padbutton))
			break;

		if (!joystick::Joystick::getConstant(padbutton, txt))
			break;

		stick = joymodule->getJoystickFromID(e.cbutton.which);
		if (!stick)
			break;

		vargs.emplace_back(joysticktype, stick);
		vargs.emplace_back(txt, strlen(txt));
		msg = new Message(e.type == SDL_CONTROLLERBUTTONDOWN ?
						  "gamepadpressed" : "gamepadreleased", vargs);
		break;
	case SDL_CONTROLLERAXISMOTION:
		if (joystick::sdl::Joystick::getConstant((SDL_GameControllerAxis) e.caxis.axis, padaxis))
		{
			if (!joystick::Joystick::getConstant(padaxis, txt))
				break;

			stick = joymodule->getJoystickFromID(e.caxis.which);
			if (!stick)
				break;

			vargs.emplace_back(joysticktype, stick);
			vargs.emplace_back(txt, strlen(txt));
			float value = joystick::Joystick::clampval(e.caxis.value / 32768.0f);
			vargs.emplace_back((double) value);
			msg = new Message("gamepadaxis", vargs);
		}
		break;
	case SDL_JOYDEVICEADDED:
		// jdevice.which is the joystick device index.
		stick = joymodule->addJoystick(e.jdevice.which);
		if (stick)
		{
			vargs.emplace_back(joysticktype, stick);
			msg = new Message("joystickadded", vargs);
		}
		break;
	case SDL_JOYDEVICEREMOVED:
		// jdevice.which is the joystick instance ID now.
		stick = joymodule->getJoystickFromID(e.jdevice.which);
		if (stick)
		{
			joymodule->removeJoystick(stick);
			vargs.emplace_back(joysticktype, stick);
			msg = new Message("joystickremoved", vargs);
		}
		break;
#if SDL_VERSION_ATLEAST(2, 0, 14) && defined(LOVE_ENABLE_SENSOR)
	case SDL_CONTROLLERSENSORUPDATE:
		stick = joymodule->getJoystickFromID(e.csensor.which);
		if (stick)
		{
			using Sensor = love::sensor::Sensor;

			const char *sensorName;
			Sensor::SensorType sensorType = love::sensor::sdl::Sensor::convert((SDL_SensorType) e.csensor.sensor);
			if (!Sensor::getConstant(sensorType, sensorName))
				sensorName = "unknown";

			vargs.emplace_back(joysticktype, stick);
			vargs.emplace_back(sensorName, strlen(sensorName));
			vargs.emplace_back(e.csensor.data[0]);
			vargs.emplace_back(e.csensor.data[1]);
			vargs.emplace_back(e.csensor.data[2]);
			msg = new Message("joysticksensorupdated", vargs);
		}
		break;
#endif
	default:
		break;
	}

	return msg;
}

Message *Event::convertWindowEvent(const SDL_Event &e)
{
	Message *msg = nullptr;

	std::vector<Variant> vargs;
	vargs.reserve(4);

	window::Window *win = nullptr;
	graphics::Graphics *gfx = nullptr;

	if (e.type != SDL_WINDOWEVENT)
		return nullptr;

	switch (e.window.event)
	{
	case SDL_WINDOWEVENT_FOCUS_GAINED:
	case SDL_WINDOWEVENT_FOCUS_LOST:
		vargs.emplace_back(e.window.event == SDL_WINDOWEVENT_FOCUS_GAINED);
		msg = new Message("focus", vargs);
		break;
	case SDL_WINDOWEVENT_ENTER:
	case SDL_WINDOWEVENT_LEAVE:
		vargs.emplace_back(e.window.event == SDL_WINDOWEVENT_ENTER);
		msg = new Message("mousefocus", vargs);
		break;
	case SDL_WINDOWEVENT_SHOWN:
	case SDL_WINDOWEVENT_HIDDEN:
		vargs.emplace_back(e.window.event == SDL_WINDOWEVENT_SHOWN);
		msg = new Message("visible", vargs);
		break;
	case SDL_WINDOWEVENT_RESIZED:
		{
			double width  = e.window.data1;
			double height = e.window.data2;

			gfx = Module::getInstance<graphics::Graphics>(Module::M_GRAPHICS);
			win = Module::getInstance<window::Window>(Module::M_WINDOW);

			// WINDOWEVENT_SIZE_CHANGED will always occur before RESIZED.
			// The size values in the Window aren't necessarily the same as the
			// graphics size, which is what we want to output.
			if (gfx)
			{
				width  = gfx->getWidth();
				height = gfx->getHeight();
			}
			else if (win)
			{
				width  = win->getWidth();
				height = win->getHeight();
				windowToDPICoords(&width, &height);
			}

			vargs.emplace_back(width);
			vargs.emplace_back(height);
			msg = new Message("resize", vargs);
		}
		break;
	case SDL_WINDOWEVENT_SIZE_CHANGED:
		win = Module::getInstance<window::Window>(Module::M_WINDOW);
		if (win)
			win->onSizeChanged(e.window.data1, e.window.data2);
		break;
	case SDL_WINDOWEVENT_MINIMIZED:
	case SDL_WINDOWEVENT_RESTORED:
#ifdef LOVE_ANDROID
		if (auto audio = Module::getInstance<audio::Audio>(Module::M_AUDIO))
		{
			if (e.window.event == SDL_WINDOWEVENT_MINIMIZED)
				audio->pauseContext();
			else if (e.window.event == SDL_WINDOWEVENT_RESTORED)
				audio->resumeContext();
		}
#endif
		break;
	}

	return msg;
}

std::map<SDL_Keycode, love::keyboard::Keyboard::Key> Event::createKeyMap()
{
	using love::keyboard::Keyboard;

	std::map<SDL_Keycode, Keyboard::Key> k;

	k[SDLK_UNKNOWN] = Keyboard::KEY_UNKNOWN;

	k[SDLK_RETURN] = Keyboard::KEY_RETURN;
	k[SDLK_ESCAPE] = Keyboard::KEY_ESCAPE;
	k[SDLK_BACKSPACE] = Keyboard::KEY_BACKSPACE;
	k[SDLK_TAB] = Keyboard::KEY_TAB;
	k[SDLK_SPACE] = Keyboard::KEY_SPACE;
	k[SDLK_EXCLAIM] = Keyboard::KEY_EXCLAIM;
	k[SDLK_QUOTEDBL] = Keyboard::KEY_QUOTEDBL;
	k[SDLK_HASH] = Keyboard::KEY_HASH;
	k[SDLK_PERCENT] = Keyboard::KEY_PERCENT;
	k[SDLK_DOLLAR] = Keyboard::KEY_DOLLAR;
	k[SDLK_AMPERSAND] = Keyboard::KEY_AMPERSAND;
	k[SDLK_QUOTE] = Keyboard::KEY_QUOTE;
	k[SDLK_LEFTPAREN] = Keyboard::KEY_LEFTPAREN;
	k[SDLK_RIGHTPAREN] = Keyboard::KEY_RIGHTPAREN;
	k[SDLK_ASTERISK] = Keyboard::KEY_ASTERISK;
	k[SDLK_PLUS] = Keyboard::KEY_PLUS;
	k[SDLK_COMMA] = Keyboard::KEY_COMMA;
	k[SDLK_MINUS] = Keyboard::KEY_MINUS;
	k[SDLK_PERIOD] = Keyboard::KEY_PERIOD;
	k[SDLK_SLASH] = Keyboard::KEY_SLASH;
	k[SDLK_0] = Keyboard::KEY_0;
	k[SDLK_1] = Keyboard::KEY_1;
	k[SDLK_2] = Keyboard::KEY_2;
	k[SDLK_3] = Keyboard::KEY_3;
	k[SDLK_4] = Keyboard::KEY_4;
	k[SDLK_5] = Keyboard::KEY_5;
	k[SDLK_6] = Keyboard::KEY_6;
	k[SDLK_7] = Keyboard::KEY_7;
	k[SDLK_8] = Keyboard::KEY_8;
	k[SDLK_9] = Keyboard::KEY_9;
	k[SDLK_COLON] = Keyboard::KEY_COLON;
	k[SDLK_SEMICOLON] = Keyboard::KEY_SEMICOLON;
	k[SDLK_LESS] = Keyboard::KEY_LESS;
	k[SDLK_EQUALS] = Keyboard::KEY_EQUALS;
	k[SDLK_GREATER] = Keyboard::KEY_GREATER;
	k[SDLK_QUESTION] = Keyboard::KEY_QUESTION;
	k[SDLK_AT] = Keyboard::KEY_AT;

	k[SDLK_LEFTBRACKET] = Keyboard::KEY_LEFTBRACKET;
	k[SDLK_BACKSLASH] = Keyboard::KEY_BACKSLASH;
	k[SDLK_RIGHTBRACKET] = Keyboard::KEY_RIGHTBRACKET;
	k[SDLK_CARET] = Keyboard::KEY_CARET;
	k[SDLK_UNDERSCORE] = Keyboard::KEY_UNDERSCORE;
	k[SDLK_BACKQUOTE] = Keyboard::KEY_BACKQUOTE;
	k[SDLK_a] = Keyboard::KEY_A;
	k[SDLK_b] = Keyboard::KEY_B;
	k[SDLK_c] = Keyboard::KEY_C;
	k[SDLK_d] = Keyboard::KEY_D;
	k[SDLK_e] = Keyboard::KEY_E;
	k[SDLK_f] = Keyboard::KEY_F;
	k[SDLK_g] = Keyboard::KEY_G;
	k[SDLK_h] = Keyboard::KEY_H;
	k[SDLK_i] = Keyboard::KEY_I;
	k[SDLK_j] = Keyboard::KEY_J;
	k[SDLK_k] = Keyboard::KEY_K;
	k[SDLK_l] = Keyboard::KEY_L;
	k[SDLK_m] = Keyboard::KEY_M;
	k[SDLK_n] = Keyboard::KEY_N;
	k[SDLK_o] = Keyboard::KEY_O;
	k[SDLK_p] = Keyboard::KEY_P;
	k[SDLK_q] = Keyboard::KEY_Q;
	k[SDLK_r] = Keyboard::KEY_R;
	k[SDLK_s] = Keyboard::KEY_S;
	k[SDLK_t] = Keyboard::KEY_T;
	k[SDLK_u] = Keyboard::KEY_U;
	k[SDLK_v] = Keyboard::KEY_V;
	k[SDLK_w] = Keyboard::KEY_W;
	k[SDLK_x] = Keyboard::KEY_X;
	k[SDLK_y] = Keyboard::KEY_Y;
	k[SDLK_z] = Keyboard::KEY_Z;

	k[SDLK_CAPSLOCK] = Keyboard::KEY_CAPSLOCK;

	k[SDLK_F1] = Keyboard::KEY_F1;
	k[SDLK_F2] = Keyboard::KEY_F2;
	k[SDLK_F3] = Keyboard::KEY_F3;
	k[SDLK_F4] = Keyboard::KEY_F4;
	k[SDLK_F5] = Keyboard::KEY_F5;
	k[SDLK_F6] = Keyboard::KEY_F6;
	k[SDLK_F7] = Keyboard::KEY_F7;
	k[SDLK_F8] = Keyboard::KEY_F8;
	k[SDLK_F9] = Keyboard::KEY_F9;
	k[SDLK_F10] = Keyboard::KEY_F10;
	k[SDLK_F11] = Keyboard::KEY_F11;
	k[SDLK_F12] = Keyboard::KEY_F12;

	k[SDLK_PRINTSCREEN] = Keyboard::KEY_PRINTSCREEN;
	k[SDLK_SCROLLLOCK] = Keyboard::KEY_SCROLLLOCK;
	k[SDLK_PAUSE] = Keyboard::KEY_PAUSE;
	k[SDLK_INSERT] = Keyboard::KEY_INSERT;
	k[SDLK_HOME] = Keyboard::KEY_HOME;
	k[SDLK_PAGEUP] = Keyboard::KEY_PAGEUP;
	k[SDLK_DELETE] = Keyboard::KEY_DELETE;
	k[SDLK_END] = Keyboard::KEY_END;
	k[SDLK_PAGEDOWN] = Keyboard::KEY_PAGEDOWN;
	k[SDLK_RIGHT] = Keyboard::KEY_RIGHT;
	k[SDLK_LEFT] = Keyboard::KEY_LEFT;
	k[SDLK_DOWN] = Keyboard::KEY_DOWN;
	k[SDLK_UP] = Keyboard::KEY_UP;

	k[SDLK_NUMLOCKCLEAR] = Keyboard::KEY_NUMLOCKCLEAR;
	k[SDLK_KP_DIVIDE] = Keyboard::KEY_KP_DIVIDE;
	k[SDLK_KP_MULTIPLY] = Keyboard::KEY_KP_MULTIPLY;
	k[SDLK_KP_MINUS] = Keyboard::KEY_KP_MINUS;
	k[SDLK_KP_PLUS] = Keyboard::KEY_KP_PLUS;
	k[SDLK_KP_ENTER] = Keyboard::KEY_KP_ENTER;
	k[SDLK_KP_0] = Keyboard::KEY_KP_0;
	k[SDLK_KP_1] = Keyboard::KEY_KP_1;
	k[SDLK_KP_2] = Keyboard::KEY_KP_2;
	k[SDLK_KP_3] = Keyboard::KEY_KP_3;
	k[SDLK_KP_4] = Keyboard::KEY_KP_4;
	k[SDLK_KP_5] = Keyboard::KEY_KP_5;
	k[SDLK_KP_6] = Keyboard::KEY_KP_6;
	k[SDLK_KP_7] = Keyboard::KEY_KP_7;
	k[SDLK_KP_8] = Keyboard::KEY_KP_8;
	k[SDLK_KP_9] = Keyboard::KEY_KP_9;
	k[SDLK_KP_PERIOD] = Keyboard::KEY_KP_PERIOD;
	k[SDLK_KP_COMMA] = Keyboard::KEY_KP_COMMA;
	k[SDLK_KP_EQUALS] = Keyboard::KEY_KP_EQUALS;

	k[SDLK_APPLICATION] = Keyboard::KEY_APPLICATION;
	k[SDLK_POWER] = Keyboard::KEY_POWER;
	k[SDLK_F13] = Keyboard::KEY_F13;
	k[SDLK_F14] = Keyboard::KEY_F14;
	k[SDLK_F15] = Keyboard::KEY_F15;
	k[SDLK_F16] = Keyboard::KEY_F16;
	k[SDLK_F17] = Keyboard::KEY_F17;
	k[SDLK_F18] = Keyboard::KEY_F18;
	k[SDLK_F19] = Keyboard::KEY_F19;
	k[SDLK_F20] = Keyboard::KEY_F20;
	k[SDLK_F21] = Keyboard::KEY_F21;
	k[SDLK_F22] = Keyboard::KEY_F22;
	k[SDLK_F23] = Keyboard::KEY_F23;
	k[SDLK_F24] = Keyboard::KEY_F24;
	k[SDLK_EXECUTE] = Keyboard::KEY_EXECUTE;
	k[SDLK_HELP] = Keyboard::KEY_HELP;
	k[SDLK_MENU] = Keyboard::KEY_MENU;
	k[SDLK_SELECT] = Keyboard::KEY_SELECT;
	k[SDLK_STOP] = Keyboard::KEY_STOP;
	k[SDLK_AGAIN] = Keyboard::KEY_AGAIN;
	k[SDLK_UNDO] = Keyboard::KEY_UNDO;
	k[SDLK_CUT] = Keyboard::KEY_CUT;
	k[SDLK_COPY] = Keyboard::KEY_COPY;
	k[SDLK_PASTE] = Keyboard::KEY_PASTE;
	k[SDLK_FIND] = Keyboard::KEY_FIND;
	k[SDLK_MUTE] = Keyboard::KEY_MUTE;
	k[SDLK_VOLUMEUP] = Keyboard::KEY_VOLUMEUP;
	k[SDLK_VOLUMEDOWN] = Keyboard::KEY_VOLUMEDOWN;

	k[SDLK_ALTERASE] = Keyboard::KEY_ALTERASE;
	k[SDLK_SYSREQ] = Keyboard::KEY_SYSREQ;
	k[SDLK_CANCEL] = Keyboard::KEY_CANCEL;
	k[SDLK_CLEAR] = Keyboard::KEY_CLEAR;
	k[SDLK_PRIOR] = Keyboard::KEY_PRIOR;
	k[SDLK_RETURN2] = Keyboard::KEY_RETURN2;
	k[SDLK_SEPARATOR] = Keyboard::KEY_SEPARATOR;
	k[SDLK_OUT] = Keyboard::KEY_OUT;
	k[SDLK_OPER] = Keyboard::KEY_OPER;
	k[SDLK_CLEARAGAIN] = Keyboard::KEY_CLEARAGAIN;

	k[SDLK_THOUSANDSSEPARATOR] = Keyboard::KEY_THOUSANDSSEPARATOR;
	k[SDLK_DECIMALSEPARATOR] = Keyboard::KEY_DECIMALSEPARATOR;
	k[SDLK_CURRENCYUNIT] = Keyboard::KEY_CURRENCYUNIT;
	k[SDLK_CURRENCYSUBUNIT] = Keyboard::KEY_CURRENCYSUBUNIT;

	k[SDLK_LCTRL] = Keyboard::KEY_LCTRL;
	k[SDLK_LSHIFT] = Keyboard::KEY_LSHIFT;
	k[SDLK_LALT] = Keyboard::KEY_LALT;
	k[SDLK_LGUI] = Keyboard::KEY_LGUI;
	k[SDLK_RCTRL] = Keyboard::KEY_RCTRL;
	k[SDLK_RSHIFT] = Keyboard::KEY_RSHIFT;
	k[SDLK_RALT] = Keyboard::KEY_RALT;
	k[SDLK_RGUI] = Keyboard::KEY_RGUI;

	k[SDLK_MODE] = Keyboard::KEY_MODE;

	k[SDLK_AUDIONEXT] = Keyboard::KEY_AUDIONEXT;
	k[SDLK_AUDIOPREV] = Keyboard::KEY_AUDIOPREV;
	k[SDLK_AUDIOSTOP] = Keyboard::KEY_AUDIOSTOP;
	k[SDLK_AUDIOPLAY] = Keyboard::KEY_AUDIOPLAY;
	k[SDLK_AUDIOMUTE] = Keyboard::KEY_AUDIOMUTE;
	k[SDLK_MEDIASELECT] = Keyboard::KEY_MEDIASELECT;
	k[SDLK_WWW] = Keyboard::KEY_WWW;
	k[SDLK_MAIL] = Keyboard::KEY_MAIL;
	k[SDLK_CALCULATOR] = Keyboard::KEY_CALCULATOR;
	k[SDLK_COMPUTER] = Keyboard::KEY_COMPUTER;
	k[SDLK_AC_SEARCH] = Keyboard::KEY_APP_SEARCH;
	k[SDLK_AC_HOME] = Keyboard::KEY_APP_HOME;
	k[SDLK_AC_BACK] = Keyboard::KEY_APP_BACK;
	k[SDLK_AC_FORWARD] = Keyboard::KEY_APP_FORWARD;
	k[SDLK_AC_STOP] = Keyboard::KEY_APP_STOP;
	k[SDLK_AC_REFRESH] = Keyboard::KEY_APP_REFRESH;
	k[SDLK_AC_BOOKMARKS] = Keyboard::KEY_APP_BOOKMARKS;

	k[SDLK_BRIGHTNESSDOWN] = Keyboard::KEY_BRIGHTNESSDOWN;
	k[SDLK_BRIGHTNESSUP] = Keyboard::KEY_BRIGHTNESSUP;
	k[SDLK_DISPLAYSWITCH] = Keyboard::KEY_DISPLAYSWITCH;
	k[SDLK_KBDILLUMTOGGLE] = Keyboard::KEY_KBDILLUMTOGGLE;
	k[SDLK_KBDILLUMDOWN] = Keyboard::KEY_KBDILLUMDOWN;
	k[SDLK_KBDILLUMUP] = Keyboard::KEY_KBDILLUMUP;
	k[SDLK_EJECT] = Keyboard::KEY_EJECT;
	k[SDLK_SLEEP] = Keyboard::KEY_SLEEP;

#ifdef LOVE_ANDROID
	k[SDLK_AC_BACK] = Keyboard::KEY_ESCAPE;
#endif

	return k;
}

std::map<SDL_Keycode, love::keyboard::Keyboard::Key> Event::keys = Event::createKeyMap();

} // sdl
} // event
} // love<|MERGE_RESOLUTION|>--- conflicted
+++ resolved
@@ -430,8 +430,6 @@
 		msg = new Message("localechanged");
 		break;
 #endif
-<<<<<<< HEAD
-=======
 	case SDL_SENSORUPDATE:
 		sensorInstance = Module::getInstance<sensor::Sensor>(M_SENSOR);
 		if (sensorInstance)
@@ -463,7 +461,6 @@
 			}
 		}
 		break;
->>>>>>> f17d3d94
 	default:
 		break;
 	}
