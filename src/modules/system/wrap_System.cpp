/**
 * Copyright (c) 2006-2023 LOVE Development Team
 *
 * This software is provided 'as-is', without any express or implied
 * warranty.  In no event will the authors be held liable for any damages
 * arising from the use of this software.
 *
 * Permission is granted to anyone to use this software for any purpose,
 * including commercial applications, and to alter it and redistribute it
 * freely, subject to the following restrictions:
 *
 * 1. The origin of this software must not be misrepresented; you must not
 *    claim that you wrote the original software. If you use this software
 *    in a product, an acknowledgment in the product documentation would be
 *    appreciated but is not required.
 * 2. Altered source versions must be plainly marked as such, and must not be
 *    misrepresented as being the original software.
 * 3. This notice may not be removed or altered from any source distribution.
 **/

// LOVE
#include "wrap_System.h"
#include "sdl/System.h"

namespace love
{
namespace system
{

#define instance() (Module::getInstance<System>(Module::M_SYSTEM))

int w_getOS(lua_State *L)
{
	luax_pushstring(L, System::getOS());
<<<<<<< HEAD
=======
	return 1;
}
int w_getUserName(lua_State *L)
{
	luax_pushstring(L, instance()->getUserName());
>>>>>>> 46df0280
	return 1;
}

int w_getProcessorCount(lua_State *L)
{
	lua_pushinteger(L, instance()->getProcessorCount());
	return 1;
}

int w_setClipboardText(lua_State *L)
{
	const char *text = luaL_checkstring(L, 1);
	luax_catchexcept(L, [&]() { instance()->setClipboardText(text); });
	return 0;
}

int w_getClipboardText(lua_State *L)
{
	std::string text;
	luax_catchexcept(L, [&]() { text = instance()->getClipboardText(); });
	luax_pushstring(L, text);
	return 1;
}

int w_getPowerInfo(lua_State *L)
{
	int seconds = -1, percent = -1;
	const char *str;

	System::PowerState state = instance()->getPowerInfo(seconds, percent);

	if (!System::getConstant(state, str))
		str = "unknown";

	lua_pushstring(L, str);

	if (percent >= 0)
		lua_pushinteger(L, percent);
	else
		lua_pushnil(L);

	if (seconds >= 0)
		lua_pushinteger(L, seconds);
	else
		lua_pushnil(L);

	return 3;
}

int w_openURL(lua_State *L)
{
	std::string url = luax_checkstring(L, 1);
	luax_pushboolean(L, instance()->openURL(url));
	return 1;
}

int w_vibrate(lua_State *L)
{
	double seconds = luaL_optnumber(L, 1, 0.5);
	instance()->vibrate(seconds);
	return 0;
}

int w_hasBackgroundMusic(lua_State *L)
{
	lua_pushboolean(L, instance()->hasBackgroundMusic());
	return 1;
}

int w_getPreferredLocales(lua_State* L)
{
	int i = 1;
	std::vector<std::string> locales = instance()->getPreferredLocales();

	lua_createtable(L, locales.size(), 0);

	for (const std::string& str: locales)
	{
		luax_pushstring(L, str);
		lua_rawseti(L, -2, i++);
	}

	return 1;
}

static const luaL_Reg functions[] =
{
	{ "getOS", w_getOS },
	{ "getUserName", w_getUserName },
	{ "getProcessorCount", w_getProcessorCount },
	{ "setClipboardText", w_setClipboardText },
	{ "getClipboardText", w_getClipboardText },
	{ "getPowerInfo", w_getPowerInfo },
	{ "openURL", w_openURL },
	{ "vibrate", w_vibrate },
	{ "hasBackgroundMusic", w_hasBackgroundMusic },
	{ "getPreferredLocales", w_getPreferredLocales },
	{ 0, 0 }
};

extern "C" int luaopen_love_system(lua_State *L)
{
	System *instance = instance();
	if (instance == nullptr)
	{
		instance = new love::system::sdl::System();
	}
	else
		instance->retain();

	WrappedModule w;
	w.module = instance;
	w.name = "system";
	w.type = &Module::type;
	w.functions = functions;
	w.types = nullptr;

	return luax_register_module(L, w);
}

} // system
} // love<|MERGE_RESOLUTION|>--- conflicted
+++ resolved
@@ -32,14 +32,11 @@
 int w_getOS(lua_State *L)
 {
 	luax_pushstring(L, System::getOS());
-<<<<<<< HEAD
-=======
 	return 1;
 }
 int w_getUserName(lua_State *L)
 {
 	luax_pushstring(L, instance()->getUserName());
->>>>>>> 46df0280
 	return 1;
 }
 
