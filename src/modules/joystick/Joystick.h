--- conflicted
+++ resolved
@@ -201,14 +201,11 @@
 	virtual bool setVibration() = 0;
 	virtual void getVibration(float &left, float &right) = 0;
 
-<<<<<<< HEAD
-=======
 	virtual bool hasSensor(Sensor::SensorType type) const = 0;
 	virtual bool isSensorEnabled(Sensor::SensorType type) const = 0;
 	virtual void setSensorEnabled(Sensor::SensorType type, bool enabled) = 0;
 	virtual std::vector<float> getSensorData(Sensor::SensorType type) const = 0;
 
->>>>>>> f17d3d94
 	STRINGMAP_CLASS_DECLARE(Hat);
 	STRINGMAP_CLASS_DECLARE(GamepadType);
 	STRINGMAP_CLASS_DECLARE(GamepadAxis);
