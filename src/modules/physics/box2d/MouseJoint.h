/**
 * Copyright (c) 2006-2024 LOVE Development Team
 *
 * This software is provided 'as-is', without any express or implied
 * warranty.  In no event will the authors be held liable for any damages
 * arising from the use of this software.
 *
 * Permission is granted to anyone to use this software for any purpose,
 * including commercial applications, and to alter it and redistribute it
 * freely, subject to the following restrictions:
 *
 * 1. The origin of this software must not be misrepresented; you must not
 *    claim that you wrote the original software. If you use this software
 *    in a product, an acknowledgment in the product documentation would be
 *    appreciated but is not required.
 * 2. Altered source versions must be plainly marked as such, and must not be
 *    misrepresented as being the original software.
 * 3. This notice may not be removed or altered from any source distribution.
 **/

#ifndef LOVE_PHYSICS_BOX2D_MOUSE_JOINT_H
#define LOVE_PHYSICS_BOX2D_MOUSE_JOINT_H

// Module
#include "Joint.h"

namespace love
{
namespace physics
{
namespace box2d
{

/**
 * The MouseJoint is a joint type that
 * is suitable for controlling objects with the mouse.
 *
 * One end is anchored in the dynamic body, and the other id
 * anchor to a static ground body. The anchor offset can then be
 * moved to the current mouse position.
 **/
class MouseJoint : public Joint
{
public:

	static love::Type type;

	/**
	 * Creates a MouseJoint which connects body1 to the target point.
	 **/
	MouseJoint(Body *body1, float x, float y);

	virtual ~MouseJoint();

	/**
	 * Sets the target of anchor2. (You usually want
	 * to set this to the current mouse.)
	 **/
	void setTarget(float x, float y);

	/**
	 * Gets the current anchor2 target.
	 **/
	int getTarget(lua_State *L);

	/**
	 * Sets the maximum constraint force that can be exerted
	 * to move the candidate body.
	 **/
	void setMaxForce(float force);

	/**
	 * Gets the maximum constraint force that can be exerted
	 * to move the candidate body.
	 **/
	float getMaxForce() const;

	/**
	 * Sets the response speed. Independent of mass
	 **/
	void setFrequency(float hz);

	/**
	 * Gets the response speed. Independent of mass
	 **/
	float getFrequency() const;

	/**
	 * Set the spring damping ratio. Independent of mass
	 **/
	void setDampingRatio(float ratio);

	/**
	 * Get the spring damping ratio. Independent of mass
	 **/
	float getDampingRatio() const;

	/**
	 * Sets the response speed. Dependent of mass
	 **/
	void setStiffness(float k);

	/**
	 * Gets the response speed. Dependent of mass
	 **/
	float getStiffness() const;
<<<<<<< HEAD
	
=======

>>>>>>> 25e008e2
	/**
	 * Set the spring damping. Dependent of mass
	 **/
	void setDamping(float ratio);

	/**
	 * Get the spring damping. Dependent of mass
	 **/
	float getDamping() const;

	virtual Body *getBodyA() const;
	virtual Body *getBodyB() const;

private:
	// The Box2D MouseJoint object.
	b2MouseJoint *joint;
};

} // box2d
} // physics
} // love


#endif // LOVE_PHYSICS_BOX2D_MOUSE_JOINT_H<|MERGE_RESOLUTION|>--- conflicted
+++ resolved
@@ -104,11 +104,7 @@
 	 * Gets the response speed. Dependent of mass
 	 **/
 	float getStiffness() const;
-<<<<<<< HEAD
 	
-=======
-
->>>>>>> 25e008e2
 	/**
 	 * Set the spring damping. Dependent of mass
 	 **/
