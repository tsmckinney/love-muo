/**
 * Copyright (c) 2006-2022 LOVE Development Team
 *
 * This software is provided 'as-is', without any express or implied
 * warranty.  In no event will the authors be held liable for any damages
 * arising from the use of this software.
 *
 * Permission is granted to anyone to use this software for any purpose,
 * including commercial applications, and to alter it and redistribute it
 * freely, subject to the following restrictions:
 *
 * 1. The origin of this software must not be misrepresented; you must not
 *    claim that you wrote the original software. If you use this software
 *    in a product, an acknowledgment in the product documentation would be
 *    appreciated but is not required.
 * 2. Altered source versions must be plainly marked as such, and must not be
 *    misrepresented as being the original software.
 * 3. This notice may not be removed or altered from any source distribution.
 **/

#include "wrap_MouseJoint.h"

namespace love
{
namespace physics
{
namespace box2d
{

MouseJoint *luax_checkmousejoint(lua_State *L, int idx)
{
	MouseJoint *j = luax_checktype<MouseJoint>(L, idx);
	if (!j->isValid())
		luaL_error(L, "Attempt to use destroyed joint.");
	return j;
}

int w_MouseJoint_setTarget(lua_State *L)
{
	MouseJoint *t = luax_checkmousejoint(L, 1);
	float x = (float)luaL_checknumber(L, 2);
	float y = (float)luaL_checknumber(L, 3);
	t->setTarget(x, y);
	return 0;
}

int w_MouseJoint_getTarget(lua_State *L)
{
	MouseJoint *t = luax_checkmousejoint(L, 1);
	lua_remove(L, 1);
	return t->getTarget(L);
}

int w_MouseJoint_setMaxForce(lua_State *L)
{
	MouseJoint *t = luax_checkmousejoint(L, 1);
	float f = (float)luaL_checknumber(L, 2);
	t->setMaxForce(f);
	return 0;
}

int w_MouseJoint_getMaxForce(lua_State *L)
{
	MouseJoint *t = luax_checkmousejoint(L, 1);
	lua_pushnumber(L, t->getMaxForce());
	return 1;
}
<<<<<<< HEAD
int w_MouseJoint_setFrequency(lua_State *L)
{
	MouseJoint *t = luax_checkmousejoint(L, 1);
	float arg1 = (float)luaL_checknumber(L, 2);
	luax_catchexcept(L, [&]() { t->setFrequency(arg1); });
	return 0;
}

int w_MouseJoint_getFrequency(lua_State *L)
{
	MouseJoint *t = luax_checkmousejoint(L, 1);
	lua_pushnumber(L, t->getFrequency());
	return 1;
}

int w_MouseJoint_setDampingRatio(lua_State *L)
{
	MouseJoint *t = luax_checkmousejoint(L, 1);
	float arg1 = (float)luaL_checknumber(L, 2);
	t->setDampingRatio(arg1);
	return 0;
}

int w_MouseJoint_getDampingRatio(lua_State *L)
{
	MouseJoint *t = luax_checkmousejoint(L, 1);
	lua_pushnumber(L, t->getDampingRatio());
	return 1;
}
=======
>>>>>>> 69c14d22

int w_MouseJoint_setStiffness(lua_State *L)
{
	MouseJoint *t = luax_checkmousejoint(L, 1);
	float arg1 = (float)luaL_checknumber(L, 2);
	luax_catchexcept(L, [&]() { t->setStiffness(arg1); });
	return 0;
}

int w_MouseJoint_getStiffness(lua_State *L)
{
	MouseJoint *t = luax_checkmousejoint(L, 1);
	lua_pushnumber(L, t->getStiffness());
	return 1;
}

int w_MouseJoint_setDamping(lua_State *L)
{
	MouseJoint *t = luax_checkmousejoint(L, 1);
	float arg1 = (float)luaL_checknumber(L, 2);
	t->setDamping(arg1);
	return 0;
}

int w_MouseJoint_getDamping(lua_State *L)
{
	MouseJoint *t = luax_checkmousejoint(L, 1);
	lua_pushnumber(L, t->getDamping());
	return 1;
}

static const luaL_Reg w_MouseJoint_functions[] =
{
	{ "setTarget", w_MouseJoint_setTarget },
	{ "getTarget", w_MouseJoint_getTarget },
	{ "setMaxForce", w_MouseJoint_setMaxForce },
	{ "getMaxForce", w_MouseJoint_getMaxForce },
	{ "setStiffness", w_MouseJoint_setStiffness },
	{ "getStiffness", w_MouseJoint_getStiffness },
	{ "setDamping", w_MouseJoint_setDamping },
	{ "getDamping", w_MouseJoint_getDamping },
	{ 0, 0 }
};

extern "C" int luaopen_mousejoint(lua_State *L)
{
	return luax_register_type(L, &MouseJoint::type, w_Joint_functions, w_MouseJoint_functions, nullptr);
}

} // box2d
} // physics
} // love<|MERGE_RESOLUTION|>--- conflicted
+++ resolved
@@ -65,7 +65,6 @@
 	lua_pushnumber(L, t->getMaxForce());
 	return 1;
 }
-<<<<<<< HEAD
 int w_MouseJoint_setFrequency(lua_State *L)
 {
 	MouseJoint *t = luax_checkmousejoint(L, 1);
@@ -95,8 +94,6 @@
 	lua_pushnumber(L, t->getDampingRatio());
 	return 1;
 }
-=======
->>>>>>> 69c14d22
 
 int w_MouseJoint_setStiffness(lua_State *L)
 {
