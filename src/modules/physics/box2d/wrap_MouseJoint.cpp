/**
 * Copyright (c) 2006-2024 LOVE Development Team
 *
 * This software is provided 'as-is', without any express or implied
 * warranty.  In no event will the authors be held liable for any damages
 * arising from the use of this software.
 *
 * Permission is granted to anyone to use this software for any purpose,
 * including commercial applications, and to alter it and redistribute it
 * freely, subject to the following restrictions:
 *
 * 1. The origin of this software must not be misrepresented; you must not
 *    claim that you wrote the original software. If you use this software
 *    in a product, an acknowledgment in the product documentation would be
 *    appreciated but is not required.
 * 2. Altered source versions must be plainly marked as such, and must not be
 *    misrepresented as being the original software.
 * 3. This notice may not be removed or altered from any source distribution.
 **/

#include "wrap_MouseJoint.h"

namespace love
{
namespace physics
{
namespace box2d
{

MouseJoint *luax_checkmousejoint(lua_State *L, int idx)
{
	MouseJoint *j = luax_checktype<MouseJoint>(L, idx);
	if (!j->isValid())
		luaL_error(L, "Attempt to use destroyed joint.");
	return j;
}

int w_MouseJoint_setTarget(lua_State *L)
{
	MouseJoint *t = luax_checkmousejoint(L, 1);
	float x = (float)luaL_checknumber(L, 2);
	float y = (float)luaL_checknumber(L, 3);
	t->setTarget(x, y);
	return 0;
}

int w_MouseJoint_getTarget(lua_State *L)
{
	MouseJoint *t = luax_checkmousejoint(L, 1);
	lua_remove(L, 1);
	return t->getTarget(L);
}

int w_MouseJoint_setMaxForce(lua_State *L)
{
	MouseJoint *t = luax_checkmousejoint(L, 1);
	float f = (float)luaL_checknumber(L, 2);
	t->setMaxForce(f);
	return 0;
}

int w_MouseJoint_getMaxForce(lua_State *L)
{
	MouseJoint *t = luax_checkmousejoint(L, 1);
	lua_pushnumber(L, t->getMaxForce());
	return 1;
}
<<<<<<< HEAD
=======

>>>>>>> 25e008e2
int w_MouseJoint_setStiffness(lua_State *L)
{
	MouseJoint *t = luax_checkmousejoint(L, 1);
	float arg1 = (float)luaL_checknumber(L, 2);
	luax_catchexcept(L, [&]() { t->setStiffness(arg1); });
	return 0;
}

int w_MouseJoint_getStiffness(lua_State *L)
{
	MouseJoint *t = luax_checkmousejoint(L, 1);
	lua_pushnumber(L, t->getStiffness());
	return 1;
}

int w_MouseJoint_setDamping(lua_State *L)
{
	MouseJoint *t = luax_checkmousejoint(L, 1);
	float arg1 = (float)luaL_checknumber(L, 2);
	t->setDamping(arg1);
	return 0;
}

int w_MouseJoint_getDamping(lua_State *L)
{
	MouseJoint *t = luax_checkmousejoint(L, 1);
	lua_pushnumber(L, t->getDamping());
	return 1;
}

static const luaL_Reg w_MouseJoint_functions[] =
{
	{ "setTarget", w_MouseJoint_setTarget },
	{ "getTarget", w_MouseJoint_getTarget },
	{ "setMaxForce", w_MouseJoint_setMaxForce },
	{ "getMaxForce", w_MouseJoint_getMaxForce },
	{ "setStiffness", w_MouseJoint_setStiffness },
	{ "getStiffness", w_MouseJoint_getStiffness },
	{ "setDamping", w_MouseJoint_setDamping },
	{ "getDamping", w_MouseJoint_getDamping },
	{ 0, 0 }
};

extern "C" int luaopen_mousejoint(lua_State *L)
{
	return luax_register_type(L, &MouseJoint::type, w_Joint_functions, w_MouseJoint_functions, nullptr);
}

} // box2d
} // physics
} // love<|MERGE_RESOLUTION|>--- conflicted
+++ resolved
@@ -65,10 +65,6 @@
 	lua_pushnumber(L, t->getMaxForce());
 	return 1;
 }
-<<<<<<< HEAD
-=======
-
->>>>>>> 25e008e2
 int w_MouseJoint_setStiffness(lua_State *L)
 {
 	MouseJoint *t = luax_checkmousejoint(L, 1);
