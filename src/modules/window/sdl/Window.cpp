--- conflicted
+++ resolved
@@ -343,20 +343,15 @@
 #endif
 			window = nullptr;
 		}
-<<<<<<< HEAD
-		if (shaped)
+		if (shaped) {
 			window = SDL_CreateShapedWindow(title.c_str(), x, y, w, h, windowflags);
-		else
-			window = SDL_CreateWindow(title.c_str(), x, y, w, h, windowflags);
-		
-=======
-
-#if SDL_VERSION_ATLEAST(3, 0, 0)
-		window = SDL_CreateWindow(title.c_str(), w, h, windowflags);
-#else
-		window = SDL_CreateWindow(title.c_str(), x, y, w, h, windowflags);
-#endif
->>>>>>> 6dc2fdba
+		} else {
+			#if SDL_VERSION_ATLEAST(3, 0, 0)
+				window = SDL_CreateWindow(title.c_str(), w, h, windowflags);
+			#else
+				window = SDL_CreateWindow(title.c_str(), x, y, w, h, windowflags);
+			#endif
+		}
 
 		if (!window)
 		{
@@ -697,20 +692,16 @@
 #if SDL_VERSION_ATLEAST(3, 0, 0)
 		Uint32 createflags = sdlflags & (~SDL_WINDOW_FULLSCREEN);
 
-		if (!createWindowAndContext(x, y, width, height, createflags, renderer))
+		if (!createWindowAndContext(x, y, width, height, createflags, renderer, f.shaped))
 			return false;
 
-<<<<<<< HEAD
-		if (!createWindowAndContext(x, y, width, height, sdlflags, renderer, f.shaped))
-=======
 		if (f.fullscreen)
 		{
 			SDL_SetWindowFullscreenMode(window, fsmode);
 			SDL_SetWindowFullscreen(window, SDL_TRUE);
 		}
 #else
-		if (!createWindowAndContext(x, y, width, height, sdlflags, renderer))
->>>>>>> 6dc2fdba
+		if (!createWindowAndContext(x, y, width, height, sdlflags, renderer, f.shaped))
 			return false;
 #endif
 
