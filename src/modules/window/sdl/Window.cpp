/**
 * Copyright (c) 2006-2023 LOVE Development Team
 *
 * This software is provided 'as-is', without any express or implied
 * warranty.  In no event will the authors be held liable for any damages
 * arising from the use of this software.
 *
 * Permission is granted to anyone to use this software for any purpose,
 * including commercial applications, and to alter it and redistribute it
 * freely, subject to the following restrictions:
 *
 * 1. The origin of this software must not be misrepresented; you must not
 *    claim that you wrote the original software. If you use this software
 *    in a product, an acknowledgment in the product documentation would be
 *    appreciated but is not required.
 * 2. Altered source versions must be plainly marked as such, and must not be
 *    misrepresented as being the original software.
 * 3. This notice may not be removed or altered from any source distribution.
 **/

// LOVE
#include "common/config.h"
#include "graphics/Graphics.h"
#ifdef LOVE_GRAPHICS_VULKAN
#	include "graphics/vulkan/Graphics.h"
#	include "graphics/vulkan/Vulkan.h"
#endif
#include "Window.h"

#ifdef LOVE_ANDROID
#include "common/android.h"
#endif

#ifdef LOVE_IOS
#include "common/ios.h"
#endif

// C++
#include <iostream>
#include <vector>
#include <algorithm>

// C
#include <cstdio>

// SDL
#include <SDL_syswm.h>

#ifdef LOVE_GRAPHICS_VULKAN
#include <SDL_vulkan.h>
#endif

#if defined(LOVE_WINDOWS)
#define WIN32_LEAN_AND_MEAN
#include <windows.h>
#include <dwmapi.h>
#include <VersionHelpers.h>
#elif defined(LOVE_MACOS)
#include "common/macos.h"
#endif

#ifndef APIENTRY
#define APIENTRY
#endif

#ifndef SDL_HINT_WINDOWS_DPI_SCALING
#define SDL_HINT_WINDOWS_DPI_SCALING "SDL_WINDOWS_DPI_SCALING"
#endif

namespace love
{
namespace window
{

// See src/modules/window/Window.cpp.
void setHighDPIAllowedImplementation(bool enable)
{
#if defined(LOVE_WINDOWS)
	// Windows uses a different API than SDL_WINDOW_ALLOW_HIGHDPI.
	// This must be set before the video subsystem is initialized.
	SDL_SetHint(SDL_HINT_WINDOWS_DPI_SCALING, enable ? "1" : "0");
#else
	LOVE_UNUSED(enable);
#endif
}

namespace sdl
{

Window::Window()
	: open(false)
	, mouseGrabbed(false)
	, window(nullptr)
	, glcontext(nullptr)
#ifdef LOVE_GRAPHICS_METAL
	, metalView(nullptr)
#endif
	, displayedWindowError(false)
	, contextAttribs()
{
	if (SDL_InitSubSystem(SDL_INIT_VIDEO) < 0)
		throw love::Exception("Could not initialize SDL video subsystem (%s)", SDL_GetError());

	// Make sure the screensaver doesn't activate by default.
	setDisplaySleepEnabled(false);
}

Window::~Window()
{
	close(false);
	graphics.set(nullptr);
	SDL_QuitSubSystem(SDL_INIT_VIDEO);
}

void Window::setGraphics(graphics::Graphics *graphics)
{
	this->graphics.set(graphics);
}

void Window::setGLFramebufferAttributes(bool sRGB)
{
	// Set GL window / framebuffer attributes.
	SDL_GL_SetAttribute(SDL_GL_RED_SIZE, 8);
	SDL_GL_SetAttribute(SDL_GL_GREEN_SIZE, 8);
	SDL_GL_SetAttribute(SDL_GL_BLUE_SIZE, 8);
	SDL_GL_SetAttribute(SDL_GL_ALPHA_SIZE, 8);
	SDL_GL_SetAttribute(SDL_GL_DOUBLEBUFFER, 1);
	SDL_GL_SetAttribute(SDL_GL_RETAINED_BACKING, 0);

	// Always use 24/8 depth/stencil (make sure any Graphics implementations
	// that have their own backbuffer match this, too).
	// Changing this after initial window creation would need the context to be
	// destroyed and recreated, which we really don't want.
	SDL_GL_SetAttribute(SDL_GL_DEPTH_SIZE, 24);
	SDL_GL_SetAttribute(SDL_GL_STENCIL_SIZE, 8);

	// Backbuffer MSAA is handled by the love.graphics implementation.
	SDL_GL_SetAttribute(SDL_GL_MULTISAMPLEBUFFERS, 0);
	SDL_GL_SetAttribute(SDL_GL_MULTISAMPLESAMPLES, 0);

	SDL_GL_SetAttribute(SDL_GL_FRAMEBUFFER_SRGB_CAPABLE, sRGB ? 1 : 0);

#if defined(LOVE_WINDOWS)
	// Avoid the Microsoft OpenGL 1.1 software renderer on Windows. Apparently
	// older Intel drivers like to use it as a fallback when requesting some
	// unsupported framebuffer attribute values, rather than properly failing.
	SDL_GL_SetAttribute(SDL_GL_ACCELERATED_VISUAL, 1);
#endif
}

void Window::setGLContextAttributes(const ContextAttribs &attribs)
{
	int profilemask = 0;
	int contextflags = 0;

	if (attribs.gles)
		profilemask = SDL_GL_CONTEXT_PROFILE_ES;
	else if (attribs.versionMajor * 10 + attribs.versionMinor >= 32)
		profilemask |= SDL_GL_CONTEXT_PROFILE_CORE;
	else if (attribs.debug)
		profilemask = SDL_GL_CONTEXT_PROFILE_COMPATIBILITY;

	if (attribs.debug)
		contextflags |= SDL_GL_CONTEXT_DEBUG_FLAG;

	SDL_GL_SetAttribute(SDL_GL_CONTEXT_MAJOR_VERSION, attribs.versionMajor);
	SDL_GL_SetAttribute(SDL_GL_CONTEXT_MINOR_VERSION, attribs.versionMinor);
	SDL_GL_SetAttribute(SDL_GL_CONTEXT_PROFILE_MASK, profilemask);
	SDL_GL_SetAttribute(SDL_GL_CONTEXT_FLAGS, contextflags);
}

bool Window::checkGLVersion(const ContextAttribs &attribs, std::string &outversion)
{
	typedef unsigned char GLubyte;
	typedef unsigned int GLenum;
	typedef const GLubyte *(APIENTRY *glGetStringPtr)(GLenum name);
	const GLenum GL_VENDOR_ENUM   = 0x1F00;
	const GLenum GL_RENDERER_ENUM = 0x1F01;
	const GLenum GL_VERSION_ENUM  = 0x1F02;

	// We don't have OpenGL headers or an automatic OpenGL function loader in
	// this module, so we have to get the glGetString function pointer ourselves.
	glGetStringPtr glGetStringFunc = (glGetStringPtr) SDL_GL_GetProcAddress("glGetString");
	if (!glGetStringFunc)
		return false;

	const char *glversion = (const char *) glGetStringFunc(GL_VERSION_ENUM);
	if (!glversion)
		return false;

	outversion = glversion;

	const char *glrenderer = (const char *) glGetStringFunc(GL_RENDERER_ENUM);
	if (glrenderer)
		outversion += " - " + std::string(glrenderer);

	const char *glvendor = (const char *) glGetStringFunc(GL_VENDOR_ENUM);
	if (glvendor)
		outversion += " (" + std::string(glvendor) + ")";

	int glmajor = 0;
	int glminor = 0;

	// glGetString(GL_VERSION) returns a string with the format "major.minor",
	// or "OpenGL ES major.minor" in GLES contexts.
	const char *format = "%d.%d";
	if (attribs.gles)
		format = "OpenGL ES %d.%d";

	if (sscanf(glversion, format, &glmajor, &glminor) != 2)
		return false;

	if (glmajor < attribs.versionMajor
		|| (glmajor == attribs.versionMajor && glminor < attribs.versionMinor))
		return false;

	return true;
}

std::vector<Window::ContextAttribs> Window::getContextAttribsList() const
{
	// If we already have a set of context attributes that we know work, just
	// return that. love.graphics doesn't really support switching GL versions
	// after the first initialization.
	if (contextAttribs.versionMajor > 0)
		return std::vector<ContextAttribs>{contextAttribs};

	bool preferGLES = false;

#ifdef LOVE_GRAPHICS_USE_OPENGLES
	preferGLES = true;
#endif

	const char *curdriver = SDL_GetCurrentVideoDriver();
	const char *glesdrivers[] = {"RPI", "Android", "uikit", "winrt", "emscripten"};

	// We always want to try OpenGL ES first on certain video backends.
	for (const char *glesdriver : glesdrivers)
	{
		if (curdriver && strstr(curdriver, glesdriver) == curdriver)
		{
			preferGLES = true;
			break;
		}
	}

	const char *gleshint = SDL_GetHint("LOVE_GRAPHICS_USE_OPENGLES");
	if (gleshint != nullptr)
		preferGLES = (gleshint != nullptr && gleshint[0] != '0');

	// Do we want a debug context?
	bool debug = love::graphics::isDebugEnabled();

	const char *preferGL2hint = SDL_GetHint("LOVE_GRAPHICS_USE_GL2");
	bool preferGL2 = (preferGL2hint != nullptr && preferGL2hint[0] != '0');

	const char *preferGL3hint = SDL_GetHint("LOVE_GRAPHICS_USE_GL3");
	bool preferGL3 = (preferGL3hint != nullptr && preferGL3hint[0] != '0');

	std::vector<ContextAttribs> glcontexts =
	{
		{4, 3, false, debug},
		{3, 3, false, debug},
		{2, 1, false, debug},
	};

	std::vector<ContextAttribs> glescontexts =
	{
		{3, 2, true, debug},
		{3, 0, true, debug},
		{2, 0, true, debug}
	};

	if (preferGL2)
	{
		std::swap(glcontexts[0], glcontexts[2]);
		std::swap(glescontexts[0], glescontexts[2]);
	}
	else if (preferGL3)
	{
		std::swap(glcontexts[0], glcontexts[1]);
		std::swap(glescontexts[0], glescontexts[1]);
	}

	std::vector<ContextAttribs> attribslist;

	if (preferGLES)
	{
		attribslist.insert(attribslist.end(), glescontexts.begin(), glescontexts.end());
		attribslist.insert(attribslist.end(), glcontexts.begin(), glcontexts.end());
	}
	else
	{
		attribslist.insert(attribslist.end(), glcontexts.begin(), glcontexts.end());
		attribslist.insert(attribslist.end(), glescontexts.begin(), glescontexts.end());
	}

	return attribslist;
}

bool Window::createWindowAndContext(int x, int y, int w, int h, Uint32 windowflags, graphics::Renderer renderer, bool shaped)
{
	bool needsglcontext = (windowflags & SDL_WINDOW_OPENGL) != 0;
#ifdef LOVE_GRAPHICS_METAL
	bool needsmetalview = (windowflags & SDL_WINDOW_METAL) != 0;
#endif

	std::string windowerror;
	std::string contexterror;
	std::string glversion;

	// Unfortunately some OpenGL context settings are part of the internal
	// window state in the Windows and Linux SDL backends, so we have to
	// recreate the window when we want to change those settings...
	// Also, apparently some Intel drivers on Windows give back a Microsoft
	// OpenGL 1.1 software renderer context when high MSAA values are requested!

	const auto create = [&](const ContextAttribs *attribs) -> bool
	{
		if (glcontext)
		{
			SDL_GL_DeleteContext(glcontext);
			glcontext = nullptr;
		}

#ifdef LOVE_GRAPHICS_METAL
		if (metalView)
		{
			SDL_Metal_DestroyView(metalView);
			metalView = nullptr;
		}
#endif

		if (window)
		{
			SDL_DestroyWindow(window);
			SDL_FlushEvent(SDL_WINDOWEVENT);
			window = nullptr;
		}
		if (shaped)
			window = SDL_CreateShapedWindow(title.c_str(), x, y, w, h, windowflags);
		else
			window = SDL_CreateWindow(title.c_str(), x, y, w, h, windowflags);
		

		if (!window)
		{
			windowerror = std::string(SDL_GetError());
			return false;
		}

<<<<<<< HEAD
		if (attribs != nullptr && renderer == love::graphics::Renderer::RENDERER_OPENGL)
		{
#ifdef LOVE_MACOS
			love::macos::setWindowSRGBColorSpace(window);
=======
#ifdef LOVE_MACOSX
		love::macosx::setWindowSRGBColorSpace(window);
>>>>>>> 7828d1e0
#endif

			glcontext = SDL_GL_CreateContext(window);

			if (!glcontext)
				contexterror = std::string(SDL_GetError());

			// Make sure the context's version is at least what we requested.
			if (glcontext && !checkGLVersion(*attribs, glversion))
			{
				SDL_GL_DeleteContext(glcontext);
				glcontext = nullptr;
			}

			if (!glcontext)
			{
				SDL_DestroyWindow(window);
				window = nullptr;
				return false;
			}
		}

		return true;
	};

	if (renderer == graphics::RENDERER_OPENGL)
	{
		std::vector<ContextAttribs> attribslist = getContextAttribsList();

		// Try each context profile in order.
		for (ContextAttribs attribs : attribslist)
		{
			bool curSRGB = love::graphics::isGammaCorrect();

			setGLFramebufferAttributes(curSRGB);
			setGLContextAttributes(attribs);

			windowerror.clear();
			contexterror.clear();

			create(&attribs);

			if (!window && curSRGB)
			{
				// The sRGB setting could have caused the failure.
				setGLFramebufferAttributes(false);
				if (create(&attribs))
					curSRGB = false;
			}

			if (window && glcontext)
			{
				// Store the successful context attributes so we can re-use them in
				// subsequent calls to createWindowAndContext.
				contextAttribs = attribs;
				love::graphics::setGammaCorrect(curSRGB);
				break;
			}
		}
	}
#ifdef LOVE_GRAPHICS_METAL
	else if (renderer == graphics::RENDERER_METAL)
	{
		if (create(nullptr) && window != nullptr)
			metalView = SDL_Metal_CreateView(window);

		if (metalView == nullptr && window != nullptr)
		{
			contexterror = SDL_GetError();
			SDL_DestroyWindow(window);
			window = nullptr;
		}
	}
#endif
	else
	{
		create(nullptr);
	}

	bool failed = window == nullptr;
	failed |= (needsglcontext && !glcontext);
#ifdef LOVE_GRAPHICS_METAL
	failed |= (needsmetalview && !metalView);
#endif

	if (failed)
	{
		std::string title = "Unable to create renderer";
		std::string message = "This program requires a graphics card and video drivers which support OpenGL 2.1 or OpenGL ES 2.";

		if (!glversion.empty())
			message += "\n\nDetected OpenGL version:\n" + glversion;
		else if (!contexterror.empty())
			message += "\n\nRenderer context creation error: " + contexterror;
		else if (!windowerror.empty())
			message += "\n\nSDL window creation error: " + windowerror;

		std::cerr << title << std::endl << message << std::endl;

		// Display a message box with the error, but only once.
		if (!displayedWindowError)
		{
			showMessageBox(title, message, MESSAGEBOX_ERROR, false);
			displayedWindowError = true;
		}

		close();
		return false;
	}

	open = true;
	return true;
}

bool Window::setWindow(int width, int height, WindowSettings *settings)
{
	if (!graphics.get())
		graphics.set(Module::getInstance<graphics::Graphics>(Module::M_GRAPHICS));

	if (graphics.get() && graphics->isRenderTargetActive())
		throw love::Exception("love.window.setMode cannot be called while a render target is active in love.graphics.");

	auto renderer = graphics != nullptr ? graphics->getRenderer() : graphics::RENDERER_NONE;

	if (isOpen())
		updateSettings(this->settings, false);

	WindowSettings f;

	if (settings)
		f = *settings;

	f.minwidth = std::max(f.minwidth, 1);
	f.minheight = std::max(f.minheight, 1);

	f.displayindex = std::min(std::max(f.displayindex, 0), getDisplayCount() - 1);

	// Use the desktop resolution if a width or height of 0 is specified.
	if (width == 0 || height == 0)
	{
		SDL_DisplayMode mode = {};
		SDL_GetDesktopDisplayMode(f.displayindex, &mode);
		width = mode.w;
		height = mode.h;
	}

	// On Android, disable fullscreen first on window creation so it's
	// possible to change the orientation by specifying portait width and
	// height, otherwise SDL will pick the current orientation dimensions when
	// fullscreen flag is set. Don't worry, we'll set it back later when user
	// also requested fullscreen after the window is created.
	// See https://github.com/love2d/love-android/issues/196
#ifdef LOVE_ANDROID
	bool fullscreen = f.fullscreen;

	f.fullscreen = false;
	f.fstype = FULLSCREEN_DESKTOP;
#endif

	int x = f.x;
	int y = f.y;

	if (f.useposition)
	{
		// The position needs to be in the global coordinate space.
		SDL_Rect displaybounds = {};
		SDL_GetDisplayBounds(f.displayindex, &displaybounds);
		x += displaybounds.x;
		y += displaybounds.y;
	}
	else
	{
		if (f.centered)
			x = y = SDL_WINDOWPOS_CENTERED_DISPLAY(f.displayindex);
		else
			x = y = SDL_WINDOWPOS_UNDEFINED_DISPLAY(f.displayindex);
	}

	SDL_DisplayMode fsmode = {0, width, height, 0, nullptr};

	if (f.fullscreen && f.fstype == FULLSCREEN_EXCLUSIVE)
	{
		// Fullscreen window creation will bug out if no mode can be used.
		if (SDL_GetClosestDisplayMode(f.displayindex, &fsmode, &fsmode) == nullptr)
		{
			// GetClosestDisplayMode will fail if we request a size larger
			// than the largest available display mode, so we'll try to use
			// the largest (first) mode in that case.
			if (SDL_GetDisplayMode(f.displayindex, 0, &fsmode) < 0)
				return false;
		}
	}

	bool needsetmode = false;

	Uint32 sdlflags = 0;

	if (f.fullscreen)
	{
		if (f.fstype == FULLSCREEN_DESKTOP)
			sdlflags |= SDL_WINDOW_FULLSCREEN_DESKTOP;
		else
		{
			sdlflags |= SDL_WINDOW_FULLSCREEN;
			width = fsmode.w;
			height = fsmode.h;
		}
	}

	if (renderer != windowRenderer && isOpen())
		close();

	if (isOpen())
	{
		if (SDL_SetWindowFullscreen(window, sdlflags) == 0 && renderer == graphics::RENDERER_OPENGL)
			SDL_GL_MakeCurrent(window, glcontext);

		if (!f.fullscreen)
			SDL_SetWindowSize(window, width, height);

		if (this->settings.resizable != f.resizable)
			SDL_SetWindowResizable(window, f.resizable ? SDL_TRUE : SDL_FALSE);

		if (this->settings.borderless != f.borderless)
			SDL_SetWindowBordered(window, f.borderless ? SDL_FALSE : SDL_TRUE);
	}
	else
	{
		if (renderer == graphics::RENDERER_OPENGL)
			sdlflags |= SDL_WINDOW_OPENGL;
	#ifdef LOVE_GRAPHICS_METAL
		if (renderer == graphics::RENDERER_METAL)
			sdlflags |= SDL_WINDOW_METAL;
	#endif

		if (renderer == graphics::RENDERER_VULKAN)
			sdlflags |= SDL_WINDOW_VULKAN;

		if (f.resizable)
			 sdlflags |= SDL_WINDOW_RESIZABLE;

		if (f.borderless)
			 sdlflags |= SDL_WINDOW_BORDERLESS;
		bool shaped;
		if (f.shaped)
			shaped = true;
		else
			shaped = false;

		// Note: this flag is ignored on Windows.
		 if (isHighDPIAllowed())
			 sdlflags |= SDL_WINDOW_ALLOW_HIGHDPI;

		if (!createWindowAndContext(x, y, width, height, sdlflags, renderer, shaped))
			return false;

		needsetmode = true;
	}

	// Make sure the window keeps any previously set icon.
	setIcon(icon.get());

	// Make sure the mouse keeps its previous grab setting.
	setMouseGrab(mouseGrabbed);

	// Enforce minimum window dimensions.
	SDL_SetWindowMinimumSize(window, f.minwidth, f.minheight);
	float opacity = (float)f.opacity;
	SDL_SetWindowOpacity(window, opacity);
	if (this->settings.displayindex != f.displayindex || f.useposition || f.centered)
		SDL_SetWindowPosition(window, x, y);

	SDL_RaiseWindow(window);

	setVSync(f.vsync);

	updateSettings(f, false);

	windowRenderer = renderer;

	if (graphics.get())
	{
		double scaledw, scaledh;
		fromPixels((double) pixelWidth, (double) pixelHeight, scaledw, scaledh);

		if (needsetmode)
		{
			void *context = nullptr;
			if (renderer == graphics::RENDERER_OPENGL)
				context = (void *) glcontext;
#ifdef LOVE_GRAPHICS_METAL
			if (renderer == graphics::RENDERER_METAL && metalView)
				context = (void *) SDL_Metal_GetLayer(metalView);
#endif

			graphics->setMode(context, (int) scaledw, (int) scaledh, pixelWidth, pixelHeight, f.stencil, f.msaa);
			this->settings.msaa = graphics->getBackbufferMSAA();
		}
		else
		{
			graphics->setViewportSize((int) scaledw, (int) scaledh, pixelWidth, pixelHeight);
		}
	}

	// Set fullscreen when user requested it before.
	// See above for explanation.
#ifdef LOVE_ANDROID
	setFullscreen(fullscreen);
	love::android::setImmersive(fullscreen);
#endif

	return true;
}

bool Window::onSizeChanged(int width, int height)
{
	if (!window)
		return false;

	windowWidth = width;
	windowHeight = height;

	// TODO: Use SDL_GetWindowSizeInPixels here when supported.
	if (glcontext != nullptr)
		SDL_GL_GetDrawableSize(window, &pixelWidth, &pixelHeight);
#ifdef LOVE_GRAPHICS_METAL
	else if (metalView != nullptr)
		SDL_Metal_GetDrawableSize(window, &pixelWidth, &pixelHeight);
#endif
#ifdef LOVE_GRAPHICS_VULKAN
	else if (windowRenderer == graphics::RENDERER_VULKAN)
		SDL_Vulkan_GetDrawableSize(window, &pixelWidth, &pixelHeight);
#endif
	else
	{
		pixelWidth = width;
		pixelHeight = height;
	}

	if (graphics.get())
	{
		double scaledw, scaledh;
		fromPixels((double) pixelWidth, (double) pixelHeight, scaledw, scaledh);
		graphics->setViewportSize((int) scaledw, (int) scaledh, pixelWidth, pixelHeight);
	}

	return true;
}

void Window::updateSettings(const WindowSettings &newsettings, bool updateGraphicsViewport)
{
	Uint32 wflags = SDL_GetWindowFlags(window);

	// Set the new display mode as the current display mode.
	SDL_GetWindowSize(window, &windowWidth, &windowHeight);

	pixelWidth = windowWidth;
	pixelHeight = windowHeight;

	// TODO: Use SDL_GetWindowSizeInPixels here when supported.
	if ((wflags & SDL_WINDOW_OPENGL) != 0)
		SDL_GL_GetDrawableSize(window, &pixelWidth, &pixelHeight);
#ifdef LOVE_GRAPHICS_METAL
	else if ((wflags & SDL_WINDOW_METAL) != 0)
		SDL_Metal_GetDrawableSize(window, &pixelWidth, &pixelHeight);
#endif
#ifdef LOVE_GRAPHICS_VULKAN
	else if ((wflags & SDL_WINDOW_VULKAN) != 0)
		SDL_Vulkan_GetDrawableSize(window, &pixelWidth, &pixelHeight);
#endif

	if ((wflags & SDL_WINDOW_FULLSCREEN_DESKTOP) == SDL_WINDOW_FULLSCREEN_DESKTOP)
	{
		settings.fullscreen = true;
		settings.fstype = FULLSCREEN_DESKTOP;
	}
	else if ((wflags & SDL_WINDOW_FULLSCREEN) == SDL_WINDOW_FULLSCREEN)
	{
		settings.fullscreen = true;
		settings.fstype = FULLSCREEN_EXCLUSIVE;
	}
	else
	{
		settings.fullscreen = false;
		settings.fstype = newsettings.fstype;
	}

#ifdef LOVE_ANDROID
	settings.fullscreen = love::android::getImmersive();
#endif

	// SDL_GetWindowMinimumSize gives back 0,0 sometimes...
	settings.minwidth = newsettings.minwidth;
	settings.minheight = newsettings.minheight;

	settings.resizable = (wflags & SDL_WINDOW_RESIZABLE) != 0;
	settings.borderless = (wflags & SDL_WINDOW_BORDERLESS) != 0;
	settings.centered = newsettings.centered;

	getPosition(settings.x, settings.y, settings.displayindex);

	setHighDPIAllowed((wflags & SDL_WINDOW_ALLOW_HIGHDPI) != 0);

	settings.usedpiscale = newsettings.usedpiscale;

	// Only minimize on focus loss if the window is in exclusive-fullscreen mode
	if (settings.fullscreen && settings.fstype == FULLSCREEN_EXCLUSIVE)
		SDL_SetHint(SDL_HINT_VIDEO_MINIMIZE_ON_FOCUS_LOSS, "1");
	else
		SDL_SetHint(SDL_HINT_VIDEO_MINIMIZE_ON_FOCUS_LOSS, "0");

	settings.vsync = getVSync();

	settings.stencil = newsettings.stencil;
	settings.depth = newsettings.depth;
	settings.opacity = newsettings.opacity;
	float fOpacity = (float)settings.opacity;
	SDL_SetWindowOpacity(window, fOpacity);

	SDL_DisplayMode dmode = {};
	SDL_GetCurrentDisplayMode(settings.displayindex, &dmode);

	// May be 0 if the refresh rate can't be determined.
	settings.refreshrate = (double) dmode.refresh_rate;

	// Update the viewport size now instead of waiting for event polling.
	if (updateGraphicsViewport && graphics.get())
	{
		double scaledw, scaledh;
		fromPixels((double) pixelWidth, (double) pixelHeight, scaledw, scaledh);
		graphics->setViewportSize((int) scaledw, (int) scaledh, pixelWidth, pixelHeight);
	}
}

void Window::getWindow(int &width, int &height, WindowSettings &newsettings)
{
	// The window might have been modified (moved, resized, etc.) by the user.
	if (window)
		updateSettings(settings, true);

	width = windowWidth;
	height = windowHeight;
	newsettings = settings;
}

void Window::close()
{
	close(true);
}

void Window::close(bool allowExceptions)
{
	if (graphics.get())
	{
		if (allowExceptions && graphics->isRenderTargetActive())
			throw love::Exception("love.window.close cannot be called while a render target is active in love.graphics.");

		graphics->unSetMode();
	}

	if (glcontext)
	{
		SDL_GL_DeleteContext(glcontext);
		glcontext = nullptr;
	}

#ifdef LOVE_GRAPHICS_METAL
	if (metalView)
	{
		SDL_Metal_DestroyView(metalView);
		metalView = nullptr;
	}
#endif

	if (window)
	{
		SDL_DestroyWindow(window);
		window = nullptr;

		// The old window may have generated pending events which are no longer
		// relevant. Destroy them all!
		SDL_FlushEvent(SDL_WINDOWEVENT);
	}

	open = false;
}

bool Window::setFullscreen(bool fullscreen, FullscreenType fstype)
{
	if (!window)
		return false;

	if (graphics.get() && graphics->isRenderTargetActive())
		throw love::Exception("love.window.setFullscreen cannot be called while a render target is active in love.graphics.");

	WindowSettings newsettings = settings;
	newsettings.fullscreen = fullscreen;
	newsettings.fstype = fstype;

	Uint32 sdlflags = 0;

	if (fullscreen)
	{
		if (fstype == FULLSCREEN_DESKTOP)
			sdlflags = SDL_WINDOW_FULLSCREEN_DESKTOP;
		else
		{
			sdlflags = SDL_WINDOW_FULLSCREEN;

			SDL_DisplayMode mode = {};
			mode.w = windowWidth;
			mode.h = windowHeight;

			SDL_GetClosestDisplayMode(SDL_GetWindowDisplayIndex(window), &mode, &mode);
			SDL_SetWindowDisplayMode(window, &mode);
		}
	}

#ifdef LOVE_ANDROID
	love::android::setImmersive(fullscreen);
#endif

	if (SDL_SetWindowFullscreen(window, sdlflags) == 0)
	{
		if (glcontext)
			SDL_GL_MakeCurrent(window, glcontext);

		updateSettings(newsettings, true);
		return true;
	}

	return false;
}

bool Window::setFullscreen(bool fullscreen)
{
	return setFullscreen(fullscreen, settings.fstype);
}

int Window::getDisplayCount() const
{
	return SDL_GetNumVideoDisplays();
}

const char *Window::getDisplayName(int displayindex) const
{
	const char *name = SDL_GetDisplayName(displayindex);

	if (name == nullptr)
		throw love::Exception("Invalid display index: %d", displayindex + 1);

	return name;
}

Window::DisplayOrientation Window::getDisplayOrientation(int displayindex) const
{
	switch (SDL_GetDisplayOrientation(displayindex))
	{
		case SDL_ORIENTATION_UNKNOWN: return ORIENTATION_UNKNOWN;
		case SDL_ORIENTATION_LANDSCAPE: return ORIENTATION_LANDSCAPE;
		case SDL_ORIENTATION_LANDSCAPE_FLIPPED: return ORIENTATION_LANDSCAPE_FLIPPED;
		case SDL_ORIENTATION_PORTRAIT: return ORIENTATION_PORTRAIT;
		case SDL_ORIENTATION_PORTRAIT_FLIPPED: return ORIENTATION_PORTRAIT_FLIPPED;
	}

	return ORIENTATION_UNKNOWN;
}

std::vector<Window::WindowSize> Window::getFullscreenSizes(int displayindex) const
{
	std::vector<WindowSize> sizes;

	for (int i = 0; i < SDL_GetNumDisplayModes(displayindex); i++)
	{
		SDL_DisplayMode mode = {};
		SDL_GetDisplayMode(displayindex, i, &mode);

		WindowSize w = {mode.w, mode.h};

		// SDL2's display mode list has multiple entries for modes of the same
		// size with different bits per pixel, so we need to filter those out.
		if (std::find(sizes.begin(), sizes.end(), w) == sizes.end())
			sizes.push_back(w);
	}

	return sizes;
}

void Window::getDesktopDimensions(int displayindex, int &width, int &height) const
{
	if (displayindex >= 0 && displayindex < getDisplayCount())
	{
		SDL_DisplayMode mode = {};
		SDL_GetDesktopDisplayMode(displayindex, &mode);
		width = mode.w;
		height = mode.h;
	}
	else
	{
		width = 0;
		height = 0;
	}
}

void Window::setPosition(int x, int y, int displayindex)
{
	if (!window)
		return;

	displayindex = std::min(std::max(displayindex, 0), getDisplayCount() - 1);

	SDL_Rect displaybounds = {};
	SDL_GetDisplayBounds(displayindex, &displaybounds);

	// The position needs to be in the global coordinate space.
	x += displaybounds.x;
	y += displaybounds.y;

	SDL_SetWindowPosition(window, x, y);

	settings.useposition = true;
}

void Window::getPosition(int &x, int &y, int &displayindex)
{
	if (!window)
	{
		x = y =  0;
		displayindex = 0;
		return;
	}

	displayindex = std::max(SDL_GetWindowDisplayIndex(window), 0);

	SDL_GetWindowPosition(window, &x, &y);

	// In SDL <= 2.0.3, fullscreen windows are always reported as 0,0. In every
	// other case we need to convert the position from global coordinates to the
	// monitor's coordinate space.
	if (x != 0 || y != 0)
	{
		SDL_Rect displaybounds = {};
		SDL_GetDisplayBounds(displayindex, &displaybounds);

		x -= displaybounds.x;
		y -= displaybounds.y;
	}
}

void Window::setOpacity(double opacity)
{
	if (!window)
		return;

	float fOpacity = (float)opacity;
	SDL_SetWindowOpacity(window, fOpacity);
	settings.opacity = opacity;
}

void Window::getOpacity(double &opacity)
{
	if (!window)
	{
		opacity = 1;
		return;
	}
	float fOpacity[1] = {(float)opacity};
	float* fOpacityPoint = fOpacity;
	SDL_GetWindowOpacity(window, fOpacityPoint);
}

Rect Window::getSafeArea() const
{
#if defined(LOVE_IOS)
	if (window != nullptr)
		return love::ios::getSafeArea(window);
#elif defined(LOVE_ANDROID)
	if (window != nullptr)
	{
		int top, left, bottom, right;

		if (love::android::getSafeArea(top, left, bottom, right))
		{
			// DisplayCutout API returns safe area in pixels
			// and is affected by display orientation.
			double safeLeft, safeTop, safeWidth, safeHeight;
			fromPixels(left, top, safeLeft, safeTop);
			fromPixels(pixelWidth - left - right, pixelHeight - top - bottom, safeWidth, safeHeight);
			return {(int) safeLeft, (int) safeTop, (int) safeWidth, (int) safeHeight};
		}
	}
#endif

	double dw, dh;
	fromPixels(pixelWidth, pixelHeight, dw, dh);
	return {0, 0, (int) dw, (int) dh};
}

bool Window::isOpen() const
{
	return open;
}

void Window::setWindowTitle(const std::string &title)
{
	this->title = title;

	if (window)
		SDL_SetWindowTitle(window, title.c_str());
}

const std::string &Window::getWindowTitle() const
{
	return title;
}

bool Window::setIcon(love::image::ImageData *imgd)
{
	if (!imgd)
		return false;

	if (imgd->getFormat() != PIXELFORMAT_RGBA8_UNORM)
		throw love::Exception("setIcon only accepts 32-bit RGBA images.");

	icon.set(imgd);

	if (!window)
		return false;

	Uint32 rmask, gmask, bmask, amask;
#ifdef LOVE_BIG_ENDIAN
	rmask = 0xFF000000;
	gmask = 0x00FF0000;
	bmask = 0x0000FF00;
	amask = 0x000000FF;
#else
	rmask = 0x000000FF;
	gmask = 0x0000FF00;
	bmask = 0x00FF0000;
	amask = 0xFF000000;
#endif

	int w = imgd->getWidth();
	int h = imgd->getHeight();
	int bytesperpixel = (int) getPixelFormatBlockSize(imgd->getFormat());
	int pitch = w * bytesperpixel;

	SDL_Surface *sdlicon = nullptr;

	{
		// We don't want another thread modifying the ImageData mid-copy.
		love::thread::Lock lock(imgd->getMutex());
		sdlicon = SDL_CreateRGBSurfaceFrom(imgd->getData(), w, h, bytesperpixel * 8, pitch, rmask, gmask, bmask, amask);
	}

	if (!sdlicon)
		return false;

	SDL_SetWindowIcon(window, sdlicon);
	SDL_FreeSurface(sdlicon);

	return true;
}

love::image::ImageData *Window::getIcon()
{
	return icon.get();
}

void Window::setVSync(int vsync)
{
	if (glcontext != nullptr)
	{
		SDL_GL_SetSwapInterval(vsync);

		// Check if adaptive vsync was requested but not supported, and fall
		// back to regular vsync if so.
		if (vsync == -1 && SDL_GL_GetSwapInterval() != -1)
			SDL_GL_SetSwapInterval(1);
	}

#ifdef LOVE_GRAPHICS_VULKAN
	if (windowRenderer == love::graphics::RENDERER_VULKAN)
	{
		auto vgfx = dynamic_cast<love::graphics::vulkan::Graphics*>(graphics.get());
		vgfx->setVsync(vsync);
	}
#endif

#if defined(LOVE_GRAPHICS_METAL) && defined(LOVE_MACOS)
	if (metalView != nullptr)
	{
		void *metallayer = SDL_Metal_GetLayer(metalView);
		love::macos::setMetalLayerVSync(metallayer, vsync != 0);
	}
#endif
}

int Window::getVSync() const
{
	if (glcontext != nullptr)
		return SDL_GL_GetSwapInterval();

#if defined(LOVE_GRAPHICS_METAL)
	if (metalView != nullptr)
	{
#ifdef LOVE_MACOS
		void *metallayer = SDL_Metal_GetLayer(metalView);
		return love::macos::getMetalLayerVSync(metallayer) ? 1 : 0;
#else
		return 1;
#endif
	}
#endif

#ifdef LOVE_GRAPHICS_VULKAN
	if (windowRenderer == love::graphics::RENDERER_VULKAN)
	{
		auto vgfx = dynamic_cast<love::graphics::vulkan::Graphics*>(graphics.get());
		return vgfx->getVsync();
	}
#endif

	return 0;
}

void Window::setDisplaySleepEnabled(bool enable)
{
	if (enable)
		SDL_EnableScreenSaver();
	else
		SDL_DisableScreenSaver();
}

bool Window::isDisplaySleepEnabled() const
{
	return SDL_IsScreenSaverEnabled() != SDL_FALSE;
}

void Window::minimize()
{
	if (window != nullptr)
		SDL_MinimizeWindow(window);
}

void Window::maximize()
{
	if (window != nullptr)
	{
		SDL_MaximizeWindow(window);
		updateSettings(settings, true);
	}
}

void Window::restore()
{
	if (window != nullptr)
	{
		SDL_RestoreWindow(window);
		updateSettings(settings, true);
	}
}

void Window::focus()
{
	if (window != nullptr)
	{
		SDL_RaiseWindow(window);
		updateSettings(settings, true);
	}
}

bool Window::isMaximized() const
{
	return window != nullptr && (SDL_GetWindowFlags(window) & SDL_WINDOW_MAXIMIZED);
}

bool Window::isMinimized() const
{
	return window != nullptr && (SDL_GetWindowFlags(window) & SDL_WINDOW_MINIMIZED);
}

void Window::swapBuffers()
{
	if (glcontext)
	{
#ifdef LOVE_WINDOWS
		bool useDwmFlush = false;
		int swapInterval = getVSync();

		// https://github.com/love2d/love/issues/1628
		// VSync can interact badly with Windows desktop composition (DWM) in windowed mode. DwmFlush can be used instead
		// of vsync, but it's much less flexible so we're very conservative here with where it's used:
		// - It won't work with exclusive or desktop fullscreen.
		// - DWM refreshes don't always match the refresh rate of the monitor the window is in (or the requested swap
		//   interval), so we only use it when they do match.
		// - The user may force GL vsync, and DwmFlush shouldn't be used together with GL vsync.
		if (!settings.fullscreen && swapInterval == 1)
		{
			// Desktop composition is always enabled in Windows 8+. But DwmIsCompositionEnabled won't always return true...
			// (see DwmIsCompositionEnabled docs).
			BOOL compositionEnabled = IsWindows8OrGreater();
			if (compositionEnabled || (SUCCEEDED(DwmIsCompositionEnabled(&compositionEnabled)) && compositionEnabled))
			{
				DWM_TIMING_INFO info = {};
				info.cbSize = sizeof(DWM_TIMING_INFO);
				double dwmRefreshRate = 0;
				if (SUCCEEDED(DwmGetCompositionTimingInfo(nullptr, &info)))
					dwmRefreshRate = (double)info.rateRefresh.uiNumerator / (double)info.rateRefresh.uiDenominator;

				SDL_DisplayMode dmode = {};
				int displayindex = SDL_GetWindowDisplayIndex(window);

				if (displayindex >= 0)
					SDL_GetCurrentDisplayMode(displayindex, &dmode);

				if (dmode.refresh_rate > 0 && dwmRefreshRate > 0 && (fabs(dmode.refresh_rate - dwmRefreshRate) < 2))
				{
					SDL_GL_SetSwapInterval(0);
					if (SDL_GL_GetSwapInterval() == 0)
						useDwmFlush = true;
					else
						SDL_GL_SetSwapInterval(swapInterval);
				}
			}
		}
#endif

		SDL_GL_SwapWindow(window);

#ifdef LOVE_WINDOWS
		if (useDwmFlush)
		{
			DwmFlush();
			SDL_GL_SetSwapInterval(swapInterval);
		}
#endif
	}
}

bool Window::hasFocus() const
{
	return (window && SDL_GetKeyboardFocus() == window);
}

bool Window::hasMouseFocus() const
{
	return (window && SDL_GetMouseFocus() == window);
}

bool Window::isVisible() const
{
	return window && (SDL_GetWindowFlags(window) & SDL_WINDOW_SHOWN) != 0;
}

void Window::setMouseGrab(bool grab)
{
	mouseGrabbed = grab;
	if (window)
		SDL_SetWindowGrab(window, (SDL_bool) grab);
}

bool Window::isMouseGrabbed() const
{
	if (window)
		return SDL_GetWindowGrab(window) != SDL_FALSE;
	else
		return mouseGrabbed;
}

int Window::getWidth() const
{
	return windowWidth;
}

int Window::getHeight() const
{
	return windowHeight;
}

int Window::getPixelWidth() const
{
	return pixelWidth;
}

int Window::getPixelHeight() const
{
	return pixelHeight;
}


void Window::windowToPixelCoords(double *x, double *y) const
{
	if (x != nullptr)
		*x = (*x) * ((double) pixelWidth / (double) windowWidth);
	if (y != nullptr)
		*y = (*y) * ((double) pixelHeight / (double) windowHeight);
}

void Window::pixelToWindowCoords(double *x, double *y) const
{
	if (x != nullptr)
		*x = (*x) * ((double) windowWidth / (double) pixelWidth);
	if (y != nullptr)
		*y = (*y) * ((double) windowHeight / (double) pixelHeight);
}

void Window::windowToDPICoords(double *x, double *y) const
{
	double px = x != nullptr ? *x : 0.0;
	double py = y != nullptr ? *y : 0.0;

	windowToPixelCoords(&px, &py);

	double dpix = 0.0;
	double dpiy = 0.0;

	fromPixels(px, py, dpix, dpiy);

	if (x != nullptr)
		*x = dpix;
	if (y != nullptr)
		*y = dpiy;
}

void Window::DPIToWindowCoords(double *x, double *y) const
{
	double dpix = x != nullptr ? *x : 0.0;
	double dpiy = y != nullptr ? *y : 0.0;

	double px = 0.0;
	double py = 0.0;

	toPixels(dpix, dpiy, px, py);
	pixelToWindowCoords(&px, &py);

	if (x != nullptr)
		*x = px;
	if (y != nullptr)
		*y = py;
}

double Window::getDPIScale() const
{
	return settings.usedpiscale ? getNativeDPIScale() : 1.0;
}

double Window::getNativeDPIScale() const
{
#ifdef LOVE_ANDROID
	return love::android::getScreenScale();
#else
	return (double) pixelHeight / (double) windowHeight;
#endif
}

double Window::toPixels(double x) const
{
	return x * getDPIScale();
}

void Window::toPixels(double wx, double wy, double &px, double &py) const
{
	double scale = getDPIScale();
	px = wx * scale;
	py = wy * scale;
}

double Window::fromPixels(double x) const
{
	return x / getDPIScale();
}

void Window::fromPixels(double px, double py, double &wx, double &wy) const
{
	double scale = getDPIScale();
	wx = px / scale;
	wy = py / scale;
}

const void *Window::getHandle() const
{
	return window;
}

SDL_MessageBoxFlags Window::convertMessageBoxType(MessageBoxType type) const
{
	switch (type)
	{
	case MESSAGEBOX_ERROR:
		return SDL_MESSAGEBOX_ERROR;
	case MESSAGEBOX_WARNING:
		return SDL_MESSAGEBOX_WARNING;
	case MESSAGEBOX_INFO:
	default:
		return SDL_MESSAGEBOX_INFORMATION;
	}
}

bool Window::showMessageBox(const std::string &title, const std::string &message, MessageBoxType type, bool attachtowindow)
{
	SDL_MessageBoxFlags flags = convertMessageBoxType(type);
	SDL_Window *sdlwindow = attachtowindow ? window : nullptr;

	return SDL_ShowSimpleMessageBox(flags, title.c_str(), message.c_str(), sdlwindow) >= 0;
}

int Window::showMessageBox(const MessageBoxData &data)
{
	SDL_MessageBoxData sdldata = {};

	sdldata.flags = convertMessageBoxType(data.type);
	sdldata.title = data.title.c_str();
	sdldata.message = data.message.c_str();
	sdldata.window = data.attachToWindow ? window : nullptr;

	sdldata.numbuttons = (int) data.buttons.size();

	std::vector<SDL_MessageBoxButtonData> sdlbuttons;

	for (int i = 0; i < (int) data.buttons.size(); i++)
	{
		SDL_MessageBoxButtonData sdlbutton = {};

		sdlbutton.buttonid = i;
		sdlbutton.text = data.buttons[i].c_str();

		if (i == data.enterButtonIndex)
			sdlbutton.flags |= SDL_MESSAGEBOX_BUTTON_RETURNKEY_DEFAULT;

		if (i == data.escapeButtonIndex)
			sdlbutton.flags |= SDL_MESSAGEBOX_BUTTON_ESCAPEKEY_DEFAULT;

		sdlbuttons.push_back(sdlbutton);
	}

	sdldata.buttons = &sdlbuttons[0];

	int pressedbutton = -2;
	SDL_ShowMessageBox(&sdldata, &pressedbutton);

	return pressedbutton;
}

void Window::requestAttention(bool continuous)
{
#if defined(LOVE_WINDOWS) && !defined(LOVE_WINDOWS_UWP)

	if (hasFocus())
		return;

	SDL_SysWMinfo wminfo = {};
	SDL_VERSION(&wminfo.version);

	if (SDL_GetWindowWMInfo(window, &wminfo))
	{
		FLASHWINFO flashinfo = {};
		flashinfo.cbSize = sizeof(FLASHWINFO);
		flashinfo.hwnd = wminfo.info.win.window;
		flashinfo.uCount = 1;
		flashinfo.dwFlags = FLASHW_ALL;

		if (continuous)
		{
			flashinfo.uCount = 0;
			flashinfo.dwFlags |= FLASHW_TIMERNOFG;
		}

		FlashWindowEx(&flashinfo);
	}

#elif defined(LOVE_MACOS)

	love::macos::requestAttention(continuous);

#else

	LOVE_UNUSED(continuous);
	
#endif
	
	// TODO: Linux?
}

const char *Window::getName() const
{
	return "love.window.sdl";
}

} // sdl
} // window
} // love<|MERGE_RESOLUTION|>--- conflicted
+++ resolved
@@ -349,15 +349,10 @@
 			return false;
 		}
 
-<<<<<<< HEAD
 		if (attribs != nullptr && renderer == love::graphics::Renderer::RENDERER_OPENGL)
 		{
-#ifdef LOVE_MACOS
+#ifdef LOVE_MACOSX
 			love::macos::setWindowSRGBColorSpace(window);
-=======
-#ifdef LOVE_MACOSX
-		love::macosx::setWindowSRGBColorSpace(window);
->>>>>>> 7828d1e0
 #endif
 
 			glcontext = SDL_GL_CreateContext(window);
