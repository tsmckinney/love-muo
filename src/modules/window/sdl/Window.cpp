/**
 * Copyright (c) 2006-2024 LOVE Development Team
 *
 * This software is provided 'as-is', without any express or implied
 * warranty.  In no event will the authors be held liable for any damages
 * arising from the use of this software.
 *
 * Permission is granted to anyone to use this software for any purpose,
 * including commercial applications, and to alter it and redistribute it
 * freely, subject to the following restrictions:
 *
 * 1. The origin of this software must not be misrepresented; you must not
 *    claim that you wrote the original software. If you use this software
 *    in a product, an acknowledgment in the product documentation would be
 *    appreciated but is not required.
 * 2. Altered source versions must be plainly marked as such, and must not be
 *    misrepresented as being the original software.
 * 3. This notice may not be removed or altered from any source distribution.
 **/

// LOVE
#include "common/config.h"
#include "graphics/Graphics.h"
#ifdef LOVE_GRAPHICS_VULKAN
#	include "graphics/vulkan/Graphics.h"
#	include "graphics/vulkan/Vulkan.h"
#endif
#include "Window.h"

#ifdef LOVE_ANDROID
#include "common/android.h"
#endif

#ifdef LOVE_IOS
#include "common/ios.h"
#endif

// C++
#include <iostream>
#include <vector>
#include <algorithm>

// C
#include <cstdio>

// SDL
#include <SDL_syswm.h>

#ifdef LOVE_GRAPHICS_VULKAN
#include <SDL_vulkan.h>
#endif

#if defined(LOVE_WINDOWS)
#define WIN32_LEAN_AND_MEAN
#include <windows.h>
#include <dwmapi.h>
#include <VersionHelpers.h>
#elif defined(LOVE_MACOS)
#include "common/macos.h"
#endif

#ifndef APIENTRY
#define APIENTRY
#endif

#ifndef SDL_HINT_WINDOWS_DPI_SCALING
#define SDL_HINT_WINDOWS_DPI_SCALING "SDL_WINDOWS_DPI_SCALING"
#endif

namespace love
{
namespace window
{

// See src/modules/window/Window.cpp.
void setHighDPIAllowedImplementation(bool enable)
{
#if defined(LOVE_WINDOWS)
	// Windows uses a different API than SDL_WINDOW_ALLOW_HIGHDPI.
	// This must be set before the video subsystem is initialized.
	SDL_SetHint(SDL_HINT_WINDOWS_DPI_SCALING, enable ? "1" : "0");
#else
	LOVE_UNUSED(enable);
#endif
}

namespace sdl
{

Window::Window()
	: open(false)
	, mouseGrabbed(false)
	, window(nullptr)
	, glcontext(nullptr)
#ifdef LOVE_GRAPHICS_METAL
	, metalView(nullptr)
#endif
	, displayedWindowError(false)
	, contextAttribs()
{
	if (SDL_InitSubSystem(SDL_INIT_VIDEO) < 0)
		throw love::Exception("Could not initialize SDL video subsystem (%s)", SDL_GetError());

	// Make sure the screensaver doesn't activate by default.
	setDisplaySleepEnabled(false);
}

Window::~Window()
{
	close(false);
	graphics.set(nullptr);
	SDL_QuitSubSystem(SDL_INIT_VIDEO);
}

void Window::setGraphics(graphics::Graphics *graphics)
{
	this->graphics.set(graphics);
}

void Window::setGLFramebufferAttributes(bool sRGB)
{
	// Set GL window / framebuffer attributes.
	SDL_GL_SetAttribute(SDL_GL_RED_SIZE, 8);
	SDL_GL_SetAttribute(SDL_GL_GREEN_SIZE, 8);
	SDL_GL_SetAttribute(SDL_GL_BLUE_SIZE, 8);
	SDL_GL_SetAttribute(SDL_GL_ALPHA_SIZE, 8);
	SDL_GL_SetAttribute(SDL_GL_DOUBLEBUFFER, 1);
	SDL_GL_SetAttribute(SDL_GL_RETAINED_BACKING, 0);

	// Always use 24/8 depth/stencil.
	// Changing this after initial window creation would need the context to be
	// destroyed and recreated, which we really don't want.
	SDL_GL_SetAttribute(SDL_GL_DEPTH_SIZE, 24);
	SDL_GL_SetAttribute(SDL_GL_STENCIL_SIZE, 8);

	// Backbuffer MSAA is handled by the love.graphics implementation.
	SDL_GL_SetAttribute(SDL_GL_MULTISAMPLEBUFFERS, 0);
	SDL_GL_SetAttribute(SDL_GL_MULTISAMPLESAMPLES, 0);

	SDL_GL_SetAttribute(SDL_GL_FRAMEBUFFER_SRGB_CAPABLE, sRGB ? 1 : 0);

#if defined(LOVE_WINDOWS)
	// Avoid the Microsoft OpenGL 1.1 software renderer on Windows. Apparently
	// older Intel drivers like to use it as a fallback when requesting some
	// unsupported framebuffer attribute values, rather than properly failing.
	SDL_GL_SetAttribute(SDL_GL_ACCELERATED_VISUAL, 1);
#endif
}

void Window::setGLContextAttributes(const ContextAttribs &attribs)
{
	int profilemask = 0;
	int contextflags = 0;

	if (attribs.gles)
		profilemask = SDL_GL_CONTEXT_PROFILE_ES;
	else if (attribs.versionMajor * 10 + attribs.versionMinor >= 32)
		profilemask |= SDL_GL_CONTEXT_PROFILE_CORE;
	else if (attribs.debug)
		profilemask = SDL_GL_CONTEXT_PROFILE_COMPATIBILITY;

	if (attribs.debug)
		contextflags |= SDL_GL_CONTEXT_DEBUG_FLAG;

	SDL_GL_SetAttribute(SDL_GL_CONTEXT_MAJOR_VERSION, attribs.versionMajor);
	SDL_GL_SetAttribute(SDL_GL_CONTEXT_MINOR_VERSION, attribs.versionMinor);
	SDL_GL_SetAttribute(SDL_GL_CONTEXT_PROFILE_MASK, profilemask);
	SDL_GL_SetAttribute(SDL_GL_CONTEXT_FLAGS, contextflags);
}

bool Window::checkGLVersion(const ContextAttribs &attribs, std::string &outversion)
{
	typedef unsigned char GLubyte;
	typedef unsigned int GLenum;
	typedef const GLubyte *(APIENTRY *glGetStringPtr)(GLenum name);
	const GLenum GL_VENDOR_ENUM   = 0x1F00;
	const GLenum GL_RENDERER_ENUM = 0x1F01;
	const GLenum GL_VERSION_ENUM  = 0x1F02;

	// We don't have OpenGL headers or an automatic OpenGL function loader in
	// this module, so we have to get the glGetString function pointer ourselves.
	glGetStringPtr glGetStringFunc = (glGetStringPtr) SDL_GL_GetProcAddress("glGetString");
	if (!glGetStringFunc)
		return false;

	const char *glversion = (const char *) glGetStringFunc(GL_VERSION_ENUM);
	if (!glversion)
		return false;

	outversion = glversion;

	const char *glrenderer = (const char *) glGetStringFunc(GL_RENDERER_ENUM);
	if (glrenderer)
		outversion += " - " + std::string(glrenderer);

	const char *glvendor = (const char *) glGetStringFunc(GL_VENDOR_ENUM);
	if (glvendor)
		outversion += " (" + std::string(glvendor) + ")";

	int glmajor = 0;
	int glminor = 0;

	// glGetString(GL_VERSION) returns a string with the format "major.minor",
	// or "OpenGL ES major.minor" in GLES contexts.
	const char *format = "%d.%d";
	if (attribs.gles)
		format = "OpenGL ES %d.%d";

	if (sscanf(glversion, format, &glmajor, &glminor) != 2)
		return false;

	if (glmajor < attribs.versionMajor
		|| (glmajor == attribs.versionMajor && glminor < attribs.versionMinor))
		return false;

	return true;
}

std::vector<Window::ContextAttribs> Window::getContextAttribsList() const
{
	// If we already have a set of context attributes that we know work, just
	// return that. love.graphics doesn't really support switching GL versions
	// after the first initialization.
	if (contextAttribs.versionMajor > 0)
		return std::vector<ContextAttribs>{contextAttribs};

	bool preferGLES = false;

#ifdef LOVE_GRAPHICS_USE_OPENGLES
	preferGLES = true;
#endif

	const char *curdriver = SDL_GetCurrentVideoDriver();
	const char *glesdrivers[] = {"RPI", "Android", "uikit", "winrt", "emscripten"};

	// We always want to try OpenGL ES first on certain video backends.
	for (const char *glesdriver : glesdrivers)
	{
		if (curdriver && strstr(curdriver, glesdriver) == curdriver)
		{
			preferGLES = true;
			break;
		}
	}

	const char *gleshint = SDL_GetHint("LOVE_GRAPHICS_USE_OPENGLES");
	if (gleshint != nullptr)
		preferGLES = (gleshint != nullptr && gleshint[0] != '0');

	// Do we want a debug context?
	bool debug = love::graphics::isDebugEnabled();

	const char *preferGL2hint = SDL_GetHint("LOVE_GRAPHICS_USE_GL2");
	bool preferGL2 = (preferGL2hint != nullptr && preferGL2hint[0] != '0');

	const char *preferGL3hint = SDL_GetHint("LOVE_GRAPHICS_USE_GL3");
	bool preferGL3 = (preferGL3hint != nullptr && preferGL3hint[0] != '0');

	std::vector<ContextAttribs> glcontexts =
	{
		{4, 3, false, debug},
		{3, 3, false, debug},
		{2, 1, false, debug},
	};

	std::vector<ContextAttribs> glescontexts =
	{
		{3, 2, true, debug},
		{3, 0, true, debug},
		{2, 0, true, debug}
	};

	if (preferGL2)
	{
		std::swap(glcontexts[0], glcontexts[2]);
		std::swap(glescontexts[0], glescontexts[2]);
	}
	else if (preferGL3)
	{
		std::swap(glcontexts[0], glcontexts[1]);
		std::swap(glescontexts[0], glescontexts[1]);
	}

	std::vector<ContextAttribs> attribslist;

	if (preferGLES)
	{
		attribslist.insert(attribslist.end(), glescontexts.begin(), glescontexts.end());
		attribslist.insert(attribslist.end(), glcontexts.begin(), glcontexts.end());
	}
	else
	{
		attribslist.insert(attribslist.end(), glcontexts.begin(), glcontexts.end());
		attribslist.insert(attribslist.end(), glescontexts.begin(), glescontexts.end());
	}

	return attribslist;
}

<<<<<<< HEAD
bool Window::createWindowAndContext(int x, int y, int w, int h, Uint32 windowflags, graphics::Renderer renderer, bool shaped)
=======
bool Window::createWindowAndContext(int x, int y, int w, int h, Uint32 windowflags, graphics::Renderer renderer)
>>>>>>> 25e008e2
{
	bool needsglcontext = (windowflags & SDL_WINDOW_OPENGL) != 0;
#ifdef LOVE_GRAPHICS_METAL
	bool needsmetalview = (windowflags & SDL_WINDOW_METAL) != 0;
#endif

	std::string windowerror;
	std::string contexterror;
	std::string glversion;

	// Unfortunately some OpenGL context settings are part of the internal
	// window state in the Windows and Linux SDL backends, so we have to
	// recreate the window when we want to change those settings...
	// Also, apparently some Intel drivers on Windows give back a Microsoft
	// OpenGL 1.1 software renderer context when high MSAA values are requested!

	const auto create = [&](const ContextAttribs *attribs) -> bool
	{
		if (glcontext)
<<<<<<< HEAD
		{
			SDL_GL_DeleteContext(glcontext);
			glcontext = nullptr;
		}

#ifdef LOVE_GRAPHICS_METAL
		if (metalView)
		{
			SDL_Metal_DestroyView(metalView);
			metalView = nullptr;
=======
		{
			SDL_GL_DeleteContext(glcontext);
			glcontext = nullptr;
>>>>>>> 25e008e2
		}
#endif

#ifdef LOVE_GRAPHICS_METAL
		if (metalView)
		{
			SDL_Metal_DestroyView(metalView);
			metalView = nullptr;
		}
#endif

		if (window)
		{
			SDL_DestroyWindow(window);
			SDL_FlushEvent(SDL_WINDOWEVENT);
			window = nullptr;
		}
		if (shaped)
			window = SDL_CreateShapedWindow(title.c_str(), x, y, w, h, windowflags);
		else
			window = SDL_CreateWindow(title.c_str(), x, y, w, h, windowflags);
		

		if (!window)
		{
			windowerror = std::string(SDL_GetError());
			return false;
		}

		if (attribs != nullptr && renderer == love::graphics::Renderer::RENDERER_OPENGL)
		{
<<<<<<< HEAD
#ifdef LOVE_MACOSX
=======
#ifdef LOVE_MACOS
>>>>>>> 25e008e2
			love::macos::setWindowSRGBColorSpace(window);
#endif

			glcontext = SDL_GL_CreateContext(window);

			if (!glcontext)
				contexterror = std::string(SDL_GetError());

			// Make sure the context's version is at least what we requested.
			if (glcontext && !checkGLVersion(*attribs, glversion))
			{
				SDL_GL_DeleteContext(glcontext);
				glcontext = nullptr;
			}

			if (!glcontext)
			{
				SDL_DestroyWindow(window);
				window = nullptr;
				return false;
			}
		}

		return true;
	};

	if (renderer == graphics::RENDERER_OPENGL)
	{
		std::vector<ContextAttribs> attribslist = getContextAttribsList();

		// Try each context profile in order.
		for (ContextAttribs attribs : attribslist)
		{
			bool curSRGB = love::graphics::isGammaCorrect();

			setGLFramebufferAttributes(curSRGB);
			setGLContextAttributes(attribs);

			windowerror.clear();
			contexterror.clear();

			create(&attribs);

			if (!window && curSRGB)
			{
				// The sRGB setting could have caused the failure.
				setGLFramebufferAttributes(false);
				if (create(&attribs))
					curSRGB = false;
			}

			if (window && glcontext)
			{
				// Store the successful context attributes so we can re-use them in
				// subsequent calls to createWindowAndContext.
				contextAttribs = attribs;
				love::graphics::setGammaCorrect(curSRGB);
				break;
			}
		}
	}
#ifdef LOVE_GRAPHICS_METAL
	else if (renderer == graphics::RENDERER_METAL)
	{
		if (create(nullptr) && window != nullptr)
			metalView = SDL_Metal_CreateView(window);

		if (metalView == nullptr && window != nullptr)
		{
			contexterror = SDL_GetError();
			SDL_DestroyWindow(window);
			window = nullptr;
		}
	}
#endif
	else
	{
		create(nullptr);
	}

	bool failed = window == nullptr;
	failed |= (needsglcontext && !glcontext);
#ifdef LOVE_GRAPHICS_METAL
	failed |= (needsmetalview && !metalView);
#endif

	if (failed)
	{
		std::string title = "Unable to create renderer";
		std::string message = "This program requires a graphics card and video drivers which support OpenGL 2.1 or OpenGL ES 2.";

		if (!glversion.empty())
			message += "\n\nDetected OpenGL version:\n" + glversion;
		else if (!contexterror.empty())
			message += "\n\nRenderer context creation error: " + contexterror;
		else if (!windowerror.empty())
			message += "\n\nSDL window creation error: " + windowerror;

		std::cerr << title << std::endl << message << std::endl;

		// Display a message box with the error, but only once.
		if (!displayedWindowError)
		{
			showMessageBox(title, message, MESSAGEBOX_ERROR, false);
			displayedWindowError = true;
		}

		close();
		return false;
	}

	open = true;
	return true;
}

bool Window::setWindow(int width, int height, WindowSettings *settings)
{
	if (!graphics.get())
		graphics.set(Module::getInstance<graphics::Graphics>(Module::M_GRAPHICS));

	if (graphics.get() && graphics->isRenderTargetActive())
		throw love::Exception("love.window.setMode cannot be called while a render target is active in love.graphics.");

	auto renderer = graphics != nullptr ? graphics->getRenderer() : graphics::RENDERER_NONE;

	if (isOpen())
		updateSettings(this->settings, false);

	WindowSettings f;

	if (settings)
		f = *settings;

	f.minwidth = std::max(f.minwidth, 1);
	f.minheight = std::max(f.minheight, 1);

	f.displayindex = std::min(std::max(f.displayindex, 0), getDisplayCount() - 1);

	// Use the desktop resolution if a width or height of 0 is specified.
	if (width == 0 || height == 0)
	{
		SDL_DisplayMode mode = {};
		SDL_GetDesktopDisplayMode(f.displayindex, &mode);
		width = mode.w;
		height = mode.h;
	}

	// On Android, disable fullscreen first on window creation so it's
	// possible to change the orientation by specifying portait width and
	// height, otherwise SDL will pick the current orientation dimensions when
	// fullscreen flag is set. Don't worry, we'll set it back later when user
	// also requested fullscreen after the window is created.
	// See https://github.com/love2d/love-android/issues/196
#ifdef LOVE_ANDROID
	bool fullscreen = f.fullscreen;

	f.fullscreen = false;
	f.fstype = FULLSCREEN_DESKTOP;
#endif

	int x = f.x;
	int y = f.y;

	if (f.useposition)
	{
		// The position needs to be in the global coordinate space.
		SDL_Rect displaybounds = {};
		SDL_GetDisplayBounds(f.displayindex, &displaybounds);
		x += displaybounds.x;
		y += displaybounds.y;
	}
	else
	{
		if (f.centered)
			x = y = SDL_WINDOWPOS_CENTERED_DISPLAY(f.displayindex);
		else
			x = y = SDL_WINDOWPOS_UNDEFINED_DISPLAY(f.displayindex);
	}

	SDL_DisplayMode fsmode = {0, width, height, 0, nullptr};

	if (f.fullscreen && f.fstype == FULLSCREEN_EXCLUSIVE)
	{
		// Fullscreen window creation will bug out if no mode can be used.
		if (SDL_GetClosestDisplayMode(f.displayindex, &fsmode, &fsmode) == nullptr)
		{
			// GetClosestDisplayMode will fail if we request a size larger
			// than the largest available display mode, so we'll try to use
			// the largest (first) mode in that case.
			if (SDL_GetDisplayMode(f.displayindex, 0, &fsmode) < 0)
				return false;
		}
	}

	bool needsetmode = false;

	Uint32 sdlflags = 0;

	if (f.fullscreen)
	{
		if (f.fstype == FULLSCREEN_DESKTOP)
			sdlflags |= SDL_WINDOW_FULLSCREEN_DESKTOP;
		else
		{
			sdlflags |= SDL_WINDOW_FULLSCREEN;
			width = fsmode.w;
			height = fsmode.h;
		}
	}

	if (renderer != windowRenderer && isOpen())
		close();

	if (isOpen())
	{
		if (SDL_SetWindowFullscreen(window, sdlflags) == 0 && renderer == graphics::RENDERER_OPENGL)
			SDL_GL_MakeCurrent(window, glcontext);

		if (!f.fullscreen)
			SDL_SetWindowSize(window, width, height);

		if (this->settings.resizable != f.resizable)
			SDL_SetWindowResizable(window, f.resizable ? SDL_TRUE : SDL_FALSE);

		if (this->settings.borderless != f.borderless)
			SDL_SetWindowBordered(window, f.borderless ? SDL_FALSE : SDL_TRUE);
	}
	else
	{
		if (renderer == graphics::RENDERER_OPENGL)
			sdlflags |= SDL_WINDOW_OPENGL;
	#ifdef LOVE_GRAPHICS_METAL
		if (renderer == graphics::RENDERER_METAL)
			sdlflags |= SDL_WINDOW_METAL;
	#endif

		if (renderer == graphics::RENDERER_VULKAN)
			sdlflags |= SDL_WINDOW_VULKAN;

		if (f.resizable)
			 sdlflags |= SDL_WINDOW_RESIZABLE;

		if (f.borderless)
			 sdlflags |= SDL_WINDOW_BORDERLESS;

		// Note: this flag is ignored on Windows.
		 if (isHighDPIAllowed())
			 sdlflags |= SDL_WINDOW_ALLOW_HIGHDPI;

<<<<<<< HEAD
		if (!createWindowAndContext(x, y, width, height, sdlflags, renderer, f.shaped))
=======
		if (!createWindowAndContext(x, y, width, height, sdlflags, renderer))
>>>>>>> 25e008e2
			return false;

		needsetmode = true;
	}

	// Make sure the window keeps any previously set icon.
	setIcon(icon.get());

	// Make sure the mouse keeps its previous grab setting.
	setMouseGrab(mouseGrabbed);

	// Enforce minimum window dimensions.
	SDL_SetWindowMinimumSize(window, f.minwidth, f.minheight);
<<<<<<< HEAD
	float opacity = (float)f.opacity;
	SDL_SetWindowOpacity(window, opacity);
=======

>>>>>>> 25e008e2
	if (this->settings.displayindex != f.displayindex || f.useposition || f.centered)
		SDL_SetWindowPosition(window, x, y);

	SDL_RaiseWindow(window);

	setVSync(f.vsync);

	updateSettings(f, false);

	windowRenderer = renderer;

	if (graphics.get())
	{
		double scaledw, scaledh;
		fromPixels((double) pixelWidth, (double) pixelHeight, scaledw, scaledh);

		if (needsetmode)
		{
			void *context = nullptr;
			if (renderer == graphics::RENDERER_OPENGL)
				context = (void *) glcontext;
#ifdef LOVE_GRAPHICS_METAL
			if (renderer == graphics::RENDERER_METAL && metalView)
				context = (void *) SDL_Metal_GetLayer(metalView);
#endif

			graphics->setMode(context, (int) scaledw, (int) scaledh, pixelWidth, pixelHeight, f.stencil, f.depth, f.msaa);
			this->settings.msaa = graphics->getBackbufferMSAA();
		}
		else
		{
			graphics->backbufferChanged((int) scaledw, (int) scaledh, pixelWidth, pixelHeight, f.stencil, f.depth, f.msaa);
		}
	}

	// Set fullscreen when user requested it before.
	// See above for explanation.
#ifdef LOVE_ANDROID
	setFullscreen(fullscreen);
	love::android::setImmersive(fullscreen);
#endif

	return true;
}

bool Window::onSizeChanged(int width, int height)
{
	if (!window)
		return false;

	windowWidth = width;
	windowHeight = height;

	// TODO: Use SDL_GetWindowSizeInPixels here when supported.
	if (glcontext != nullptr)
		SDL_GL_GetDrawableSize(window, &pixelWidth, &pixelHeight);
#ifdef LOVE_GRAPHICS_METAL
	else if (metalView != nullptr)
		SDL_Metal_GetDrawableSize(window, &pixelWidth, &pixelHeight);
#endif
#ifdef LOVE_GRAPHICS_VULKAN
	else if (windowRenderer == graphics::RENDERER_VULKAN)
		SDL_Vulkan_GetDrawableSize(window, &pixelWidth, &pixelHeight);
#endif
	else
	{
		pixelWidth = width;
		pixelHeight = height;
	}

	if (graphics.get())
	{
		double scaledw, scaledh;
		fromPixels((double) pixelWidth, (double) pixelHeight, scaledw, scaledh);
		graphics->backbufferChanged((int) scaledw, (int) scaledh, pixelWidth, pixelHeight);
	}

	return true;
}

void Window::updateSettings(const WindowSettings &newsettings, bool updateGraphicsViewport)
{
	Uint32 wflags = SDL_GetWindowFlags(window);

	// Set the new display mode as the current display mode.
	SDL_GetWindowSize(window, &windowWidth, &windowHeight);

	pixelWidth = windowWidth;
	pixelHeight = windowHeight;

	// TODO: Use SDL_GetWindowSizeInPixels here when supported.
	if ((wflags & SDL_WINDOW_OPENGL) != 0)
		SDL_GL_GetDrawableSize(window, &pixelWidth, &pixelHeight);
#ifdef LOVE_GRAPHICS_METAL
	else if ((wflags & SDL_WINDOW_METAL) != 0)
		SDL_Metal_GetDrawableSize(window, &pixelWidth, &pixelHeight);
#endif
#ifdef LOVE_GRAPHICS_VULKAN
	else if ((wflags & SDL_WINDOW_VULKAN) != 0)
		SDL_Vulkan_GetDrawableSize(window, &pixelWidth, &pixelHeight);
#endif

	if ((wflags & SDL_WINDOW_FULLSCREEN_DESKTOP) == SDL_WINDOW_FULLSCREEN_DESKTOP)
	{
		settings.fullscreen = true;
		settings.fstype = FULLSCREEN_DESKTOP;
	}
	else if ((wflags & SDL_WINDOW_FULLSCREEN) == SDL_WINDOW_FULLSCREEN)
	{
		settings.fullscreen = true;
		settings.fstype = FULLSCREEN_EXCLUSIVE;
	}
	else
	{
		settings.fullscreen = false;
		settings.fstype = newsettings.fstype;
	}

#ifdef LOVE_ANDROID
	settings.fullscreen = love::android::getImmersive();
#endif

	// SDL_GetWindowMinimumSize gives back 0,0 sometimes...
	settings.minwidth = newsettings.minwidth;
	settings.minheight = newsettings.minheight;

	settings.resizable = (wflags & SDL_WINDOW_RESIZABLE) != 0;
	settings.borderless = (wflags & SDL_WINDOW_BORDERLESS) != 0;
	settings.centered = newsettings.centered;

	getPosition(settings.x, settings.y, settings.displayindex);

	setHighDPIAllowed((wflags & SDL_WINDOW_ALLOW_HIGHDPI) != 0);

	settings.usedpiscale = newsettings.usedpiscale;

	// Only minimize on focus loss if the window is in exclusive-fullscreen mode
	if (settings.fullscreen && settings.fstype == FULLSCREEN_EXCLUSIVE)
		SDL_SetHint(SDL_HINT_VIDEO_MINIMIZE_ON_FOCUS_LOSS, "1");
	else
		SDL_SetHint(SDL_HINT_VIDEO_MINIMIZE_ON_FOCUS_LOSS, "0");

	settings.vsync = getVSync();

	settings.stencil = newsettings.stencil;
	settings.depth = newsettings.depth;
	settings.opacity = newsettings.opacity;
	float fOpacity = (float)settings.opacity;
	SDL_SetWindowOpacity(window, fOpacity);

	SDL_DisplayMode dmode = {};
	SDL_GetCurrentDisplayMode(settings.displayindex, &dmode);

	// May be 0 if the refresh rate can't be determined.
	settings.refreshrate = (double) dmode.refresh_rate;

	// Update the viewport size now instead of waiting for event polling.
	if (updateGraphicsViewport && graphics.get())
	{
		double scaledw, scaledh;
		fromPixels((double) pixelWidth, (double) pixelHeight, scaledw, scaledh);
		graphics->backbufferChanged((int) scaledw, (int) scaledh, pixelWidth, pixelHeight);
	}
}

void Window::getWindow(int &width, int &height, WindowSettings &newsettings)
{
	// The window might have been modified (moved, resized, etc.) by the user.
	if (window)
		updateSettings(settings, true);

	width = windowWidth;
	height = windowHeight;
	newsettings = settings;
}

void Window::close()
{
	close(true);
}

void Window::close(bool allowExceptions)
{
	if (graphics.get())
	{
		if (allowExceptions && graphics->isRenderTargetActive())
			throw love::Exception("love.window.close cannot be called while a render target is active in love.graphics.");

		graphics->unSetMode();
	}

	if (glcontext)
<<<<<<< HEAD
	{
		SDL_GL_DeleteContext(glcontext);
		glcontext = nullptr;
	}

#ifdef LOVE_GRAPHICS_METAL
	if (metalView)
	{
		SDL_Metal_DestroyView(metalView);
		metalView = nullptr;
=======
	{
		SDL_GL_DeleteContext(glcontext);
		glcontext = nullptr;
>>>>>>> 25e008e2
	}
#endif

#ifdef LOVE_GRAPHICS_METAL
	if (metalView)
	{
		SDL_Metal_DestroyView(metalView);
		metalView = nullptr;
	}
#endif

	if (window)
	{
		SDL_DestroyWindow(window);
		window = nullptr;

		// The old window may have generated pending events which are no longer
		// relevant. Destroy them all!
		SDL_FlushEvent(SDL_WINDOWEVENT);
	}

	open = false;
}

bool Window::setFullscreen(bool fullscreen, FullscreenType fstype)
{
	if (!window)
		return false;

	if (graphics.get() && graphics->isRenderTargetActive())
		throw love::Exception("love.window.setFullscreen cannot be called while a render target is active in love.graphics.");

	WindowSettings newsettings = settings;
	newsettings.fullscreen = fullscreen;
	newsettings.fstype = fstype;

	Uint32 sdlflags = 0;

	if (fullscreen)
	{
		if (fstype == FULLSCREEN_DESKTOP)
			sdlflags = SDL_WINDOW_FULLSCREEN_DESKTOP;
		else
		{
			sdlflags = SDL_WINDOW_FULLSCREEN;

			SDL_DisplayMode mode = {};
			mode.w = windowWidth;
			mode.h = windowHeight;

			SDL_GetClosestDisplayMode(SDL_GetWindowDisplayIndex(window), &mode, &mode);
			SDL_SetWindowDisplayMode(window, &mode);
		}
	}

#ifdef LOVE_ANDROID
	love::android::setImmersive(fullscreen);
#endif

	if (SDL_SetWindowFullscreen(window, sdlflags) == 0)
	{
		if (glcontext)
			SDL_GL_MakeCurrent(window, glcontext);

		updateSettings(newsettings, true);
		return true;
	}

	return false;
}

bool Window::setFullscreen(bool fullscreen)
{
	return setFullscreen(fullscreen, settings.fstype);
}

int Window::getDisplayCount() const
{
	return SDL_GetNumVideoDisplays();
}

const char *Window::getDisplayName(int displayindex) const
{
	const char *name = SDL_GetDisplayName(displayindex);

	if (name == nullptr)
		throw love::Exception("Invalid display index: %d", displayindex + 1);

	return name;
}

Window::DisplayOrientation Window::getDisplayOrientation(int displayindex) const
{
	switch (SDL_GetDisplayOrientation(displayindex))
	{
		case SDL_ORIENTATION_UNKNOWN: return ORIENTATION_UNKNOWN;
		case SDL_ORIENTATION_LANDSCAPE: return ORIENTATION_LANDSCAPE;
		case SDL_ORIENTATION_LANDSCAPE_FLIPPED: return ORIENTATION_LANDSCAPE_FLIPPED;
		case SDL_ORIENTATION_PORTRAIT: return ORIENTATION_PORTRAIT;
		case SDL_ORIENTATION_PORTRAIT_FLIPPED: return ORIENTATION_PORTRAIT_FLIPPED;
	}

	return ORIENTATION_UNKNOWN;
}

std::vector<Window::WindowSize> Window::getFullscreenSizes(int displayindex) const
{
	std::vector<WindowSize> sizes;

	for (int i = 0; i < SDL_GetNumDisplayModes(displayindex); i++)
	{
		SDL_DisplayMode mode = {};
		SDL_GetDisplayMode(displayindex, i, &mode);

		WindowSize w = {mode.w, mode.h};

		// SDL2's display mode list has multiple entries for modes of the same
		// size with different bits per pixel, so we need to filter those out.
		if (std::find(sizes.begin(), sizes.end(), w) == sizes.end())
			sizes.push_back(w);
	}

	return sizes;
}

void Window::getDesktopDimensions(int displayindex, int &width, int &height) const
{
	if (displayindex >= 0 && displayindex < getDisplayCount())
	{
		SDL_DisplayMode mode = {};
		SDL_GetDesktopDisplayMode(displayindex, &mode);
		width = mode.w;
		height = mode.h;
	}
	else
	{
		width = 0;
		height = 0;
	}
}

void Window::setPosition(int x, int y, int displayindex)
{
	if (!window)
		return;

	displayindex = std::min(std::max(displayindex, 0), getDisplayCount() - 1);

	SDL_Rect displaybounds = {};
	SDL_GetDisplayBounds(displayindex, &displaybounds);

	// The position needs to be in the global coordinate space.
	x += displaybounds.x;
	y += displaybounds.y;

	SDL_SetWindowPosition(window, x, y);

	settings.useposition = true;
}

void Window::getPosition(int &x, int &y, int &displayindex)
{
	if (!window)
	{
		x = y =  0;
		displayindex = 0;
		return;
	}

	displayindex = std::max(SDL_GetWindowDisplayIndex(window), 0);

	SDL_GetWindowPosition(window, &x, &y);

	// In SDL <= 2.0.3, fullscreen windows are always reported as 0,0. In every
	// other case we need to convert the position from global coordinates to the
	// monitor's coordinate space.
	if (x != 0 || y != 0)
	{
		SDL_Rect displaybounds = {};
		SDL_GetDisplayBounds(displayindex, &displaybounds);

		x -= displaybounds.x;
		y -= displaybounds.y;
	}
}

void Window::setOpacity(double opacity)
{
	if (!window)
		return;

	float fOpacity = (float)opacity;
	SDL_SetWindowOpacity(window, fOpacity);
	settings.opacity = opacity;
}

void Window::getOpacity(double &opacity)
{
	if (!window)
	{
		opacity = 1;
		return;
	}
	float fOpacity[1] = {(float)opacity};
	float* fOpacityPoint = fOpacity;
	SDL_GetWindowOpacity(window, fOpacityPoint);
}
Rect Window::getSafeArea() const
{
#if defined(LOVE_IOS)
	if (window != nullptr)
		return love::ios::getSafeArea(window);
#elif defined(LOVE_ANDROID)
	if (window != nullptr)
	{
		int top, left, bottom, right;

		if (love::android::getSafeArea(top, left, bottom, right))
		{
			// DisplayCutout API returns safe area in pixels
			// and is affected by display orientation.
			double safeLeft, safeTop, safeWidth, safeHeight;
			fromPixels(left, top, safeLeft, safeTop);
			fromPixels(pixelWidth - left - right, pixelHeight - top - bottom, safeWidth, safeHeight);
			return {(int) safeLeft, (int) safeTop, (int) safeWidth, (int) safeHeight};
		}
	}
#endif

	double dw, dh;
	fromPixels(pixelWidth, pixelHeight, dw, dh);
	return {0, 0, (int) dw, (int) dh};
}

bool Window::isOpen() const
{
	return open;
}

void Window::setWindowTitle(const std::string &title)
{
	this->title = title;

	if (window)
		SDL_SetWindowTitle(window, title.c_str());
}

const std::string &Window::getWindowTitle() const
{
	return title;
}

bool Window::setIcon(love::image::ImageData *imgd)
{
	if (!imgd)
		return false;

	if (imgd->getFormat() != PIXELFORMAT_RGBA8_UNORM)
		throw love::Exception("setIcon only accepts 32-bit RGBA images.");

	icon.set(imgd);

	if (!window)
		return false;

	Uint32 rmask, gmask, bmask, amask;
#ifdef LOVE_BIG_ENDIAN
	rmask = 0xFF000000;
	gmask = 0x00FF0000;
	bmask = 0x0000FF00;
	amask = 0x000000FF;
#else
	rmask = 0x000000FF;
	gmask = 0x0000FF00;
	bmask = 0x00FF0000;
	amask = 0xFF000000;
#endif

	int w = imgd->getWidth();
	int h = imgd->getHeight();
	int bytesperpixel = (int) getPixelFormatBlockSize(imgd->getFormat());
	int pitch = w * bytesperpixel;

	SDL_Surface *sdlicon = nullptr;

	{
		// We don't want another thread modifying the ImageData mid-copy.
		love::thread::Lock lock(imgd->getMutex());
		sdlicon = SDL_CreateRGBSurfaceFrom(imgd->getData(), w, h, bytesperpixel * 8, pitch, rmask, gmask, bmask, amask);
	}

	if (!sdlicon)
		return false;

	SDL_SetWindowIcon(window, sdlicon);
	SDL_FreeSurface(sdlicon);

	return true;
}

love::image::ImageData *Window::getIcon()
{
	return icon.get();
}

void Window::setVSync(int vsync)
{
	if (glcontext != nullptr)
	{
		SDL_GL_SetSwapInterval(vsync);

		// Check if adaptive vsync was requested but not supported, and fall
		// back to regular vsync if so.
		if (vsync == -1 && SDL_GL_GetSwapInterval() != -1)
			SDL_GL_SetSwapInterval(1);
	}
<<<<<<< HEAD

#ifdef LOVE_GRAPHICS_VULKAN
	if (windowRenderer == love::graphics::RENDERER_VULKAN)
	{
		auto vgfx = dynamic_cast<love::graphics::vulkan::Graphics*>(graphics.get());
		vgfx->setVsync(vsync);
	}
#endif

=======

#ifdef LOVE_GRAPHICS_VULKAN
	if (windowRenderer == love::graphics::RENDERER_VULKAN)
	{
		auto vgfx = dynamic_cast<love::graphics::vulkan::Graphics*>(graphics.get());
		vgfx->setVsync(vsync);
	}
#endif

>>>>>>> 25e008e2
#if defined(LOVE_GRAPHICS_METAL) && defined(LOVE_MACOS)
	if (metalView != nullptr)
	{
		void *metallayer = SDL_Metal_GetLayer(metalView);
		love::macos::setMetalLayerVSync(metallayer, vsync != 0);
	}
#endif
}

int Window::getVSync() const
{
	if (glcontext != nullptr)
		return SDL_GL_GetSwapInterval();

#if defined(LOVE_GRAPHICS_METAL)
	if (metalView != nullptr)
	{
#ifdef LOVE_MACOS
		void *metallayer = SDL_Metal_GetLayer(metalView);
		return love::macos::getMetalLayerVSync(metallayer) ? 1 : 0;
#else
		return 1;
#endif
	}
#endif

#ifdef LOVE_GRAPHICS_VULKAN
	if (windowRenderer == love::graphics::RENDERER_VULKAN)
	{
		auto vgfx = dynamic_cast<love::graphics::vulkan::Graphics*>(graphics.get());
		return vgfx->getVsync();
	}
#endif

	return 0;
}

void Window::setDisplaySleepEnabled(bool enable)
{
	if (enable)
		SDL_EnableScreenSaver();
	else
		SDL_DisableScreenSaver();
}

bool Window::isDisplaySleepEnabled() const
{
	return SDL_IsScreenSaverEnabled() != SDL_FALSE;
}

void Window::minimize()
{
	if (window != nullptr)
		SDL_MinimizeWindow(window);
}

void Window::maximize()
{
	if (window != nullptr)
	{
		SDL_MaximizeWindow(window);
		updateSettings(settings, true);
	}
}

void Window::restore()
{
	if (window != nullptr)
	{
		SDL_RestoreWindow(window);
		updateSettings(settings, true);
	}
}

void Window::focus()
{
	if (window != nullptr)
	{
		SDL_RaiseWindow(window);
		updateSettings(settings, true);
	}
}

bool Window::isMaximized() const
{
	return window != nullptr && (SDL_GetWindowFlags(window) & SDL_WINDOW_MAXIMIZED);
}

bool Window::isMinimized() const
{
	return window != nullptr && (SDL_GetWindowFlags(window) & SDL_WINDOW_MINIMIZED);
}

void Window::swapBuffers()
{
	if (glcontext)
	{
#ifdef LOVE_WINDOWS
		bool useDwmFlush = false;
		int swapInterval = getVSync();

		// https://github.com/love2d/love/issues/1628
		// VSync can interact badly with Windows desktop composition (DWM) in windowed mode. DwmFlush can be used instead
		// of vsync, but it's much less flexible so we're very conservative here with where it's used:
		// - It won't work with exclusive or desktop fullscreen.
		// - DWM refreshes don't always match the refresh rate of the monitor the window is in (or the requested swap
		//   interval), so we only use it when they do match.
		// - The user may force GL vsync, and DwmFlush shouldn't be used together with GL vsync.
		if (!settings.fullscreen && swapInterval == 1)
		{
			// Desktop composition is always enabled in Windows 8+. But DwmIsCompositionEnabled won't always return true...
			// (see DwmIsCompositionEnabled docs).
			BOOL compositionEnabled = IsWindows8OrGreater();
			if (compositionEnabled || (SUCCEEDED(DwmIsCompositionEnabled(&compositionEnabled)) && compositionEnabled))
			{
				DWM_TIMING_INFO info = {};
				info.cbSize = sizeof(DWM_TIMING_INFO);
				double dwmRefreshRate = 0;
				if (SUCCEEDED(DwmGetCompositionTimingInfo(nullptr, &info)))
					dwmRefreshRate = (double)info.rateRefresh.uiNumerator / (double)info.rateRefresh.uiDenominator;

				SDL_DisplayMode dmode = {};
				int displayindex = SDL_GetWindowDisplayIndex(window);

				if (displayindex >= 0)
					SDL_GetCurrentDisplayMode(displayindex, &dmode);

				if (dmode.refresh_rate > 0 && dwmRefreshRate > 0 && (fabs(dmode.refresh_rate - dwmRefreshRate) < 2))
				{
					SDL_GL_SetSwapInterval(0);
					if (SDL_GL_GetSwapInterval() == 0)
						useDwmFlush = true;
					else
						SDL_GL_SetSwapInterval(swapInterval);
				}
			}
		}
#endif

		SDL_GL_SwapWindow(window);

#ifdef LOVE_WINDOWS
		if (useDwmFlush)
		{
			DwmFlush();
			SDL_GL_SetSwapInterval(swapInterval);
		}
#endif
	}
}

bool Window::hasFocus() const
{
	return (window && SDL_GetKeyboardFocus() == window);
}

bool Window::hasMouseFocus() const
{
	return (window && SDL_GetMouseFocus() == window);
}

bool Window::isVisible() const
{
	return window && (SDL_GetWindowFlags(window) & SDL_WINDOW_SHOWN) != 0;
}

void Window::setMouseGrab(bool grab)
{
	mouseGrabbed = grab;
	if (window)
		SDL_SetWindowGrab(window, (SDL_bool) grab);
}

bool Window::isMouseGrabbed() const
{
	if (window)
		return SDL_GetWindowGrab(window) != SDL_FALSE;
	else
		return mouseGrabbed;
}

int Window::getWidth() const
{
	return windowWidth;
}

int Window::getHeight() const
{
	return windowHeight;
}

int Window::getPixelWidth() const
{
	return pixelWidth;
}

int Window::getPixelHeight() const
{
	return pixelHeight;
}

void Window::clampPositionInWindow(double *wx, double *wy) const
{
	if (wx != nullptr)
		*wx = std::min(std::max(0.0, *wx), (double) getWidth() - 1);
	if (wy != nullptr)
		*wy = std::min(std::max(0.0, *wy), (double) getHeight() - 1);
}

void Window::windowToPixelCoords(double *x, double *y) const
{
	if (x != nullptr)
		*x = (*x) * ((double) pixelWidth / (double) windowWidth);
	if (y != nullptr)
		*y = (*y) * ((double) pixelHeight / (double) windowHeight);
}

void Window::pixelToWindowCoords(double *x, double *y) const
{
	if (x != nullptr)
		*x = (*x) * ((double) windowWidth / (double) pixelWidth);
	if (y != nullptr)
		*y = (*y) * ((double) windowHeight / (double) pixelHeight);
}

void Window::windowToDPICoords(double *x, double *y) const
{
	double px = x != nullptr ? *x : 0.0;
	double py = y != nullptr ? *y : 0.0;

	windowToPixelCoords(&px, &py);

	double dpix = 0.0;
	double dpiy = 0.0;

	fromPixels(px, py, dpix, dpiy);

	if (x != nullptr)
		*x = dpix;
	if (y != nullptr)
		*y = dpiy;
}

void Window::DPIToWindowCoords(double *x, double *y) const
{
	double dpix = x != nullptr ? *x : 0.0;
	double dpiy = y != nullptr ? *y : 0.0;

	double px = 0.0;
	double py = 0.0;

	toPixels(dpix, dpiy, px, py);
	pixelToWindowCoords(&px, &py);

	if (x != nullptr)
		*x = px;
	if (y != nullptr)
		*y = py;
}

double Window::getDPIScale() const
{
	return settings.usedpiscale ? getNativeDPIScale() : 1.0;
}

double Window::getNativeDPIScale() const
{
#ifdef LOVE_ANDROID
	return love::android::getScreenScale();
#else
	return (double) pixelHeight / (double) windowHeight;
#endif
}

double Window::toPixels(double x) const
{
	return x * getDPIScale();
}

void Window::toPixels(double wx, double wy, double &px, double &py) const
{
	double scale = getDPIScale();
	px = wx * scale;
	py = wy * scale;
}

double Window::fromPixels(double x) const
{
	return x / getDPIScale();
}

void Window::fromPixels(double px, double py, double &wx, double &wy) const
{
	double scale = getDPIScale();
	wx = px / scale;
	wy = py / scale;
}

void *Window::getHandle() const
{
	return window;
}

SDL_MessageBoxFlags Window::convertMessageBoxType(MessageBoxType type) const
{
	switch (type)
	{
	case MESSAGEBOX_ERROR:
		return SDL_MESSAGEBOX_ERROR;
	case MESSAGEBOX_WARNING:
		return SDL_MESSAGEBOX_WARNING;
	case MESSAGEBOX_INFO:
	default:
		return SDL_MESSAGEBOX_INFORMATION;
	}
}

bool Window::showMessageBox(const std::string &title, const std::string &message, MessageBoxType type, bool attachtowindow)
{
	SDL_MessageBoxFlags flags = convertMessageBoxType(type);
	SDL_Window *sdlwindow = attachtowindow ? window : nullptr;

	return SDL_ShowSimpleMessageBox(flags, title.c_str(), message.c_str(), sdlwindow) >= 0;
}

int Window::showMessageBox(const MessageBoxData &data)
{
	SDL_MessageBoxData sdldata = {};

	sdldata.flags = convertMessageBoxType(data.type);
	sdldata.title = data.title.c_str();
	sdldata.message = data.message.c_str();
	sdldata.window = data.attachToWindow ? window : nullptr;

	sdldata.numbuttons = (int) data.buttons.size();

	std::vector<SDL_MessageBoxButtonData> sdlbuttons;

	for (int i = 0; i < (int) data.buttons.size(); i++)
	{
		SDL_MessageBoxButtonData sdlbutton = {};

		sdlbutton.buttonid = i;
		sdlbutton.text = data.buttons[i].c_str();

		if (i == data.enterButtonIndex)
			sdlbutton.flags |= SDL_MESSAGEBOX_BUTTON_RETURNKEY_DEFAULT;

		if (i == data.escapeButtonIndex)
			sdlbutton.flags |= SDL_MESSAGEBOX_BUTTON_ESCAPEKEY_DEFAULT;

		sdlbuttons.push_back(sdlbutton);
	}

	sdldata.buttons = &sdlbuttons[0];

	int pressedbutton = -2;
	SDL_ShowMessageBox(&sdldata, &pressedbutton);

	return pressedbutton;
}

void Window::requestAttention(bool continuous)
{
#if defined(LOVE_WINDOWS) && !defined(LOVE_WINDOWS_UWP)

	if (hasFocus())
		return;

	SDL_SysWMinfo wminfo = {};
	SDL_VERSION(&wminfo.version);

	if (SDL_GetWindowWMInfo(window, &wminfo))
	{
		FLASHWINFO flashinfo = {};
		flashinfo.cbSize = sizeof(FLASHWINFO);
		flashinfo.hwnd = wminfo.info.win.window;
		flashinfo.uCount = 1;
		flashinfo.dwFlags = FLASHW_ALL;

		if (continuous)
		{
			flashinfo.uCount = 0;
			flashinfo.dwFlags |= FLASHW_TIMERNOFG;
		}

		FlashWindowEx(&flashinfo);
	}

#elif defined(LOVE_MACOS)

	love::macos::requestAttention(continuous);

#else

	LOVE_UNUSED(continuous);
	
#endif
	
	// TODO: Linux?
}

const char *Window::getName() const
{
	return "love.window.sdl";
}

} // sdl
} // window
} // love<|MERGE_RESOLUTION|>--- conflicted
+++ resolved
@@ -297,11 +297,7 @@
 	return attribslist;
 }
 
-<<<<<<< HEAD
 bool Window::createWindowAndContext(int x, int y, int w, int h, Uint32 windowflags, graphics::Renderer renderer, bool shaped)
-=======
-bool Window::createWindowAndContext(int x, int y, int w, int h, Uint32 windowflags, graphics::Renderer renderer)
->>>>>>> 25e008e2
 {
 	bool needsglcontext = (windowflags & SDL_WINDOW_OPENGL) != 0;
 #ifdef LOVE_GRAPHICS_METAL
@@ -321,24 +317,10 @@
 	const auto create = [&](const ContextAttribs *attribs) -> bool
 	{
 		if (glcontext)
-<<<<<<< HEAD
 		{
 			SDL_GL_DeleteContext(glcontext);
 			glcontext = nullptr;
 		}
-
-#ifdef LOVE_GRAPHICS_METAL
-		if (metalView)
-		{
-			SDL_Metal_DestroyView(metalView);
-			metalView = nullptr;
-=======
-		{
-			SDL_GL_DeleteContext(glcontext);
-			glcontext = nullptr;
->>>>>>> 25e008e2
-		}
-#endif
 
 #ifdef LOVE_GRAPHICS_METAL
 		if (metalView)
@@ -368,11 +350,7 @@
 
 		if (attribs != nullptr && renderer == love::graphics::Renderer::RENDERER_OPENGL)
 		{
-<<<<<<< HEAD
 #ifdef LOVE_MACOSX
-=======
-#ifdef LOVE_MACOS
->>>>>>> 25e008e2
 			love::macos::setWindowSRGBColorSpace(window);
 #endif
 
@@ -622,11 +600,7 @@
 		 if (isHighDPIAllowed())
 			 sdlflags |= SDL_WINDOW_ALLOW_HIGHDPI;
 
-<<<<<<< HEAD
 		if (!createWindowAndContext(x, y, width, height, sdlflags, renderer, f.shaped))
-=======
-		if (!createWindowAndContext(x, y, width, height, sdlflags, renderer))
->>>>>>> 25e008e2
 			return false;
 
 		needsetmode = true;
@@ -640,12 +614,8 @@
 
 	// Enforce minimum window dimensions.
 	SDL_SetWindowMinimumSize(window, f.minwidth, f.minheight);
-<<<<<<< HEAD
 	float opacity = (float)f.opacity;
 	SDL_SetWindowOpacity(window, opacity);
-=======
-
->>>>>>> 25e008e2
 	if (this->settings.displayindex != f.displayindex || f.useposition || f.centered)
 		SDL_SetWindowPosition(window, x, y);
 
@@ -838,24 +808,10 @@
 	}
 
 	if (glcontext)
-<<<<<<< HEAD
 	{
 		SDL_GL_DeleteContext(glcontext);
 		glcontext = nullptr;
 	}
-
-#ifdef LOVE_GRAPHICS_METAL
-	if (metalView)
-	{
-		SDL_Metal_DestroyView(metalView);
-		metalView = nullptr;
-=======
-	{
-		SDL_GL_DeleteContext(glcontext);
-		glcontext = nullptr;
->>>>>>> 25e008e2
-	}
-#endif
 
 #ifdef LOVE_GRAPHICS_METAL
 	if (metalView)
@@ -1170,7 +1126,6 @@
 		if (vsync == -1 && SDL_GL_GetSwapInterval() != -1)
 			SDL_GL_SetSwapInterval(1);
 	}
-<<<<<<< HEAD
 
 #ifdef LOVE_GRAPHICS_VULKAN
 	if (windowRenderer == love::graphics::RENDERER_VULKAN)
@@ -1180,17 +1135,6 @@
 	}
 #endif
 
-=======
-
-#ifdef LOVE_GRAPHICS_VULKAN
-	if (windowRenderer == love::graphics::RENDERER_VULKAN)
-	{
-		auto vgfx = dynamic_cast<love::graphics::vulkan::Graphics*>(graphics.get());
-		vgfx->setVsync(vsync);
-	}
-#endif
-
->>>>>>> 25e008e2
 #if defined(LOVE_GRAPHICS_METAL) && defined(LOVE_MACOS)
 	if (metalView != nullptr)
 	{
