--- conflicted
+++ resolved
@@ -297,11 +297,7 @@
 	return attribslist;
 }
 
-<<<<<<< HEAD
-bool Window::createWindowAndContext(int x, int y, int w, int h, Uint32 windowflags, graphics::Renderer renderer)
-=======
 bool Window::createWindowAndContext(int x, int y, int w, int h, Uint32 windowflags, graphics::Renderer renderer, bool shaped)
->>>>>>> 46df0280
 {
 	bool needsglcontext = (windowflags & SDL_WINDOW_OPENGL) != 0;
 #ifdef LOVE_GRAPHICS_METAL
@@ -321,24 +317,10 @@
 	const auto create = [&](const ContextAttribs *attribs) -> bool
 	{
 		if (glcontext)
-<<<<<<< HEAD
 		{
 			SDL_GL_DeleteContext(glcontext);
 			glcontext = nullptr;
-=======
-		{
-			SDL_GL_DeleteContext(glcontext);
-			glcontext = nullptr;
-		}
-
-#ifdef LOVE_GRAPHICS_METAL
-		if (metalView)
-		{
-			SDL_Metal_DestroyView(metalView);
-			metalView = nullptr;
->>>>>>> 46df0280
-		}
-#endif
+		}
 
 #ifdef LOVE_GRAPHICS_METAL
 		if (metalView)
@@ -448,7 +430,6 @@
 	{
 		create(nullptr);
 	}
-<<<<<<< HEAD
 
 	bool failed = window == nullptr;
 	failed |= (needsglcontext && !glcontext);
@@ -456,15 +437,6 @@
 	failed |= (needsmetalview && !metalView);
 #endif
 
-=======
-
-	bool failed = window == nullptr;
-	failed |= (needsglcontext && !glcontext);
-#ifdef LOVE_GRAPHICS_METAL
-	failed |= (needsmetalview && !metalView);
-#endif
-
->>>>>>> 46df0280
 	if (failed)
 	{
 		std::string title = "Unable to create renderer";
@@ -614,23 +586,6 @@
 		if (renderer == graphics::RENDERER_METAL)
 			sdlflags |= SDL_WINDOW_METAL;
 	#endif
-<<<<<<< HEAD
-
-		if (renderer == graphics::RENDERER_VULKAN)
-			sdlflags |= SDL_WINDOW_VULKAN;
-
-		if (f.resizable)
-			 sdlflags |= SDL_WINDOW_RESIZABLE;
-
-		if (f.borderless)
-			 sdlflags |= SDL_WINDOW_BORDERLESS;
-
-		// Note: this flag is ignored on Windows.
-		 if (isHighDPIAllowed())
-			 sdlflags |= SDL_WINDOW_ALLOW_HIGHDPI;
-
-		if (!createWindowAndContext(x, y, width, height, sdlflags, renderer))
-=======
 
 		if (renderer == graphics::RENDERER_VULKAN)
 			sdlflags |= SDL_WINDOW_VULKAN;
@@ -651,7 +606,6 @@
 			 sdlflags |= SDL_WINDOW_ALLOW_HIGHDPI;
 
 		if (!createWindowAndContext(x, y, width, height, sdlflags, renderer, shaped))
->>>>>>> 46df0280
 			return false;
 
 		needsetmode = true;
@@ -665,12 +619,8 @@
 
 	// Enforce minimum window dimensions.
 	SDL_SetWindowMinimumSize(window, f.minwidth, f.minheight);
-<<<<<<< HEAD
-
-=======
 	float opacity = (float)f.opacity;
 	SDL_SetWindowOpacity(window, opacity);
->>>>>>> 46df0280
 	if (this->settings.displayindex != f.displayindex || f.useposition || f.centered)
 		SDL_SetWindowPosition(window, x, y);
 
@@ -863,24 +813,10 @@
 	}
 
 	if (glcontext)
-<<<<<<< HEAD
 	{
 		SDL_GL_DeleteContext(glcontext);
 		glcontext = nullptr;
-=======
-	{
-		SDL_GL_DeleteContext(glcontext);
-		glcontext = nullptr;
-	}
-
-#ifdef LOVE_GRAPHICS_METAL
-	if (metalView)
-	{
-		SDL_Metal_DestroyView(metalView);
-		metalView = nullptr;
->>>>>>> 46df0280
-	}
-#endif
+	}
 
 #ifdef LOVE_GRAPHICS_METAL
 	if (metalView)
@@ -1196,7 +1132,6 @@
 		if (vsync == -1 && SDL_GL_GetSwapInterval() != -1)
 			SDL_GL_SetSwapInterval(1);
 	}
-<<<<<<< HEAD
 
 #ifdef LOVE_GRAPHICS_VULKAN
 	if (windowRenderer == love::graphics::RENDERER_VULKAN)
@@ -1206,17 +1141,6 @@
 	}
 #endif
 
-=======
-
-#ifdef LOVE_GRAPHICS_VULKAN
-	if (windowRenderer == love::graphics::RENDERER_VULKAN)
-	{
-		auto vgfx = dynamic_cast<love::graphics::vulkan::Graphics*>(graphics.get());
-		vgfx->setVsync(vsync);
-	}
-#endif
-
->>>>>>> 46df0280
 #if defined(LOVE_GRAPHICS_METAL) && defined(LOVE_MACOS)
 	if (metalView != nullptr)
 	{
