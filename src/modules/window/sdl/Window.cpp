--- conflicted
+++ resolved
@@ -132,13 +132,6 @@
 	// destroyed and recreated, which we really don't want.
 	SDL_GL_SetAttribute(SDL_GL_DEPTH_SIZE, 24);
 	SDL_GL_SetAttribute(SDL_GL_STENCIL_SIZE, 8);
-<<<<<<< HEAD
-
-	// Backbuffer MSAA is handled by the love.graphics implementation.
-	SDL_GL_SetAttribute(SDL_GL_MULTISAMPLEBUFFERS, 0);
-	SDL_GL_SetAttribute(SDL_GL_MULTISAMPLESAMPLES, 0);
-=======
->>>>>>> f17d3d94
 
 	// Backbuffer MSAA is handled by the love.graphics implementation.
 	SDL_GL_SetAttribute(SDL_GL_MULTISAMPLEBUFFERS, 0);
@@ -246,17 +239,6 @@
 		if (curdriver && strstr(curdriver, glesdriver) == curdriver)
 		{
 			preferGLES = true;
-<<<<<<< HEAD
-
-			// Prior to SDL 2.0.4, backends that use OpenGL ES didn't properly
-			// ask for a sRGB framebuffer when requested by SDL_GL_SetAttribute.
-			// This doesn't account for windowing backends that sometimes use
-			// EGL, e.g. the X11 and windows SDL backends.
-			if (hasSDL203orEarlier)
-				graphics::setGammaCorrect(false);
-
-=======
->>>>>>> f17d3d94
 			break;
 		}
 	}
@@ -335,24 +317,10 @@
 	const auto create = [&](const ContextAttribs *attribs) -> bool
 	{
 		if (glcontext)
-<<<<<<< HEAD
 		{
 			SDL_GL_DeleteContext(glcontext);
 			glcontext = nullptr;
-=======
-		{
-			SDL_GL_DeleteContext(glcontext);
-			glcontext = nullptr;
-		}
-
-#ifdef LOVE_GRAPHICS_METAL
-		if (metalView)
-		{
-			SDL_Metal_DestroyView(metalView);
-			metalView = nullptr;
->>>>>>> f17d3d94
-		}
-#endif
+		}
 
 #ifdef LOVE_GRAPHICS_METAL
 		if (metalView)
@@ -601,17 +569,8 @@
 		if (!f.fullscreen)
 			SDL_SetWindowSize(window, width, height);
 
-<<<<<<< HEAD
-		// On linux systems 2.0.5+ might not be available...
-		// TODO: require at least 2.0.5?
-#if SDL_VERSION_ATLEAST(2, 0, 5)
 		if (this->settings.resizable != f.resizable)
 			SDL_SetWindowResizable(window, f.resizable ? SDL_TRUE : SDL_FALSE);
-#endif
-=======
-		if (this->settings.resizable != f.resizable)
-			SDL_SetWindowResizable(window, f.resizable ? SDL_TRUE : SDL_FALSE);
->>>>>>> f17d3d94
 
 		if (this->settings.borderless != f.borderless)
 			SDL_SetWindowBordered(window, f.borderless ? SDL_FALSE : SDL_TRUE);
@@ -652,13 +611,9 @@
 
 	// Enforce minimum window dimensions.
 	SDL_SetWindowMinimumSize(window, f.minwidth, f.minheight);
-<<<<<<< HEAD
 	float opacity = (float)f.opacity;
 	SDL_SetWindowOpacity(window, opacity);
 	SDL_SetHint(SDL_HINT_MOUSE_FOCUS_CLICKTHROUGH, f.clickthrough?"1":"0");
-=======
-
->>>>>>> f17d3d94
 	if (this->settings.displayindex != f.displayindex || f.useposition || f.centered)
 		SDL_SetWindowPosition(window, x, y);
 
@@ -712,23 +667,17 @@
 	windowWidth = width;
 	windowHeight = height;
 
-<<<<<<< HEAD
-=======
 	// TODO: Use SDL_GetWindowSizeInPixels here when supported.
->>>>>>> f17d3d94
 	if (glcontext != nullptr)
 		SDL_GL_GetDrawableSize(window, &pixelWidth, &pixelHeight);
 #ifdef LOVE_GRAPHICS_METAL
 	else if (metalView != nullptr)
 		SDL_Metal_GetDrawableSize(window, &pixelWidth, &pixelHeight);
 #endif
-<<<<<<< HEAD
-=======
 #ifdef LOVE_GRAPHICS_VULKAN
 	else if (windowRenderer == graphics::RENDERER_VULKAN)
 		SDL_Vulkan_GetDrawableSize(window, &pixelWidth, &pixelHeight);
 #endif
->>>>>>> f17d3d94
 	else
 	{
 		pixelWidth = width;
@@ -755,23 +704,17 @@
 	pixelWidth = windowWidth;
 	pixelHeight = windowHeight;
 
-<<<<<<< HEAD
-=======
 	// TODO: Use SDL_GetWindowSizeInPixels here when supported.
->>>>>>> f17d3d94
 	if ((wflags & SDL_WINDOW_OPENGL) != 0)
 		SDL_GL_GetDrawableSize(window, &pixelWidth, &pixelHeight);
 #ifdef LOVE_GRAPHICS_METAL
 	else if ((wflags & SDL_WINDOW_METAL) != 0)
 		SDL_Metal_GetDrawableSize(window, &pixelWidth, &pixelHeight);
 #endif
-<<<<<<< HEAD
-=======
 #ifdef LOVE_GRAPHICS_VULKAN
 	else if ((wflags & SDL_WINDOW_VULKAN) != 0)
 		SDL_Vulkan_GetDrawableSize(window, &pixelWidth, &pixelHeight);
 #endif
->>>>>>> f17d3d94
 
 	if ((wflags & SDL_WINDOW_FULLSCREEN_DESKTOP) == SDL_WINDOW_FULLSCREEN_DESKTOP)
 	{
@@ -865,24 +808,10 @@
 	}
 
 	if (glcontext)
-<<<<<<< HEAD
 	{
 		SDL_GL_DeleteContext(glcontext);
 		glcontext = nullptr;
-=======
-	{
-		SDL_GL_DeleteContext(glcontext);
-		glcontext = nullptr;
-	}
-
-#ifdef LOVE_GRAPHICS_METAL
-	if (metalView)
-	{
-		SDL_Metal_DestroyView(metalView);
-		metalView = nullptr;
->>>>>>> f17d3d94
-	}
-#endif
+	}
 
 #ifdef LOVE_GRAPHICS_METAL
 	if (metalView)
@@ -1192,7 +1121,6 @@
 	if (glcontext != nullptr)
 	{
 		SDL_GL_SetSwapInterval(vsync);
-<<<<<<< HEAD
 
 		// Check if adaptive vsync was requested but not supported, and fall
 		// back to regular vsync if so.
@@ -1201,23 +1129,10 @@
 	}
 
 #ifdef LOVE_GRAPHICS_VULKAN
-	love::graphics::vulkan::Vulkan::setVsync(vsync);
-#endif
-
-=======
-
-		// Check if adaptive vsync was requested but not supported, and fall
-		// back to regular vsync if so.
-		if (vsync == -1 && SDL_GL_GetSwapInterval() != -1)
-			SDL_GL_SetSwapInterval(1);
-	}
-
-#ifdef LOVE_GRAPHICS_VULKAN
 	// TODO: this doesn't update the swap-chain, but it should.
 	love::graphics::vulkan::Vulkan::setVsync(vsync);
 #endif
 
->>>>>>> f17d3d94
 #if defined(LOVE_GRAPHICS_METAL) && defined(LOVE_MACOS)
 	if (metalView != nullptr)
 	{
@@ -1244,14 +1159,11 @@
 	}
 #endif
 
-<<<<<<< HEAD
-=======
 #ifdef LOVE_GRAPHICS_VULKAN
 	if (windowRenderer == love::graphics::RENDERER_VULKAN)
 		return love::graphics::vulkan::Vulkan::getVsync();
 #endif
 
->>>>>>> f17d3d94
 	return 0;
 }
 
