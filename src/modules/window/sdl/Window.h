--- conflicted
+++ resolved
@@ -145,11 +145,7 @@
 	void setGLContextAttributes(const ContextAttribs &attribs);
 	bool checkGLVersion(const ContextAttribs &attribs, std::string &outversion);
 	std::vector<ContextAttribs> getContextAttribsList() const;
-<<<<<<< HEAD
-	bool createWindowAndContext(int x, int y, int w, int h, Uint32 windowflags, graphics::Graphics::Renderer renderer, int msaa, bool stencil, int depth);
-=======
-	bool createWindowAndContext(int x, int y, int w, int h, Uint32 windowflags);
->>>>>>> 85ca9f51
+	bool createWindowAndContext(int x, int y, int w, int h, Uint32 windowflags, graphics::Graphics::Renderer renderer);
 
 	// Update the saved window settings based on the window's actual state.
 	void updateSettings(const WindowSettings &newsettings, bool updateGraphicsViewport);
