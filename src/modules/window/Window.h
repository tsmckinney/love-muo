/**
 * Copyright (c) 2006-2014 LOVE Development Team
 *
 * This software is provided 'as-is', without any express or implied
 * warranty.  In no event will the authors be held liable for any damages
 * arising from the use of this software.
 *
 * Permission is granted to anyone to use this software for any purpose,
 * including commercial applications, and to alter it and redistribute it
 * freely, subject to the following restrictions:
 *
 * 1. The origin of this software must not be misrepresented; you must not
 *    claim that you wrote the original software. If you use this software
 *    in a product, an acknowledgment in the product documentation would be
 *    appreciated but is not required.
 * 2. Altered source versions must be plainly marked as such, and must not be
 *    misrepresented as being the original software.
 * 3. This notice may not be removed or altered from any source distribution.
 **/

#ifndef LOVE_WINDOW_WINDOW_H
#define LOVE_WINDOW_WINDOW_H

// LOVE
#include "common/Module.h"
#include "common/StringMap.h"
#include "image/ImageData.h"

// C++
#include <string>
#include <vector>

namespace love
{
namespace window
{

// Forward-declared so it can be used in the class methods. We can't define the
// whole thing here because it uses the Window::Type enum.
struct WindowSettings;

enum MessageBoxType
{
	MESSAGEBOX_ERROR,
	MESSAGEBOX_WARNING,
	MESSAGEBOX_INFO,
	MESSAGEBOX_MAX_ENUM
};

class Window : public Module
{
public:

	// Different window settings.
	enum Setting
	{
		SETTING_FULLSCREEN,
		SETTING_FULLSCREEN_TYPE,
		SETTING_VSYNC,
		SETTING_MSAA,
		SETTING_RESIZABLE,
		SETTING_MIN_WIDTH,
		SETTING_MIN_HEIGHT,
		SETTING_BORDERLESS,
		SETTING_CENTERED,
		SETTING_DISPLAY,
		SETTING_HIGHDPI,
		SETTING_SRGB,
		SETTING_MAX_ENUM
	};

	enum FullscreenType
	{
		FULLSCREEN_TYPE_NORMAL,
		FULLSCREEN_TYPE_DESKTOP,
		FULLSCREEN_TYPE_MAX_ENUM
	};

	enum MessageBoxType
	{
		MESSAGEBOX_ERROR,
		MESSAGEBOX_WARNING,
		MESSAGEBOX_INFO,
		MESSAGEBOX_MAX_ENUM
	};

	struct WindowSize
	{
		int width;
		int height;
	};

	struct MessageBoxData
	{
		MessageBoxType type;

		std::string title;
		std::string message;

		std::vector<std::string> buttons;
		int enterButtonIndex;
		int escapeButtonIndex;

		bool attachToWindow;
	};

	virtual ~Window();

	// Implements Module.
	virtual ModuleType getModuleType() const { return M_WINDOW; }

	virtual bool setWindow(int width = 800, int height = 600, WindowSettings *settings = nullptr) = 0;
	virtual void getWindow(int &width, int &height, WindowSettings &settings) = 0;

	virtual bool setFullscreen(bool fullscreen, FullscreenType fstype) = 0;
	virtual bool setFullscreen(bool fullscreen) = 0;

	virtual bool onWindowResize(int width, int height) = 0;

	virtual int getDisplayCount() const = 0;

	virtual const char *getDisplayName(int displayindex) const = 0;

	virtual std::vector<WindowSize> getFullscreenSizes(int displayindex) const = 0;

	virtual void getDesktopDimensions(int displayindex, int &width, int &height) const = 0;

	virtual bool isCreated() const = 0;

	virtual void setWindowTitle(const std::string &title) = 0;
	virtual const std::string &getWindowTitle() const = 0;

	virtual bool setIcon(love::image::ImageData *imgd) = 0;
	virtual love::image::ImageData *getIcon() = 0;

	virtual void minimize() = 0;

	// default no-op implementation
	virtual void swapBuffers();

	virtual bool hasFocus() const = 0;
	virtual bool hasMouseFocus() const = 0;

	virtual bool isVisible() const = 0;

	virtual void setMouseVisible(bool visible) = 0;
	virtual bool getMouseVisible() const = 0;

	virtual void setMouseGrab(bool grab) = 0;
	virtual bool isMouseGrabbed() const = 0;

	virtual double getPixelScale() const = 0;

	virtual const void *getHandle() const = 0;

<<<<<<< HEAD
	virtual void showMessageBox(MessageBoxType type, const char *title, const char *message) = 0;
=======
	virtual bool showMessageBox(MessageBoxType type, const std::string &title, const std::string &message, bool attachtowindow) = 0;
	virtual int showMessageBox(const MessageBoxData &data) = 0;
>>>>>>> eaad102f

	//virtual static Window *createSingleton() = 0;
	//virtual static Window *getSingleton() = 0;
	// No virtual statics, of course, but you are supposed to implement these statics.

	static bool getConstant(const char *in, Setting &out);
	static bool getConstant(Setting in, const char *&out);

	static bool getConstant(const char *in, FullscreenType &out);
	static bool getConstant(FullscreenType in, const char *&out);

	static bool getConstant(const char *in, MessageBoxType &out);
	static bool getConstant(MessageBoxType in, const char *&out);

protected:

	static Window *singleton;

private:

	static StringMap<Setting, SETTING_MAX_ENUM>::Entry settingEntries[];
	static StringMap<Setting, SETTING_MAX_ENUM> settings;

	static StringMap<FullscreenType, FULLSCREEN_TYPE_MAX_ENUM>::Entry fullscreenTypeEntries[];
	static StringMap<FullscreenType, FULLSCREEN_TYPE_MAX_ENUM> fullscreenTypes;

	static StringMap<MessageBoxType, MESSAGEBOX_MAX_ENUM>::Entry messageBoxTypeEntries[];
	static StringMap<MessageBoxType, MESSAGEBOX_MAX_ENUM> messageBoxTypes;

}; // Window

struct WindowSettings
{
	WindowSettings();

	bool fullscreen; // = false
	Window::FullscreenType fstype; // = FULLSCREEN_TYPE_NORMAL
	bool vsync; // = true
	int msaa; // = 0
	bool resizable; // = false
	int minwidth; // = 1
	int minheight; // = 1
	bool borderless; // = false
	bool centered; // = true
	int display; // = 0
	bool highdpi; // false
	bool sRGB; // false

}; // WindowSettings

} // window
} // love

#endif // LOVE_WINDOW_WINDOW_H<|MERGE_RESOLUTION|>--- conflicted
+++ resolved
@@ -39,14 +39,6 @@
 // whole thing here because it uses the Window::Type enum.
 struct WindowSettings;
 
-enum MessageBoxType
-{
-	MESSAGEBOX_ERROR,
-	MESSAGEBOX_WARNING,
-	MESSAGEBOX_INFO,
-	MESSAGEBOX_MAX_ENUM
-};
-
 class Window : public Module
 {
 public:
@@ -153,12 +145,8 @@
 
 	virtual const void *getHandle() const = 0;
 
-<<<<<<< HEAD
-	virtual void showMessageBox(MessageBoxType type, const char *title, const char *message) = 0;
-=======
 	virtual bool showMessageBox(MessageBoxType type, const std::string &title, const std::string &message, bool attachtowindow) = 0;
 	virtual int showMessageBox(const MessageBoxData &data) = 0;
->>>>>>> eaad102f
 
 	//virtual static Window *createSingleton() = 0;
 	//virtual static Window *getSingleton() = 0;
