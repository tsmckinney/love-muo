/**
 * Copyright (c) 2006-2014 LOVE Development Team
 *
 * This software is provided 'as-is', without any express or implied
 * warranty.  In no event will the authors be held liable for any damages
 * arising from the use of this software.
 *
 * Permission is granted to anyone to use this software for any purpose,
 * including commercial applications, and to alter it and redistribute it
 * freely, subject to the following restrictions:
 *
 * 1. The origin of this software must not be misrepresented; you must not
 *    claim that you wrote the original software. If you use this software
 *    in a product, an acknowledgment in the product documentation would be
 *    appreciated but is not required.
 * 2. Altered source versions must be plainly marked as such, and must not be
 *    misrepresented as being the original software.
 * 3. This notice may not be removed or altered from any source distribution.
 **/

#ifndef LOVE_WINDOW_WINDOW_H
#define LOVE_WINDOW_WINDOW_H

// LOVE
#include "common/Module.h"
#include "common/StringMap.h"
#include "image/ImageData.h"

// C++
#include <string>
#include <vector>

namespace love
{
namespace window
{

// Forward-declared so it can be used in the class methods. We can't define the
// whole thing here because it uses the Window::Type enum.
struct WindowSettings;

class Window : public Module
{
public:

	// Different window settings.
	enum Setting
	{
		SETTING_FULLSCREEN,
		SETTING_FULLSCREEN_TYPE,
		SETTING_VSYNC,
		SETTING_MSAA,
		SETTING_RESIZABLE,
		SETTING_MIN_WIDTH,
		SETTING_MIN_HEIGHT,
		SETTING_BORDERLESS,
		SETTING_CENTERED,
		SETTING_DISPLAY,
		SETTING_HIGHDPI,
		SETTING_SRGB,
		SETTING_REFRESHRATE,
		SETTING_X,
		SETTING_Y,
		SETTING_MAX_ENUM
	};

	enum FullscreenType
	{
		FULLSCREEN_TYPE_EXCLUSIVE,
		FULLSCREEN_TYPE_DESKTOP,
		FULLSCREEN_TYPE_MAX_ENUM
	};

	enum MessageBoxType
	{
		MESSAGEBOX_ERROR,
		MESSAGEBOX_WARNING,
		MESSAGEBOX_INFO,
		MESSAGEBOX_MAX_ENUM
	};

	struct WindowSize
	{
		int width;
		int height;
	};

	struct MessageBoxData
	{
		MessageBoxType type;

		std::string title;
		std::string message;

		std::vector<std::string> buttons;
		int enterButtonIndex;
		int escapeButtonIndex;

		bool attachToWindow;
	};

	virtual ~Window();

	// Implements Module.
	virtual ModuleType getModuleType() const { return M_WINDOW; }

	virtual bool setWindow(int width = 800, int height = 600, WindowSettings *settings = nullptr) = 0;
	virtual void getWindow(int &width, int &height, WindowSettings &settings) = 0;

	virtual bool setFullscreen(bool fullscreen, FullscreenType fstype) = 0;
	virtual bool setFullscreen(bool fullscreen) = 0;

	virtual bool onWindowResize(int width, int height) = 0;

	virtual int getDisplayCount() const = 0;

	virtual const char *getDisplayName(int displayindex) const = 0;

	virtual std::vector<WindowSize> getFullscreenSizes(int displayindex) const = 0;

	virtual void getDesktopDimensions(int displayindex, int &width, int &height) const = 0;

	virtual void setPosition(int x, int y, int displayindex) = 0;
	virtual void getPosition(int &x, int &y, int &displayindex) = 0;

	virtual bool isCreated() const = 0;

	virtual void setWindowTitle(const std::string &title) = 0;
	virtual const std::string &getWindowTitle() const = 0;

	virtual bool setIcon(love::image::ImageData *imgd) = 0;
	virtual love::image::ImageData *getIcon() = 0;

	virtual void minimize() = 0;

	// default no-op implementation
	virtual void swapBuffers();

	virtual bool hasFocus() const = 0;
	virtual bool hasMouseFocus() const = 0;

	virtual bool isVisible() const = 0;

	virtual void setMouseVisible(bool visible) = 0;
	virtual bool getMouseVisible() const = 0;

	virtual void setMouseGrab(bool grab) = 0;
	virtual bool isMouseGrabbed() const = 0;

	virtual double getPixelScale() const = 0;

	virtual double toPixels(double x) const = 0;
	virtual void toPixels(double wx, double wy, double &px, double &py) const = 0;
	virtual double fromPixels(double x) const = 0;
	virtual void fromPixels(double px, double py, double &wx, double &wy) const = 0;

	virtual const void *getHandle() const = 0;

	virtual bool showMessageBox(MessageBoxType type, const std::string &title, const std::string &message, bool attachtowindow) = 0;
	virtual int showMessageBox(const MessageBoxData &data) = 0;

	//virtual static Window *createSingleton() = 0;
	//virtual static Window *getSingleton() = 0;
	// No virtual statics, of course, but you are supposed to implement these statics.

	static bool getConstant(const char *in, Setting &out);
	static bool getConstant(Setting in, const char *&out);

	static bool getConstant(const char *in, FullscreenType &out);
	static bool getConstant(FullscreenType in, const char *&out);

	static bool getConstant(const char *in, MessageBoxType &out);
	static bool getConstant(MessageBoxType in, const char *&out);

protected:

	static Window *singleton;

private:

	static StringMap<Setting, SETTING_MAX_ENUM>::Entry settingEntries[];
	static StringMap<Setting, SETTING_MAX_ENUM> settings;

	static StringMap<FullscreenType, FULLSCREEN_TYPE_MAX_ENUM>::Entry fullscreenTypeEntries[];
	static StringMap<FullscreenType, FULLSCREEN_TYPE_MAX_ENUM> fullscreenTypes;

	static StringMap<MessageBoxType, MESSAGEBOX_MAX_ENUM>::Entry messageBoxTypeEntries[];
	static StringMap<MessageBoxType, MESSAGEBOX_MAX_ENUM> messageBoxTypes;

}; // Window

struct WindowSettings
{
<<<<<<< HEAD
	bool fullscreen = false;
	Window::FullscreenType fstype = Window::FULLSCREEN_TYPE_EXCLUSIVE;
	bool vsync = true;
	int msaa = 0;
	bool resizable = false;
	int minwidth = 1;
	int minheight = 1;
	bool borderless = false;
	bool centered = true;
	int display = 0;
	bool highdpi = false;
	bool sRGB = false;
	double refreshrate = 0.0;
};
=======
	WindowSettings();

	bool fullscreen; // = false
	Window::FullscreenType fstype; // = FULLSCREEN_TYPE_NORMAL
	bool vsync; // = true
	int msaa; // = 0
	bool resizable; // = false
	int minwidth; // = 1
	int minheight; // = 1
	bool borderless; // = false
	bool centered; // = true
	int display; // = 0
	bool highdpi; // false
	bool sRGB; // false
	double refreshrate; // 0.0
	bool useposition; // false
	int x; // 0
	int y; // 0

}; // WindowSettings
>>>>>>> 228c925c

} // window
} // love

#endif // LOVE_WINDOW_WINDOW_H<|MERGE_RESOLUTION|>--- conflicted
+++ resolved
@@ -191,7 +191,6 @@
 
 struct WindowSettings
 {
-<<<<<<< HEAD
 	bool fullscreen = false;
 	Window::FullscreenType fstype = Window::FULLSCREEN_TYPE_EXCLUSIVE;
 	bool vsync = true;
@@ -205,29 +204,10 @@
 	bool highdpi = false;
 	bool sRGB = false;
 	double refreshrate = 0.0;
+	bool useposition = false;
+	int x = 0;
+	int y = 0;
 };
-=======
-	WindowSettings();
-
-	bool fullscreen; // = false
-	Window::FullscreenType fstype; // = FULLSCREEN_TYPE_NORMAL
-	bool vsync; // = true
-	int msaa; // = 0
-	bool resizable; // = false
-	int minwidth; // = 1
-	int minheight; // = 1
-	bool borderless; // = false
-	bool centered; // = true
-	int display; // = 0
-	bool highdpi; // false
-	bool sRGB; // false
-	double refreshrate; // 0.0
-	bool useposition; // false
-	int x; // 0
-	int y; // 0
-
-}; // WindowSettings
->>>>>>> 228c925c
 
 } // window
 } // love
