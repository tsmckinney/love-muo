name: continuous-integration
on: [push, pull_request]

jobs:
  linux-os:
    runs-on: ubuntu-20.04
    steps:
    - name: Update APT
      run: sudo apt-get update
    - name: Install Dependencies
      run: |
        sudo apt-get install --assume-yes build-essential git make cmake autoconf automake \
                                          libtool pkg-config libasound2-dev libpulse-dev libaudio-dev \
                                          libjack-dev libx11-dev libxext-dev libxrandr-dev libxcursor-dev \
                                          libxfixes-dev libxi-dev libxinerama-dev libxxf86vm-dev libxss-dev \
                                          libgl1-mesa-dev libdbus-1-dev libudev-dev libgles2-mesa-dev \
                                          libegl1-mesa-dev libibus-1.0-dev fcitx-libs-dev libsamplerate0-dev \
                                          libsndio-dev libwayland-dev libxkbcommon-dev libdrm-dev libgbm-dev
    - name: Checkout love-appimage-source
      uses: actions/checkout@v3
      with:
        repository: love2d/love-appimage-source
        ref: 12.x
    - name: Checkout LÖVE
      uses: actions/checkout@v3
      with:
        path: love2d-${{ github.sha }}
    - name: Build AppImage
      run: make LOVE_BRANCH=${{ github.sha }}
    - name: Print LuaJIT branch
      run: git -C LuaJIT-v2.1 branch -v
    - name: Artifact
      uses: actions/upload-artifact@v3
      with:
        name: love-linux-x86_64.AppImage
        path: love-${{ github.sha }}.AppImage
    - name: Artifact Debug Symbols
      uses: actions/upload-artifact@v3
      with:
        name: love-x86_64-AppImage-debug
        path: love-${{ github.sha }}.AppImage-debug.tar.gz
  windows-os:
    runs-on: windows-latest
    strategy:
      matrix:
        platform: [Win32, x64, ARM64]
        install: [compat, modern]
        exclude:
        - platform: ARM64
          install: compat
    defaults:
      run:
        shell: cmd
    continue-on-error: ${{ matrix.platform == 'ARM64' }}
    steps:
    - name: Define Variables
      id: vars
      run: |
        rem Compat/Modern switch
        if "${{ matrix.install }}" == "compat" (
          echo moredef=-DLOVE_INSTALL_UCRT=ON>> "%GITHUB_OUTPUT%"
          echo compatname=-compat>> "%GITHUB_OUTPUT%"
        ) else (
          echo moredef=>> "%GITHUB_OUTPUT%"
          echo compatname=>> "%GITHUB_OUTPUT%"
        )
        
        rem JIT Modules
        if "${{ matrix.platform }}-${{ matrix.install }}" == "x64-modern" (
          (echo jitmodules=1)>> "%GITHUB_OUTPUT%"
        ) else (
          (echo jitmodules=0)>> "%GITHUB_OUTPUT%"
        )
        
        rem Architecture-Specific Switch
        goto ${{ matrix.platform }}
        exit /b 1
        
        :Win32
        (echo arch=x86)>> "%GITHUB_OUTPUT%"
        (echo angle=0)>> "%GITHUB_OUTPUT%"
        echo nofiles=warn>> "%GITHUB_OUTPUT%"
        exit /b 0
        
        :x64
        (echo arch=x64)>> "%GITHUB_OUTPUT%"
        (echo angle=0)>> "%GITHUB_OUTPUT%"
        echo nofiles=warn>> "%GITHUB_OUTPUT%"
        exit /b 0
        
        :ARM64
        (echo arch=arm64)>> "%GITHUB_OUTPUT%"
        (echo angle=1)>> "%GITHUB_OUTPUT%"
        echo nofiles=ignore>> "%GITHUB_OUTPUT%"
        echo moredef=-DLOVE_EXTRA_DLLS=%CD%\angle\libEGL.dll;%CD%\angle\libGLESv2.dll>> "%GITHUB_OUTPUT%"
        exit /b 0
    - name: Download Windows SDK Setup 10.0.20348
      run: curl -Lo winsdksetup.exe https://go.microsoft.com/fwlink/?linkid=2164145
    - name: Install Debugging Tools for Windows
      id: windbg
      run: |
        setlocal enabledelayedexpansion
        start /WAIT %CD%\winsdksetup.exe /features OptionId.WindowsDesktopDebuggers /q /log %CD%\log.txt
        echo ERRORLEVEL=!ERRORLEVEL! >> %GITHUB_OUTPUT%
    - name: Print Debugging Tools Install Log
      if: always()
      run: |
        type log.txt
        exit /b ${{ steps.windbg.outputs.ERRORLEVEL }}
    - name: Setup Python 3.10
      uses: actions/setup-python@v4
      with:
        python-version: "3.10"
    - name: Download source_index.py
      run: curl -Lo source_index.py https://gist.github.com/MikuAuahDark/d9c099f5714e09a765496471c2827a55/raw/df34956052035f3473c5f01861dfb53930d06843/source_index.py
    - name: Clone Megasource
      uses: actions/checkout@v3
      with:
        path: megasource
        repository: love2d/megasource
        ref: 12.x
    - id: megasource
      name: Get Megasource Commit SHA
      shell: python
      run: |
        import os
        import subprocess
        
        result = subprocess.run("git -C megasource rev-parse HEAD".split(), check=True, capture_output=True, encoding="UTF-8")
        commit = result.stdout.split()[0]
        with open(os.environ["GITHUB_OUTPUT"], "w", encoding="UTF-8") as f: f.write(f"commit={commit}")
    - name: Checkout
      uses: actions/checkout@v3
<<<<<<< HEAD
      with:
        path: megasource/libs/love-evertab
    - name: Prepare Vulkan SDK
      uses: humbletim/setup-vulkan-sdk@v1.2.0
=======
>>>>>>> 78e7c444
      with:
        vulkan-query-version: 1.3.204.0
        vulkan-components: Vulkan-Headers, Vulkan-Loader
        vulkan-use-cache: true
    - name: Download ANGLE
      uses: robinraju/release-downloader@v1.7
      if: steps.vars.outputs.angle == '1'
      with:
        repository: MikuAuahDark/angle-winbuild
        tag: cr_5249
        fileName: angle-win-${{ steps.vars.outputs.arch }}.zip
        tarBall: false
        zipBall: false
        out-file-path: angle
    - name: Extract ANGLE
      if: steps.vars.outputs.angle == '1'
      working-directory: angle
      run: 7z x angle-win-${{ steps.vars.outputs.arch }}.zip
    - name: Delete Strawbery Perl
      # https://github.com/actions/runner-images/issues/6627
      # In particular, this is not pretty, but even CMAKE_IGNORE_PREFIX_PATH
      # cannot help in this case. Delete the whole folder!
      run: |
        rmdir /s /q C:\Strawberry
        exit /b 0
    - name: Configure
      env:
        CFLAGS: /Zi
        CXXFLAGS: /Zi
        LDFLAGS: /DEBUG:FULL /OPT:REF /OPT:ICF
      run: cmake -Bbuild -Smegasource -T v142 -A ${{ matrix.platform }} --install-prefix %CD%\install -DCMAKE_PDB_OUTPUT_DIRECTORY=%CD%\pdb ${{ steps.vars.outputs.moredef }}
    - name: Install
      run: cmake --build build --target PACKAGE --config Release -j2
    - name: Copy LuaJIT lua51.pdb
      run: |
        copy /Y build\libs\LuaJIT\src\lua51.pdb pdb\Release\lua51.pdb
        exit /b 0
    - name: Add srcsrv to PATH
      run: |
        echo C:\Program Files (x86)\Windows Kits\10\Debuggers\x64\srcsrv>>%GITHUB_PATH%
    - name: Embed Source Index into PDBs
      run: |
        python source_index.py ^
        --source %CD%\megasource\libs\love https://raw.githubusercontent.com/${{ github.repository }}/${{ github.sha }} ^
        --source %CD%\megasource https://raw.githubusercontent.com/love2d/megasource/${{ steps.megasource.outputs.commit }} ^
        --source %CD%\build\libs\LuaJIT https://raw.githubusercontent.com/love2d/megasource/${{ steps.megasource.outputs.commit }}/libs/LuaJIT ^
        pdb\Release\*.pdb
    - name: Artifact
      uses: actions/upload-artifact@v3
      with:
        name: love-windows-${{ steps.vars.outputs.arch }}${{ steps.vars.outputs.compatname }}
        path: |
          build/*.zip
          build/*.exe
        if-no-files-found: ${{ steps.vars.outputs.nofiles }}
    - name: Artifact JIT Modules
<<<<<<< HEAD
      if: steps.vars.outputs.jitmodules == '1'
=======
>>>>>>> 78e7c444
      uses: actions/upload-artifact@v3
      with:
        name: love-windows-jitmodules
        path: build/libs/LuaJIT/src/jit/*.lua
    - name: Artifact PDB
      uses: actions/upload-artifact@v3
      with:
        name: love-windows-${{ steps.vars.outputs.arch }}${{ steps.vars.outputs.compatname }}-dbg
        path: pdb/Release/*.pdb
  macOS:
    runs-on: macos-latest
    steps:
    - name: Checkout
      uses: actions/checkout@v3
    - name: Clone Dependencies
      uses: actions/checkout@v3
      with:
        path: apple-dependencies
        repository: love2d/love-apple-dependencies
        ref: 12.x
    - name: Move Dependencies
      run:
        mv apple-dependencies/macOS/Frameworks platform/xcode/macosx
    - name: Build
      run:
        xcodebuild clean archive -project platform/xcode/love.xcodeproj -scheme love-macosx -configuration Release -archivePath love-macos.xcarchive
    - name: Export Archive
      run:
        xcodebuild -exportArchive -archivePath love-macos.xcarchive -exportPath love-macos -exportOptionsPlist platform/xcode/macosx/macos-copy-app.plist
    - name: Zip Archive
      run:
        ditto -c -k --sequesterRsrc --keepParent love-macos/love.app love-macos.zip 
    - name: Artifact
      uses: actions/upload-artifact@v3
      with:
        name: love-macos
        path: love-macos.zip
  iOS-Simulator:
    runs-on: macos-latest
    steps:
    - name: Checkout
      uses: actions/checkout@v3
    - name: Clone Dependencies
      uses: actions/checkout@v3
      with:
        path: apple-dependencies
        repository: love2d/love-apple-dependencies
        ref: 12.x
    - name: Move Dependencies
      run: |
        mv apple-dependencies/iOS/libraries platform/xcode/ios
    - name: Build
      run:
        xcodebuild -project platform/xcode/love.xcodeproj -scheme love-ios -configuration Release -destination 'platform=iOS Simulator,name=iPhone 11'<|MERGE_RESOLUTION|>--- conflicted
+++ resolved
@@ -131,13 +131,10 @@
         with open(os.environ["GITHUB_OUTPUT"], "w", encoding="UTF-8") as f: f.write(f"commit={commit}")
     - name: Checkout
       uses: actions/checkout@v3
-<<<<<<< HEAD
       with:
         path: megasource/libs/love-evertab
     - name: Prepare Vulkan SDK
       uses: humbletim/setup-vulkan-sdk@v1.2.0
-=======
->>>>>>> 78e7c444
       with:
         vulkan-query-version: 1.3.204.0
         vulkan-components: Vulkan-Headers, Vulkan-Loader
@@ -194,10 +191,7 @@
           build/*.exe
         if-no-files-found: ${{ steps.vars.outputs.nofiles }}
     - name: Artifact JIT Modules
-<<<<<<< HEAD
       if: steps.vars.outputs.jitmodules == '1'
-=======
->>>>>>> 78e7c444
       uses: actions/upload-artifact@v3
       with:
         name: love-windows-jitmodules
