name: continuous-integration
on: [push, pull_request]

jobs:
  linux-os:
    runs-on: ubuntu-20.04
    steps:
    - name: Update APT
      run: sudo apt-get update
    - name: Install Dependencies
      run: |
        sudo apt-get install --assume-yes build-essential git make cmake autoconf automake \
                                          libtool pkg-config libasound2-dev libpulse-dev libaudio-dev \
                                          libjack-dev libx11-dev libxext-dev libxrandr-dev libxcursor-dev \
                                          libxfixes-dev libxi-dev libxinerama-dev libxxf86vm-dev libxss-dev \
                                          libgl1-mesa-dev libdbus-1-dev libudev-dev libgles2-mesa-dev \
                                          libegl1-mesa-dev libibus-1.0-dev fcitx-libs-dev libsamplerate0-dev \
                                          libsndio-dev libwayland-dev libxkbcommon-dev libdrm-dev libgbm-dev
    - name: Checkout love-appimage-source
      uses: actions/checkout@v3
      with:
        repository: love2d/love-appimage-source
        ref: 12.x
    - name: Checkout LÖVE
      uses: actions/checkout@v3
      with:
        path: love2d-${{ github.sha }}
    - name: Get Dependencies for AppImage
      shell: python
      env:
        LOVE_BRANCH: ${{ github.sha }}
      run: |
        import os
        for i in range(250):
            if os.system(f"make getdeps LOVE_BRANCH={os.environ['LOVE_BRANCH']}") == 0:
                raise SystemExit(0)
        raise Exception("make getdeps failed")
    - name: Build AppImage
      run: make LOVE_BRANCH=${{ github.sha }}
    - name: Print LuaJIT branch
      run: git -C LuaJIT-v2.1 branch -v
    - name: Artifact
      uses: actions/upload-artifact@v3
      with:
        name: love-linux-x86_64.AppImage
        path: love-${{ github.sha }}.AppImage
    - name: Artifact Debug Symbols
      uses: actions/upload-artifact@v3
      with:
        name: love-x86_64-AppImage-debug
        path: love-${{ github.sha }}.AppImage-debug.tar.gz
  windows-os:
    runs-on: windows-latest
    strategy:
      matrix:
        platform: [Win32, x64, ARM64]
        install: [compat, modern]
        exclude:
        - platform: ARM64
          install: compat
    defaults:
      run:
        shell: cmd
    continue-on-error: ${{ matrix.platform == 'ARM64' }}
    steps:
    - name: Define Variables
      id: vars
      run: |
        rem Compat/Modern switch
        if "${{ matrix.install }}" == "compat" (
          echo moredef=-DLOVE_INSTALL_UCRT=ON>> "%GITHUB_OUTPUT%"
          echo compatname=-compat>> "%GITHUB_OUTPUT%"
        ) else (
          echo moredef=>> "%GITHUB_OUTPUT%"
          echo compatname=>> "%GITHUB_OUTPUT%"
        )
        
        rem JIT Modules
        if "${{ matrix.platform }}-${{ matrix.install }}" == "x64-modern" (
          (echo jitmodules=1)>> "%GITHUB_OUTPUT%"
        ) else (
          (echo jitmodules=0)>> "%GITHUB_OUTPUT%"
        )
        
        rem Architecture-Specific Switch
        goto ${{ matrix.platform }}
        exit /b 1
        
        :Win32
        (echo arch=x86)>> "%GITHUB_OUTPUT%"
        (echo angle=0)>> "%GITHUB_OUTPUT%"
        echo nofiles=warn>> "%GITHUB_OUTPUT%"
        exit /b 0
        
        :x64
        (echo arch=x64)>> "%GITHUB_OUTPUT%"
        (echo angle=0)>> "%GITHUB_OUTPUT%"
        echo nofiles=warn>> "%GITHUB_OUTPUT%"
        exit /b 0
        
        :ARM64
        (echo arch=arm64)>> "%GITHUB_OUTPUT%"
        (echo angle=1)>> "%GITHUB_OUTPUT%"
        echo nofiles=ignore>> "%GITHUB_OUTPUT%"
        echo moredef=-DLOVE_EXTRA_DLLS=%CD%\angle\libEGL.dll;%CD%\angle\libGLESv2.dll>> "%GITHUB_OUTPUT%"
        exit /b 0
    - name: Download Windows SDK Setup 10.0.20348
      run: curl -Lo winsdksetup.exe https://go.microsoft.com/fwlink/?linkid=2164145
    - name: Install Debugging Tools for Windows
      id: windbg
      run: |
        setlocal enabledelayedexpansion
        start /WAIT %CD%\winsdksetup.exe /features OptionId.WindowsDesktopDebuggers /q /log %CD%\log.txt
        echo ERRORLEVEL=!ERRORLEVEL! >> %GITHUB_OUTPUT%
    - name: Print Debugging Tools Install Log
      if: always()
      run: |
        type log.txt
        exit /b ${{ steps.windbg.outputs.ERRORLEVEL }}
    - name: Setup Python 3.10
      uses: actions/setup-python@v4
      with:
        python-version: "3.10"
    - name: Download source_index.py
      run: curl -Lo source_index.py https://gist.github.com/MikuAuahDark/d9c099f5714e09a765496471c2827a55/raw/df34956052035f3473c5f01861dfb53930d06843/source_index.py
    - name: Clone Megasource
      uses: actions/checkout@v3
      with:
        path: megasource
        repository: love2d/megasource
        ref: 12.x
    - id: megasource
      name: Get Megasource Commit SHA
      shell: python
      run: |
        import os
        import subprocess
        
        result = subprocess.run("git -C megasource rev-parse HEAD".split(), check=True, capture_output=True, encoding="UTF-8")
        commit = result.stdout.split()[0]
        with open(os.environ["GITHUB_OUTPUT"], "w", encoding="UTF-8") as f: f.write(f"commit={commit}")
    - name: Checkout
      uses: actions/checkout@v3
      with:
        path: megasource/libs/love
    - name: Download ANGLE
      uses: robinraju/release-downloader@v1.7
      if: steps.vars.outputs.angle == '1'
      with:
        repository: MikuAuahDark/angle-winbuild
        tag: cr_5249
        fileName: angle-win-${{ steps.vars.outputs.arch }}.zip
        tarBall: false
        zipBall: false
        out-file-path: angle
    - name: Extract ANGLE
      if: steps.vars.outputs.angle == '1'
      working-directory: angle
      run: 7z x angle-win-${{ steps.vars.outputs.arch }}.zip
    - name: Delete Strawbery Perl
      # https://github.com/actions/runner-images/issues/6627
      # In particular, this is not pretty, but even CMAKE_IGNORE_PREFIX_PATH
      # cannot help in this case. Delete the whole folder!
      run: |
        rmdir /s /q C:\Strawberry
        exit /b 0
    - name: Configure
      env:
        CFLAGS: /Zi
        CXXFLAGS: /Zi
        LDFLAGS: /DEBUG:FULL /OPT:REF /OPT:ICF
      run: cmake -Bbuild -Smegasource -T v142 -A ${{ matrix.platform }} --install-prefix %CD%\install -DCMAKE_PDB_OUTPUT_DIRECTORY=%CD%\pdb ${{ steps.vars.outputs.moredef }}
    - name: Install
      run: cmake --build build --target PACKAGE --config Release -j2
    - name: Copy LuaJIT lua51.pdb
      run: |
        copy /Y build\libs\LuaJIT\src\lua51.pdb pdb\Release\lua51.pdb
        exit /b 0
    - name: Add srcsrv to PATH
      run: |
        echo C:\Program Files (x86)\Windows Kits\10\Debuggers\x64\srcsrv>>%GITHUB_PATH%
    - name: Embed Source Index into PDBs
      run: |
        python source_index.py ^
        --source %CD%\megasource\libs\love https://raw.githubusercontent.com/${{ github.repository }}/${{ github.sha }} ^
        --source %CD%\megasource https://raw.githubusercontent.com/love2d/megasource/${{ steps.megasource.outputs.commit }} ^
        --source %CD%\build\libs\LuaJIT https://raw.githubusercontent.com/love2d/megasource/${{ steps.megasource.outputs.commit }}/libs/LuaJIT ^
        pdb\Release\*.pdb
    - name: Artifact
      uses: actions/upload-artifact@v3
      with:
        name: love-windows-${{ steps.vars.outputs.arch }}${{ steps.vars.outputs.compatname }}
        path: |
          build/*.zip
          build/*.exe
        if-no-files-found: ${{ steps.vars.outputs.nofiles }}
    - name: Artifact JIT Modules
<<<<<<< HEAD
      if: steps.vars.outputs.jitmodules == '1'
=======
>>>>>>> 536e7e9f
      uses: actions/upload-artifact@v3
      with:
        name: love-windows-jitmodules
        path: build/libs/LuaJIT/src/jit/*.lua
    - name: Artifact PDB
      uses: actions/upload-artifact@v3
      with:
        name: love-windows-${{ steps.vars.outputs.arch }}${{ steps.vars.outputs.compatname }}-dbg
        path: pdb/Release/*.pdb
  macOS:
    runs-on: macos-latest
    steps:
    - name: Checkout
      uses: actions/checkout@v3
    - name: Clone Dependencies
      uses: actions/checkout@v3
      with:
        path: apple-dependencies
        repository: love2d/love-apple-dependencies
        ref: 12.x
    - name: Move Dependencies
      run:
        mv apple-dependencies/macOS/Frameworks platform/xcode/macosx
    - name: Build
      run:
        xcodebuild clean archive -project platform/xcode/love.xcodeproj -scheme love-macosx -configuration Release -archivePath love-macos.xcarchive
    - name: Export Archive
      run:
        xcodebuild -exportArchive -archivePath love-macos.xcarchive -exportPath love-macos -exportOptionsPlist platform/xcode/macosx/macos-copy-app.plist
    - name: Zip Archive
      run:
        ditto -c -k --sequesterRsrc --keepParent love-macos/love.app love-macos.zip 
    - name: Artifact
      uses: actions/upload-artifact@v3
      with:
        name: love-macos
        path: love-macos.zip
  iOS-Simulator:
    runs-on: macos-latest
    steps:
    - name: Checkout
      uses: actions/checkout@v3
    - name: Clone Dependencies
      uses: actions/checkout@v3
      with:
        path: apple-dependencies
        repository: love2d/love-apple-dependencies
        ref: 12.x
    - name: Move Dependencies
      run: |
        mv apple-dependencies/iOS/libraries platform/xcode/ios
    - name: Build
      run:
        xcodebuild -project platform/xcode/love.xcodeproj -scheme love-ios -configuration Release -destination 'platform=iOS Simulator,name=iPhone 11'<|MERGE_RESOLUTION|>--- conflicted
+++ resolved
@@ -195,10 +195,7 @@
           build/*.exe
         if-no-files-found: ${{ steps.vars.outputs.nofiles }}
     - name: Artifact JIT Modules
-<<<<<<< HEAD
       if: steps.vars.outputs.jitmodules == '1'
-=======
->>>>>>> 536e7e9f
       uses: actions/upload-artifact@v3
       with:
         name: love-windows-jitmodules
