// !$*UTF8*$!
{
	archiveVersion = 1;
	classes = {
	};
	objectVersion = 46;
	objects = {

/* Begin PBXBuildFile section */
		8D11072F0486CEB800E47090 /* Cocoa.framework in Frameworks */ = {isa = PBXBuildFile; fileRef = 1058C7A1FEA54F0111CA2CBB /* Cocoa.framework */; };
<<<<<<< HEAD
		A9255DD11043183600BA1496 /* FreeType.framework in Copy Frameworks */ = {isa = PBXBuildFile; fileRef = A93E6E4810420B4A007D418B /* FreeType.framework */; };
		A9255DD31043183600BA1496 /* Lua.framework in Copy Frameworks */ = {isa = PBXBuildFile; fileRef = A93E6E5310420B57007D418B /* Lua.framework */; };
		A9255E031043195A00BA1496 /* Vorbis.framework in Copy Frameworks */ = {isa = PBXBuildFile; fileRef = A9255E021043195A00BA1496 /* Vorbis.framework */; };
		A9255F58104324E100BA1496 /* Ogg.framework in Copy Frameworks */ = {isa = PBXBuildFile; fileRef = A9255F51104324D700BA1496 /* Ogg.framework */; };
=======
		A9255DD11043183600BA1496 /* FreeType.framework in Copy Frameworks */ = {isa = PBXBuildFile; fileRef = A93E6E4810420B4A007D418B /* FreeType.framework */; settings = {ATTRIBUTES = (CodeSignOnCopy, ); }; };
		A9255DD31043183600BA1496 /* Lua.framework in Copy Frameworks */ = {isa = PBXBuildFile; fileRef = A93E6E5310420B57007D418B /* Lua.framework */; settings = {ATTRIBUTES = (CodeSignOnCopy, ); }; };
		A9255E031043195A00BA1496 /* Vorbis.framework in Copy Frameworks */ = {isa = PBXBuildFile; fileRef = A9255E021043195A00BA1496 /* Vorbis.framework */; settings = {ATTRIBUTES = (CodeSignOnCopy, ); }; };
		A9255F431043240F00BA1496 /* IL.framework in Copy Frameworks */ = {isa = PBXBuildFile; fileRef = A9255F421043240F00BA1496 /* IL.framework */; settings = {ATTRIBUTES = (CodeSignOnCopy, ); }; };
		A9255F58104324E100BA1496 /* Ogg.framework in Copy Frameworks */ = {isa = PBXBuildFile; fileRef = A9255F51104324D700BA1496 /* Ogg.framework */; settings = {ATTRIBUTES = (CodeSignOnCopy, ); }; };
>>>>>>> 5fac441a
		A93E6E5510420B57007D418B /* Lua.framework in Frameworks */ = {isa = PBXBuildFile; fileRef = A93E6E5310420B57007D418B /* Lua.framework */; };
		A93E6EED10420BA8007D418B /* love.cpp in Sources */ = {isa = PBXBuildFile; fileRef = A93E6A3410420AC0007D418B /* love.cpp */; };
		A9D307F2106635D3004FEDF8 /* physfs.framework in Copy Frameworks */ = {isa = PBXBuildFile; fileRef = A9D307E9106635C3004FEDF8 /* physfs.framework */; settings = {ATTRIBUTES = (CodeSignOnCopy, ); }; };
		A9DEC1C11046EFA70049C70C /* Love.icns in Resources */ = {isa = PBXBuildFile; fileRef = A9DEC1BF1046EFA60049C70C /* Love.icns */; };
		A9DEC1C21046EFA70049C70C /* LoveDocument.icns in Resources */ = {isa = PBXBuildFile; fileRef = A9DEC1C01046EFA70049C70C /* LoveDocument.icns */; };
		A9F169AC109E825000FC83D1 /* mpg123.framework in Copy Frameworks */ = {isa = PBXBuildFile; fileRef = A9F169A6109E824900FC83D1 /* mpg123.framework */; settings = {ATTRIBUTES = (CodeSignOnCopy, ); }; };
		A9F169AD109E825000FC83D1 /* libmodplug.framework in Copy Frameworks */ = {isa = PBXBuildFile; fileRef = A9F16926109E7BAD00FC83D1 /* libmodplug.framework */; settings = {ATTRIBUTES = (CodeSignOnCopy, ); }; };
		FA08F69616C766E000F007B5 /* love.framework in Frameworks */ = {isa = PBXBuildFile; fileRef = FA08F69116C765A200F007B5 /* love.framework */; };
<<<<<<< HEAD
		FA08F69716C766E700F007B5 /* love.framework in Copy Frameworks */ = {isa = PBXBuildFile; fileRef = FA08F69116C765A200F007B5 /* love.framework */; };
		FA77A36518F1172600D23AE9 /* jpeg-turbo.framework in Copy Frameworks */ = {isa = PBXBuildFile; fileRef = FA77A36418F1172600D23AE9 /* jpeg-turbo.framework */; };
=======
		FA08F69716C766E700F007B5 /* love.framework in Copy Frameworks */ = {isa = PBXBuildFile; fileRef = FA08F69116C765A200F007B5 /* love.framework */; settings = {ATTRIBUTES = (CodeSignOnCopy, ); }; };
>>>>>>> 5fac441a
		FA9B4A0A16E1579F00074F42 /* SDL2.framework in Frameworks */ = {isa = PBXBuildFile; fileRef = FA9B4A0916E1579F00074F42 /* SDL2.framework */; };
		FA9B4A0B16E157B500074F42 /* SDL2.framework in Copy Frameworks */ = {isa = PBXBuildFile; fileRef = FA9B4A0916E1579F00074F42 /* SDL2.framework */; settings = {ATTRIBUTES = (CodeSignOnCopy, ); }; };
		FAAFF04716CB120000CCDE45 /* OpenAL-Soft.framework in Copy Frameworks */ = {isa = PBXBuildFile; fileRef = FAAFF04616CB120000CCDE45 /* OpenAL-Soft.framework */; settings = {ATTRIBUTES = (CodeSignOnCopy, ); }; };
		FAC1A449196F5DC600125284 /* license.txt in Resources */ = {isa = PBXBuildFile; fileRef = FAC1A448196F5DC600125284 /* license.txt */; };
		FAC8E8D416F3C468004DADF3 /* OSX.mm in Sources */ = {isa = PBXBuildFile; fileRef = FAC8E8D316F3C468004DADF3 /* OSX.mm */; };
/* End PBXBuildFile section */

/* Begin PBXContainerItemProxy section */
		FA08F6A616C77A4300F007B5 /* PBXContainerItemProxy */ = {
			isa = PBXContainerItemProxy;
			containerPortal = FA577A9316C7217800860150 /* love-framework.xcodeproj */;
			proxyType = 2;
			remoteGlobalIDString = FA577AAF16C7507900860150;
			remoteInfo = "love framework";
		};
/* End PBXContainerItemProxy section */

/* Begin PBXCopyFilesBuildPhase section */
		A9255DDE1043185300BA1496 /* Copy Frameworks */ = {
			isa = PBXCopyFilesBuildPhase;
			buildActionMask = 2147483647;
			dstPath = "";
			dstSubfolderSpec = 10;
			files = (
				FA77A36518F1172600D23AE9 /* jpeg-turbo.framework in Copy Frameworks */,
				FA08F69716C766E700F007B5 /* love.framework in Copy Frameworks */,
				FA9B4A0B16E157B500074F42 /* SDL2.framework in Copy Frameworks */,
				FAAFF04716CB120000CCDE45 /* OpenAL-Soft.framework in Copy Frameworks */,
				A9F169AC109E825000FC83D1 /* mpg123.framework in Copy Frameworks */,
				A9F169AD109E825000FC83D1 /* libmodplug.framework in Copy Frameworks */,
				A9D307F2106635D3004FEDF8 /* physfs.framework in Copy Frameworks */,
				A9255F58104324E100BA1496 /* Ogg.framework in Copy Frameworks */,
				A9255E031043195A00BA1496 /* Vorbis.framework in Copy Frameworks */,
				A9255DD11043183600BA1496 /* FreeType.framework in Copy Frameworks */,
				A9255DD31043183600BA1496 /* Lua.framework in Copy Frameworks */,
			);
			name = "Copy Frameworks";
			runOnlyForDeploymentPostprocessing = 0;
		};
/* End PBXCopyFilesBuildPhase section */

/* Begin PBXFileReference section */
		1058C7A1FEA54F0111CA2CBB /* Cocoa.framework */ = {isa = PBXFileReference; lastKnownFileType = wrapper.framework; name = Cocoa.framework; path = /System/Library/Frameworks/Cocoa.framework; sourceTree = "<absolute>"; };
		8D1107320486CEB800E47090 /* love.app */ = {isa = PBXFileReference; explicitFileType = wrapper.application; includeInIndex = 0; path = love.app; sourceTree = BUILT_PRODUCTS_DIR; };
		A9255E021043195A00BA1496 /* Vorbis.framework */ = {isa = PBXFileReference; lastKnownFileType = wrapper.framework; name = Vorbis.framework; path = /Library/Frameworks/Vorbis.framework; sourceTree = "<absolute>"; };
		A9255F51104324D700BA1496 /* Ogg.framework */ = {isa = PBXFileReference; lastKnownFileType = wrapper.framework; name = Ogg.framework; path = /Library/Frameworks/Ogg.framework; sourceTree = "<absolute>"; };
		A93E6A3410420AC0007D418B /* love.cpp */ = {isa = PBXFileReference; fileEncoding = 4; lastKnownFileType = sourcecode.cpp.cpp; name = love.cpp; path = ../../src/love.cpp; sourceTree = "<group>"; };
		A93E6E4710420B4A007D418B /* OpenGL.framework */ = {isa = PBXFileReference; lastKnownFileType = wrapper.framework; name = OpenGL.framework; path = /System/Library/Frameworks/OpenGL.framework; sourceTree = "<absolute>"; };
		A93E6E4810420B4A007D418B /* FreeType.framework */ = {isa = PBXFileReference; lastKnownFileType = wrapper.framework; name = FreeType.framework; path = /Library/Frameworks/FreeType.framework; sourceTree = "<absolute>"; };
		A93E6E5310420B57007D418B /* Lua.framework */ = {isa = PBXFileReference; lastKnownFileType = wrapper.framework; name = Lua.framework; path = /Library/Frameworks/Lua.framework; sourceTree = "<absolute>"; };
		A97E3842132A9EDE00198A2F /* love-Info.plist */ = {isa = PBXFileReference; fileEncoding = 4; lastKnownFileType = text.plist.xml; path = "love-Info.plist"; sourceTree = "<group>"; };
		A9D307E9106635C3004FEDF8 /* physfs.framework */ = {isa = PBXFileReference; lastKnownFileType = wrapper.framework; name = physfs.framework; path = /Library/Frameworks/physfs.framework; sourceTree = "<absolute>"; };
		A9DEC1BF1046EFA60049C70C /* Love.icns */ = {isa = PBXFileReference; lastKnownFileType = image.icns; name = Love.icns; path = icons/Love.icns; sourceTree = "<group>"; };
		A9DEC1C01046EFA70049C70C /* LoveDocument.icns */ = {isa = PBXFileReference; lastKnownFileType = image.icns; name = LoveDocument.icns; path = icons/LoveDocument.icns; sourceTree = "<group>"; };
		A9F16926109E7BAD00FC83D1 /* libmodplug.framework */ = {isa = PBXFileReference; lastKnownFileType = wrapper.framework; name = libmodplug.framework; path = /Library/Frameworks/libmodplug.framework; sourceTree = "<absolute>"; };
		A9F169A6109E824900FC83D1 /* mpg123.framework */ = {isa = PBXFileReference; lastKnownFileType = wrapper.framework; name = mpg123.framework; path = /Library/Frameworks/mpg123.framework; sourceTree = "<absolute>"; };
		FA08F69116C765A200F007B5 /* love.framework */ = {isa = PBXFileReference; lastKnownFileType = wrapper.framework; path = love.framework; sourceTree = BUILT_PRODUCTS_DIR; };
		FA577A9316C7217800860150 /* love-framework.xcodeproj */ = {isa = PBXFileReference; lastKnownFileType = "wrapper.pb-project"; path = "love-framework.xcodeproj"; sourceTree = "<group>"; };
		FA77A36418F1172600D23AE9 /* jpeg-turbo.framework */ = {isa = PBXFileReference; lastKnownFileType = wrapper.framework; name = "jpeg-turbo.framework"; path = "/Library/Frameworks/jpeg-turbo.framework"; sourceTree = "<absolute>"; };
		FA9B4A0916E1579F00074F42 /* SDL2.framework */ = {isa = PBXFileReference; lastKnownFileType = wrapper.framework; name = SDL2.framework; path = /Library/Frameworks/SDL2.framework; sourceTree = "<absolute>"; };
		FAAFF04616CB120000CCDE45 /* OpenAL-Soft.framework */ = {isa = PBXFileReference; lastKnownFileType = wrapper.framework; name = "OpenAL-Soft.framework"; path = "/Library/Frameworks/OpenAL-Soft.framework"; sourceTree = "<absolute>"; };
		FAC1A448196F5DC600125284 /* license.txt */ = {isa = PBXFileReference; fileEncoding = 4; lastKnownFileType = text; name = license.txt; path = ../../license.txt; sourceTree = "<group>"; };
		FAC8E8D316F3C468004DADF3 /* OSX.mm */ = {isa = PBXFileReference; fileEncoding = 4; lastKnownFileType = sourcecode.cpp.objcpp; path = OSX.mm; sourceTree = "<group>"; };
		FAC8E8D616F3C46E004DADF3 /* OSX.h */ = {isa = PBXFileReference; lastKnownFileType = sourcecode.c.h; path = OSX.h; sourceTree = "<group>"; };
/* End PBXFileReference section */

/* Begin PBXFrameworksBuildPhase section */
		8D11072E0486CEB800E47090 /* Frameworks */ = {
			isa = PBXFrameworksBuildPhase;
			buildActionMask = 2147483647;
			files = (
				FA08F69616C766E000F007B5 /* love.framework in Frameworks */,
				8D11072F0486CEB800E47090 /* Cocoa.framework in Frameworks */,
				A93E6E5510420B57007D418B /* Lua.framework in Frameworks */,
				FA9B4A0A16E1579F00074F42 /* SDL2.framework in Frameworks */,
			);
			runOnlyForDeploymentPostprocessing = 0;
		};
/* End PBXFrameworksBuildPhase section */

/* Begin PBXGroup section */
		1058C7A0FEA54F0111CA2CBB /* Frameworks */ = {
			isa = PBXGroup;
			children = (
				FA9B4A0916E1579F00074F42 /* SDL2.framework */,
				1058C7A1FEA54F0111CA2CBB /* Cocoa.framework */,
				A93E6E4810420B4A007D418B /* FreeType.framework */,
				FA77A36418F1172600D23AE9 /* jpeg-turbo.framework */,
				A9F16926109E7BAD00FC83D1 /* libmodplug.framework */,
				FA08F69116C765A200F007B5 /* love.framework */,
				A93E6E5310420B57007D418B /* Lua.framework */,
				A9F169A6109E824900FC83D1 /* mpg123.framework */,
				A9255F51104324D700BA1496 /* Ogg.framework */,
				FAAFF04616CB120000CCDE45 /* OpenAL-Soft.framework */,
				A93E6E4710420B4A007D418B /* OpenGL.framework */,
				A9D307E9106635C3004FEDF8 /* physfs.framework */,
				A9255E021043195A00BA1496 /* Vorbis.framework */,
			);
			name = Frameworks;
			sourceTree = "<group>";
		};
		19C28FACFE9D520D11CA2CBB /* Products */ = {
			isa = PBXGroup;
			children = (
				8D1107320486CEB800E47090 /* love.app */,
			);
			name = Products;
			sourceTree = "<group>";
		};
		29B97314FDCFA39411CA2CEA /* love */ = {
			isa = PBXGroup;
			children = (
				FA577A9D16C7262E00860150 /* Source */,
				1058C7A0FEA54F0111CA2CBB /* Frameworks */,
				29B97317FDCFA39411CA2CEA /* Resources */,
				19C28FACFE9D520D11CA2CBB /* Products */,
				FA577A9316C7217800860150 /* love-framework.xcodeproj */,
			);
			name = love;
			sourceTree = "<group>";
			usesTabs = 1;
		};
		29B97317FDCFA39411CA2CEA /* Resources */ = {
			isa = PBXGroup;
			children = (
				FAC1A448196F5DC600125284 /* license.txt */,
				A97E3842132A9EDE00198A2F /* love-Info.plist */,
				A9DEC1BF1046EFA60049C70C /* Love.icns */,
				A9DEC1C01046EFA70049C70C /* LoveDocument.icns */,
			);
			name = Resources;
			sourceTree = "<group>";
		};
		FA08F6A316C77A4300F007B5 /* Products */ = {
			isa = PBXGroup;
			children = (
				FA08F6A716C77A4300F007B5 /* love.framework */,
			);
			name = Products;
			sourceTree = "<group>";
		};
		FA577A9D16C7262E00860150 /* Source */ = {
			isa = PBXGroup;
			children = (
				A93E6A3410420AC0007D418B /* love.cpp */,
				FAC8E8D616F3C46E004DADF3 /* OSX.h */,
				FAC8E8D316F3C468004DADF3 /* OSX.mm */,
			);
			name = Source;
			sourceTree = "<group>";
		};
/* End PBXGroup section */

/* Begin PBXNativeTarget section */
		8D1107260486CEB800E47090 /* love */ = {
			isa = PBXNativeTarget;
			buildConfigurationList = C01FCF4A08A954540054247B /* Build configuration list for PBXNativeTarget "love" */;
			buildPhases = (
				8D1107290486CEB800E47090 /* Resources */,
				8D11072C0486CEB800E47090 /* Sources */,
				A9255DDE1043185300BA1496 /* Copy Frameworks */,
				8D11072E0486CEB800E47090 /* Frameworks */,
			);
			buildRules = (
			);
			dependencies = (
			);
			name = love;
			productInstallPath = "$(HOME)/Applications";
			productName = love;
			productReference = 8D1107320486CEB800E47090 /* love.app */;
			productType = "com.apple.product-type.application";
		};
/* End PBXNativeTarget section */

/* Begin PBXProject section */
		29B97313FDCFA39411CA2CEA /* Project object */ = {
			isa = PBXProject;
			attributes = {
				LastUpgradeCheck = 0610;
			};
			buildConfigurationList = C01FCF4E08A954540054247B /* Build configuration list for PBXProject "love" */;
			compatibilityVersion = "Xcode 3.2";
			developmentRegion = English;
			hasScannedForEncodings = 1;
			knownRegions = (
				English,
				Japanese,
				French,
				German,
			);
			mainGroup = 29B97314FDCFA39411CA2CEA /* love */;
			projectDirPath = "";
			projectReferences = (
				{
					ProductGroup = FA08F6A316C77A4300F007B5 /* Products */;
					ProjectRef = FA577A9316C7217800860150 /* love-framework.xcodeproj */;
				},
			);
			projectRoot = "";
			targets = (
				8D1107260486CEB800E47090 /* love */,
			);
		};
/* End PBXProject section */

/* Begin PBXReferenceProxy section */
		FA08F6A716C77A4300F007B5 /* love.framework */ = {
			isa = PBXReferenceProxy;
			fileType = wrapper.framework;
			path = love.framework;
			remoteRef = FA08F6A616C77A4300F007B5 /* PBXContainerItemProxy */;
			sourceTree = BUILT_PRODUCTS_DIR;
		};
/* End PBXReferenceProxy section */

/* Begin PBXResourcesBuildPhase section */
		8D1107290486CEB800E47090 /* Resources */ = {
			isa = PBXResourcesBuildPhase;
			buildActionMask = 2147483647;
			files = (
				FAC1A449196F5DC600125284 /* license.txt in Resources */,
				A9DEC1C11046EFA70049C70C /* Love.icns in Resources */,
				A9DEC1C21046EFA70049C70C /* LoveDocument.icns in Resources */,
			);
			runOnlyForDeploymentPostprocessing = 0;
		};
/* End PBXResourcesBuildPhase section */

/* Begin PBXSourcesBuildPhase section */
		8D11072C0486CEB800E47090 /* Sources */ = {
			isa = PBXSourcesBuildPhase;
			buildActionMask = 2147483647;
			files = (
				A93E6EED10420BA8007D418B /* love.cpp in Sources */,
				FAC8E8D416F3C468004DADF3 /* OSX.mm in Sources */,
			);
			runOnlyForDeploymentPostprocessing = 0;
		};
/* End PBXSourcesBuildPhase section */

/* Begin XCBuildConfiguration section */
		C01FCF4B08A954540054247B /* Debug */ = {
			isa = XCBuildConfiguration;
			buildSettings = {
				COMBINE_HIDPI_IMAGES = YES;
				FRAMEWORK_SEARCH_PATHS = (
					"$(inherited)",
					"\"$(SRCROOT)/build/Release\"",
					"\"$(SRCROOT)/build/Debug\"",
				);
				GCC_DYNAMIC_NO_PIC = NO;
				GCC_OPTIMIZATION_LEVEL = 0;
				INSTALL_PATH = /Applications;
				PRODUCT_NAME = love;
			};
			name = Debug;
		};
		C01FCF4C08A954540054247B /* Release */ = {
			isa = XCBuildConfiguration;
			buildSettings = {
				COMBINE_HIDPI_IMAGES = YES;
				DEBUG_INFORMATION_FORMAT = "dwarf-with-dsym";
				FRAMEWORK_SEARCH_PATHS = (
					"$(inherited)",
					"\"$(SRCROOT)/build/Release\"",
					"\"$(SRCROOT)/build/Debug\"",
				);
				INSTALL_PATH = /Applications;
				PRODUCT_NAME = love;
			};
			name = Release;
		};
		C01FCF4F08A954540054247B /* Debug */ = {
			isa = XCBuildConfiguration;
			buildSettings = {
				ALWAYS_SEARCH_USER_PATHS = NO;
				ARCHS = "$(ARCHS_STANDARD_64_BIT)";
				CLANG_CXX_LANGUAGE_STANDARD = "c++0x";
				CLANG_CXX_LIBRARY = "libc++";
				CLANG_ENABLE_MODULES = YES;
				FRAMEWORK_SEARCH_PATHS = /Library/Frameworks;
				GCC_INCREASE_PRECOMPILED_HEADER_SHARING = YES;
				GCC_OPTIMIZATION_LEVEL = 0;
				GCC_PREPROCESSOR_DEFINITIONS = LOVE_MACOSX_USE_FRAMEWORKS;
				GCC_TREAT_IMPLICIT_FUNCTION_DECLARATIONS_AS_ERRORS = NO;
				GCC_WARN_ABOUT_MISSING_NEWLINE = NO;
				GCC_WARN_ABOUT_MISSING_PROTOTYPES = NO;
				GCC_WARN_ABOUT_POINTER_SIGNEDNESS = YES;
				GCC_WARN_ABOUT_RETURN_TYPE = NO;
				GCC_WARN_CHECK_SWITCH_STATEMENTS = YES;
				GCC_WARN_FOUR_CHARACTER_CONSTANTS = NO;
				GCC_WARN_HIDDEN_VIRTUAL_FUNCTIONS = NO;
				GCC_WARN_INITIALIZER_NOT_FULLY_BRACKETED = NO;
				GCC_WARN_MISSING_PARENTHESES = NO;
				GCC_WARN_NON_VIRTUAL_DESTRUCTOR = NO;
				GCC_WARN_PEDANTIC = NO;
				GCC_WARN_SHADOW = NO;
				GCC_WARN_SIGN_COMPARE = YES;
				GCC_WARN_TYPECHECK_CALLS_TO_PRINTF = NO;
				GCC_WARN_UNUSED_VARIABLE = YES;
				HEADER_SEARCH_PATHS = (
					"\"$(SRCROOT)/../../src\"",
					"\"$(SRCROOT)/../../src/libraries\"",
					"\"$(SRCROOT)/../../src/modules\"",
					/Library/Frameworks/Lua.framework/Headers,
					/Library/Frameworks/SDL2.framework/Headers,
				);
				INFOPLIST_FILE = "love-Info.plist";
				LD_RUNPATH_SEARCH_PATHS = "@loader_path/../Frameworks";
				MACOSX_DEPLOYMENT_TARGET = 10.7;
				ONLY_ACTIVE_ARCH = YES;
				OTHER_LDFLAGS = "";
				"OTHER_LDFLAGS[arch=x86_64]" = (
					"-pagezero_size",
					10000,
					"-image_base",
					100000000,
				);
				PRODUCT_NAME = love;
				WARNING_CFLAGS = (
					"-Wall",
					"-W",
				);
			};
			name = Debug;
		};
		C01FCF5008A954540054247B /* Release */ = {
			isa = XCBuildConfiguration;
			buildSettings = {
				ALWAYS_SEARCH_USER_PATHS = NO;
				ARCHS = "$(ARCHS_STANDARD_64_BIT)";
				CLANG_CXX_LANGUAGE_STANDARD = "c++0x";
				CLANG_CXX_LIBRARY = "libc++";
				CLANG_ENABLE_MODULES = YES;
				DEPLOYMENT_POSTPROCESSING = NO;
				FRAMEWORK_SEARCH_PATHS = /Library/Frameworks;
				GCC_INPUT_FILETYPE = automatic;
				GCC_OPTIMIZATION_LEVEL = 3;
				GCC_PREPROCESSOR_DEFINITIONS = LOVE_MACOSX_USE_FRAMEWORKS;
				GCC_TREAT_IMPLICIT_FUNCTION_DECLARATIONS_AS_ERRORS = NO;
				GCC_WARN_ABOUT_MISSING_NEWLINE = NO;
				GCC_WARN_ABOUT_MISSING_PROTOTYPES = NO;
				GCC_WARN_ABOUT_POINTER_SIGNEDNESS = YES;
				GCC_WARN_ABOUT_RETURN_TYPE = NO;
				GCC_WARN_CHECK_SWITCH_STATEMENTS = YES;
				GCC_WARN_FOUR_CHARACTER_CONSTANTS = NO;
				GCC_WARN_HIDDEN_VIRTUAL_FUNCTIONS = NO;
				GCC_WARN_INITIALIZER_NOT_FULLY_BRACKETED = NO;
				GCC_WARN_MISSING_PARENTHESES = NO;
				GCC_WARN_NON_VIRTUAL_DESTRUCTOR = NO;
				GCC_WARN_PEDANTIC = NO;
				GCC_WARN_SHADOW = NO;
				GCC_WARN_SIGN_COMPARE = YES;
				GCC_WARN_TYPECHECK_CALLS_TO_PRINTF = NO;
				GCC_WARN_UNUSED_PARAMETER = NO;
				GCC_WARN_UNUSED_VALUE = NO;
				GCC_WARN_UNUSED_VARIABLE = YES;
				HEADER_SEARCH_PATHS = (
					"\"$(SRCROOT)/../../src\"",
					"\"$(SRCROOT)/../../src/libraries\"",
					"\"$(SRCROOT)/../../src/modules\"",
					/Library/Frameworks/Lua.framework/Headers,
					/Library/Frameworks/SDL2.framework/Headers,
				);
				INFOPLIST_FILE = "love-Info.plist";
				LD_RUNPATH_SEARCH_PATHS = "@loader_path/../Frameworks";
				LLVM_LTO = YES;
				MACOSX_DEPLOYMENT_TARGET = 10.7;
				ONLY_ACTIVE_ARCH = NO;
				OTHER_LDFLAGS = "";
				"OTHER_LDFLAGS[arch=x86_64]" = (
					"-pagezero_size",
					10000,
					"-image_base",
					100000000,
				);
				PRODUCT_NAME = love;
				SCAN_ALL_SOURCE_FILES_FOR_INCLUDES = YES;
				WARNING_CFLAGS = (
					"-Wall",
					"-W",
				);
			};
			name = Release;
		};
		FA5326C618971A0900F7BBF4 /* Distribution */ = {
			isa = XCBuildConfiguration;
			buildSettings = {
				ALWAYS_SEARCH_USER_PATHS = NO;
				ARCHS = "$(ARCHS_STANDARD_64_BIT)";
				CLANG_CXX_LANGUAGE_STANDARD = "c++0x";
				CLANG_CXX_LIBRARY = "libc++";
				CLANG_ENABLE_MODULES = YES;
				DEPLOYMENT_POSTPROCESSING = NO;
				FRAMEWORK_SEARCH_PATHS = /Library/Frameworks;
				GCC_INPUT_FILETYPE = automatic;
				GCC_OPTIMIZATION_LEVEL = 3;
				GCC_PREPROCESSOR_DEFINITIONS = LOVE_MACOSX_USE_FRAMEWORKS;
				GCC_TREAT_IMPLICIT_FUNCTION_DECLARATIONS_AS_ERRORS = NO;
				GCC_WARN_ABOUT_MISSING_NEWLINE = NO;
				GCC_WARN_ABOUT_MISSING_PROTOTYPES = NO;
				GCC_WARN_ABOUT_POINTER_SIGNEDNESS = YES;
				GCC_WARN_ABOUT_RETURN_TYPE = NO;
				GCC_WARN_CHECK_SWITCH_STATEMENTS = YES;
				GCC_WARN_FOUR_CHARACTER_CONSTANTS = NO;
				GCC_WARN_HIDDEN_VIRTUAL_FUNCTIONS = NO;
				GCC_WARN_INITIALIZER_NOT_FULLY_BRACKETED = NO;
				GCC_WARN_MISSING_PARENTHESES = NO;
				GCC_WARN_NON_VIRTUAL_DESTRUCTOR = NO;
				GCC_WARN_PEDANTIC = NO;
				GCC_WARN_SHADOW = NO;
				GCC_WARN_SIGN_COMPARE = YES;
				GCC_WARN_TYPECHECK_CALLS_TO_PRINTF = NO;
				GCC_WARN_UNUSED_PARAMETER = NO;
				GCC_WARN_UNUSED_VALUE = NO;
				GCC_WARN_UNUSED_VARIABLE = YES;
				HEADER_SEARCH_PATHS = (
					"\"$(SRCROOT)/../../src\"",
					"\"$(SRCROOT)/../../src/libraries\"",
					"\"$(SRCROOT)/../../src/modules\"",
					/Library/Frameworks/Lua.framework/Headers,
					/Library/Frameworks/SDL2.framework/Headers,
				);
				INFOPLIST_FILE = "love-Info.plist";
				LD_RUNPATH_SEARCH_PATHS = "@loader_path/../Frameworks";
				LLVM_LTO = YES;
				MACOSX_DEPLOYMENT_TARGET = 10.7;
				ONLY_ACTIVE_ARCH = NO;
				OTHER_LDFLAGS = "";
				"OTHER_LDFLAGS[arch=x86_64]" = (
					"-pagezero_size",
					10000,
					"-image_base",
					100000000,
				);
				PRODUCT_NAME = love;
				SCAN_ALL_SOURCE_FILES_FOR_INCLUDES = YES;
				WARNING_CFLAGS = (
					"-Wall",
					"-W",
				);
			};
			name = Distribution;
		};
		FA5326C718971A0900F7BBF4 /* Distribution */ = {
			isa = XCBuildConfiguration;
			buildSettings = {
				COMBINE_HIDPI_IMAGES = YES;
				DEBUG_INFORMATION_FORMAT = "dwarf-with-dsym";
				FRAMEWORK_SEARCH_PATHS = (
					"$(inherited)",
					"\"$(SRCROOT)/build/Release\"",
					"\"$(SRCROOT)/build/Debug\"",
				);
				INSTALL_PATH = /Applications;
				PRODUCT_NAME = love;
			};
			name = Distribution;
		};
/* End XCBuildConfiguration section */

/* Begin XCConfigurationList section */
		C01FCF4A08A954540054247B /* Build configuration list for PBXNativeTarget "love" */ = {
			isa = XCConfigurationList;
			buildConfigurations = (
				C01FCF4B08A954540054247B /* Debug */,
				C01FCF4C08A954540054247B /* Release */,
				FA5326C718971A0900F7BBF4 /* Distribution */,
			);
			defaultConfigurationIsVisible = 0;
			defaultConfigurationName = Release;
		};
		C01FCF4E08A954540054247B /* Build configuration list for PBXProject "love" */ = {
			isa = XCConfigurationList;
			buildConfigurations = (
				C01FCF4F08A954540054247B /* Debug */,
				C01FCF5008A954540054247B /* Release */,
				FA5326C618971A0900F7BBF4 /* Distribution */,
			);
			defaultConfigurationIsVisible = 0;
			defaultConfigurationName = Release;
		};
/* End XCConfigurationList section */
	};
	rootObject = 29B97313FDCFA39411CA2CEA /* Project object */;
}<|MERGE_RESOLUTION|>--- conflicted
+++ resolved
@@ -8,18 +8,10 @@
 
 /* Begin PBXBuildFile section */
 		8D11072F0486CEB800E47090 /* Cocoa.framework in Frameworks */ = {isa = PBXBuildFile; fileRef = 1058C7A1FEA54F0111CA2CBB /* Cocoa.framework */; };
-<<<<<<< HEAD
 		A9255DD11043183600BA1496 /* FreeType.framework in Copy Frameworks */ = {isa = PBXBuildFile; fileRef = A93E6E4810420B4A007D418B /* FreeType.framework */; };
 		A9255DD31043183600BA1496 /* Lua.framework in Copy Frameworks */ = {isa = PBXBuildFile; fileRef = A93E6E5310420B57007D418B /* Lua.framework */; };
 		A9255E031043195A00BA1496 /* Vorbis.framework in Copy Frameworks */ = {isa = PBXBuildFile; fileRef = A9255E021043195A00BA1496 /* Vorbis.framework */; };
 		A9255F58104324E100BA1496 /* Ogg.framework in Copy Frameworks */ = {isa = PBXBuildFile; fileRef = A9255F51104324D700BA1496 /* Ogg.framework */; };
-=======
-		A9255DD11043183600BA1496 /* FreeType.framework in Copy Frameworks */ = {isa = PBXBuildFile; fileRef = A93E6E4810420B4A007D418B /* FreeType.framework */; settings = {ATTRIBUTES = (CodeSignOnCopy, ); }; };
-		A9255DD31043183600BA1496 /* Lua.framework in Copy Frameworks */ = {isa = PBXBuildFile; fileRef = A93E6E5310420B57007D418B /* Lua.framework */; settings = {ATTRIBUTES = (CodeSignOnCopy, ); }; };
-		A9255E031043195A00BA1496 /* Vorbis.framework in Copy Frameworks */ = {isa = PBXBuildFile; fileRef = A9255E021043195A00BA1496 /* Vorbis.framework */; settings = {ATTRIBUTES = (CodeSignOnCopy, ); }; };
-		A9255F431043240F00BA1496 /* IL.framework in Copy Frameworks */ = {isa = PBXBuildFile; fileRef = A9255F421043240F00BA1496 /* IL.framework */; settings = {ATTRIBUTES = (CodeSignOnCopy, ); }; };
-		A9255F58104324E100BA1496 /* Ogg.framework in Copy Frameworks */ = {isa = PBXBuildFile; fileRef = A9255F51104324D700BA1496 /* Ogg.framework */; settings = {ATTRIBUTES = (CodeSignOnCopy, ); }; };
->>>>>>> 5fac441a
 		A93E6E5510420B57007D418B /* Lua.framework in Frameworks */ = {isa = PBXBuildFile; fileRef = A93E6E5310420B57007D418B /* Lua.framework */; };
 		A93E6EED10420BA8007D418B /* love.cpp in Sources */ = {isa = PBXBuildFile; fileRef = A93E6A3410420AC0007D418B /* love.cpp */; };
 		A9D307F2106635D3004FEDF8 /* physfs.framework in Copy Frameworks */ = {isa = PBXBuildFile; fileRef = A9D307E9106635C3004FEDF8 /* physfs.framework */; settings = {ATTRIBUTES = (CodeSignOnCopy, ); }; };
@@ -28,12 +20,8 @@
 		A9F169AC109E825000FC83D1 /* mpg123.framework in Copy Frameworks */ = {isa = PBXBuildFile; fileRef = A9F169A6109E824900FC83D1 /* mpg123.framework */; settings = {ATTRIBUTES = (CodeSignOnCopy, ); }; };
 		A9F169AD109E825000FC83D1 /* libmodplug.framework in Copy Frameworks */ = {isa = PBXBuildFile; fileRef = A9F16926109E7BAD00FC83D1 /* libmodplug.framework */; settings = {ATTRIBUTES = (CodeSignOnCopy, ); }; };
 		FA08F69616C766E000F007B5 /* love.framework in Frameworks */ = {isa = PBXBuildFile; fileRef = FA08F69116C765A200F007B5 /* love.framework */; };
-<<<<<<< HEAD
 		FA08F69716C766E700F007B5 /* love.framework in Copy Frameworks */ = {isa = PBXBuildFile; fileRef = FA08F69116C765A200F007B5 /* love.framework */; };
 		FA77A36518F1172600D23AE9 /* jpeg-turbo.framework in Copy Frameworks */ = {isa = PBXBuildFile; fileRef = FA77A36418F1172600D23AE9 /* jpeg-turbo.framework */; };
-=======
-		FA08F69716C766E700F007B5 /* love.framework in Copy Frameworks */ = {isa = PBXBuildFile; fileRef = FA08F69116C765A200F007B5 /* love.framework */; settings = {ATTRIBUTES = (CodeSignOnCopy, ); }; };
->>>>>>> 5fac441a
 		FA9B4A0A16E1579F00074F42 /* SDL2.framework in Frameworks */ = {isa = PBXBuildFile; fileRef = FA9B4A0916E1579F00074F42 /* SDL2.framework */; };
 		FA9B4A0B16E157B500074F42 /* SDL2.framework in Copy Frameworks */ = {isa = PBXBuildFile; fileRef = FA9B4A0916E1579F00074F42 /* SDL2.framework */; settings = {ATTRIBUTES = (CodeSignOnCopy, ); }; };
 		FAAFF04716CB120000CCDE45 /* OpenAL-Soft.framework in Copy Frameworks */ = {isa = PBXBuildFile; fileRef = FAAFF04616CB120000CCDE45 /* OpenAL-Soft.framework */; settings = {ATTRIBUTES = (CodeSignOnCopy, ); }; };
