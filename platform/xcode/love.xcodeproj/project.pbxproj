--- conflicted
+++ resolved
@@ -105,12 +105,7 @@
 		A93E6E4710420B4A007D418B /* OpenGL.framework */ = {isa = PBXFileReference; lastKnownFileType = wrapper.framework; name = OpenGL.framework; path = /System/Library/Frameworks/OpenGL.framework; sourceTree = "<absolute>"; };
 		A93E6E5310420B57007D418B /* Lua.framework */ = {isa = PBXFileReference; lastKnownFileType = wrapper.framework; name = Lua.framework; path = macosx/Frameworks/Lua.framework; sourceTree = "<group>"; };
 		A97E3842132A9EDE00198A2F /* love-macosx.plist */ = {isa = PBXFileReference; fileEncoding = 4; lastKnownFileType = text.plist.xml; name = "love-macosx.plist"; path = "macosx/love-macosx.plist"; sourceTree = "<group>"; };
-<<<<<<< HEAD
-		A9F16926109E7BAD00FC83D1 /* libmodplug.framework */ = {isa = PBXFileReference; lastKnownFileType = wrapper.framework; name = libmodplug.framework; path = /Library/Frameworks/libmodplug.framework; sourceTree = "<absolute>"; };
-=======
 		A9F16926109E7BAD00FC83D1 /* libmodplug.framework */ = {isa = PBXFileReference; lastKnownFileType = wrapper.framework; name = libmodplug.framework; path = macosx/Frameworks/libmodplug.framework; sourceTree = "<group>"; };
-		A9F169A6109E824900FC83D1 /* mpg123.framework */ = {isa = PBXFileReference; lastKnownFileType = wrapper.framework; name = mpg123.framework; path = macosx/Frameworks/mpg123.framework; sourceTree = "<group>"; };
->>>>>>> f2725707
 		CE73F7FF1EEB64150052DAB3 /* AVFoundation.framework */ = {isa = PBXFileReference; lastKnownFileType = wrapper.framework; name = AVFoundation.framework; path = Platforms/iPhoneOS.platform/Developer/SDKs/iPhoneOS10.3.sdk/System/Library/Frameworks/AVFoundation.framework; sourceTree = DEVELOPER_DIR; };
 		FA0797981BF480A200034B7C /* GameController.framework */ = {isa = PBXFileReference; lastKnownFileType = wrapper.framework; name = GameController.framework; path = Platforms/iPhoneOS.platform/Developer/SDKs/iPhoneOS9.1.sdk/System/Library/Frameworks/GameController.framework; sourceTree = DEVELOPER_DIR; };
 		FA08F69116C765A200F007B5 /* love.framework */ = {isa = PBXFileReference; lastKnownFileType = wrapper.framework; path = love.framework; sourceTree = BUILT_PRODUCTS_DIR; };
@@ -329,11 +324,7 @@
 		29B97313FDCFA39411CA2CEA /* Project object */ = {
 			isa = PBXProject;
 			attributes = {
-<<<<<<< HEAD
-				LastUpgradeCheck = 1000;
-=======
 				LastUpgradeCheck = 1250;
->>>>>>> f2725707
 				TargetAttributes = {
 					FA0B7F051A95AAF3000E1D17 = {
 						CreatedOnToolsVersion = 6.1.1;
@@ -461,16 +452,11 @@
 				);
 				INFOPLIST_FILE = "macosx/love-macosx.plist";
 				INSTALL_PATH = /Applications;
-<<<<<<< HEAD
-				LD_RUNPATH_SEARCH_PATHS = "$(inherited) @executable_path/../Frameworks";
+				LD_RUNPATH_SEARCH_PATHS = (
+					"$(inherited)",
+					"@executable_path/../Frameworks",
+				);
 				MARKETING_VERSION = 12.0;
-=======
-				LD_RUNPATH_SEARCH_PATHS = (
-					"$(inherited)",
-					"@executable_path/../Frameworks",
-				);
-				MARKETING_VERSION = 11.4;
->>>>>>> f2725707
 				PRODUCT_BUNDLE_IDENTIFIER = org.love2d.love;
 				PRODUCT_NAME = love;
 			};
@@ -498,16 +484,11 @@
 				);
 				INFOPLIST_FILE = "macosx/love-macosx.plist";
 				INSTALL_PATH = /Applications;
-<<<<<<< HEAD
-				LD_RUNPATH_SEARCH_PATHS = "$(inherited) @executable_path/../Frameworks";
+				LD_RUNPATH_SEARCH_PATHS = (
+					"$(inherited)",
+					"@executable_path/../Frameworks",
+				);
 				MARKETING_VERSION = 12.0;
-=======
-				LD_RUNPATH_SEARCH_PATHS = (
-					"$(inherited)",
-					"@executable_path/../Frameworks",
-				);
-				MARKETING_VERSION = 11.4;
->>>>>>> f2725707
 				PRODUCT_BUNDLE_IDENTIFIER = org.love2d.love;
 				PRODUCT_NAME = love;
 			};
@@ -704,16 +685,11 @@
 					ios/include/SDL2,
 				);
 				INFOPLIST_FILE = "$(SRCROOT)/ios/love-ios.plist";
-<<<<<<< HEAD
-				LD_RUNPATH_SEARCH_PATHS = "$(inherited) @executable_path/Frameworks";
+				LD_RUNPATH_SEARCH_PATHS = (
+					"$(inherited)",
+					"@executable_path/Frameworks",
+				);
 				MARKETING_VERSION = 12.0;
-=======
-				LD_RUNPATH_SEARCH_PATHS = (
-					"$(inherited)",
-					"@executable_path/Frameworks",
-				);
-				MARKETING_VERSION = 11.4;
->>>>>>> f2725707
 				MTL_ENABLE_DEBUG_INFO = YES;
 				PRODUCT_BUNDLE_IDENTIFIER = org.love2d.love;
 				PRODUCT_NAME = love;
@@ -761,16 +737,11 @@
 					ios/include/SDL2,
 				);
 				INFOPLIST_FILE = "$(SRCROOT)/ios/love-ios.plist";
-<<<<<<< HEAD
-				LD_RUNPATH_SEARCH_PATHS = "$(inherited) @executable_path/Frameworks";
+				LD_RUNPATH_SEARCH_PATHS = (
+					"$(inherited)",
+					"@executable_path/Frameworks",
+				);
 				MARKETING_VERSION = 12.0;
-=======
-				LD_RUNPATH_SEARCH_PATHS = (
-					"$(inherited)",
-					"@executable_path/Frameworks",
-				);
-				MARKETING_VERSION = 11.4;
->>>>>>> f2725707
 				MTL_ENABLE_DEBUG_INFO = NO;
 				PRODUCT_BUNDLE_IDENTIFIER = org.love2d.love;
 				PRODUCT_NAME = love;
@@ -819,16 +790,11 @@
 					ios/include/SDL2,
 				);
 				INFOPLIST_FILE = "$(SRCROOT)/ios/love-ios.plist";
-<<<<<<< HEAD
-				LD_RUNPATH_SEARCH_PATHS = "$(inherited) @executable_path/Frameworks";
+				LD_RUNPATH_SEARCH_PATHS = (
+					"$(inherited)",
+					"@executable_path/Frameworks",
+				);
 				MARKETING_VERSION = 12.0;
-=======
-				LD_RUNPATH_SEARCH_PATHS = (
-					"$(inherited)",
-					"@executable_path/Frameworks",
-				);
-				MARKETING_VERSION = 11.4;
->>>>>>> f2725707
 				MTL_ENABLE_DEBUG_INFO = NO;
 				PRODUCT_BUNDLE_IDENTIFIER = org.love2d.love;
 				PRODUCT_NAME = love;
@@ -937,16 +903,11 @@
 				);
 				INFOPLIST_FILE = "macosx/love-macosx.plist";
 				INSTALL_PATH = /Applications;
-<<<<<<< HEAD
-				LD_RUNPATH_SEARCH_PATHS = "$(inherited) @executable_path/../Frameworks";
+				LD_RUNPATH_SEARCH_PATHS = (
+					"$(inherited)",
+					"@executable_path/../Frameworks",
+				);
 				MARKETING_VERSION = 12.0;
-=======
-				LD_RUNPATH_SEARCH_PATHS = (
-					"$(inherited)",
-					"@executable_path/../Frameworks",
-				);
-				MARKETING_VERSION = 11.4;
->>>>>>> f2725707
 				PRODUCT_BUNDLE_IDENTIFIER = org.love2d.love;
 				PRODUCT_NAME = love;
 			};
